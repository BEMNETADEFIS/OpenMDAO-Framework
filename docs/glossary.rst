.. _glossary:


Glossary
--------


.. glossary::
      
      **API**
        Application Programming Interface. A set of functions that can be called from
        an application program to access features of another program.


      **Assembly**
        The Assembly class is the primary building block of the "system of systems"
        aspect of OpenMDAO. Each assembly has a Driver called *driver* that controls
        execution of the workflow of Components within the Assembly.
        An assembly is also a Component, so hierarchical structures of
        assemblies can be created.
      
      
      **AXOD** 
        Axial-Flow Turbine Off-Design. A a computer code used for
	preliminary studies of the gas turbine system.
	
      
      **branch**
      	Bazaar term for an ordered series of revisions (see :term:`revision`
	below) that describes the history of a set of files. 	


      **CAD**
        Computer-Aided Design. An automated system for the design, drafting, and
        display of graphically oriented information. 

      
      **CAE**
        Computer-Aided Engineering. Using computers to design, analyze, and
        manufacture products and processes.


      **CAPRI**
        Computational Analysis Programming Interface. CAPRI is a CAD vendor-neutral
        programming interface that aids in acquiring geometry data directly from CAD
        files.


      **Case**
        An object containing a collection of input names and values, and names of outputs 
        to be stored along with the inputs after the process model runs.


      **CaseIterator**
        An object that iteratively supplies Case objects. This iterator could be tied
        to a simple file, a database, or some object that generates Case objects
        dynamically.


      **CFD**
        Computational Fluid Dynamics. A branch of fluid mechanics that uses numerical
        methods and algorithms to solve and analyze problems that involve fluid flows. 

      
      **CommandLineWrapper**
        A component that runs a separate executable program via a system call.


      **commit**
        Bazaar command that records a change. A change is committed to a developer's local
        repository.
	
      
      **Component**
        Container that is *runnable*; it also supports several other framework
        functions, such as checkpoint/restart, stop, and invoke. A component has
	input and output attributes and can perform some sort of calculation when
	it is executed. 


      **components**
      	See :term:`Component` above.
	
	
      **CONMIN**   
        Stands for "CONstraint MINimization." CONMIN is a gradient descent optimization
	algorithm developed by NASA. The simple tutorial in the *User Guide* contains information on
	using CONMIN for an both an :ref:`unconstrained <using-CONMIN>`  optimization and a
	:ref:`constrained <constrained-optimization>` optimization. The Standard Library also
	contains information about :ref:`CONMIN-Driver`.

      
      **Container**
        A container of Variables and other Containers. The base class of all objects
        within the framework that  support user access to input and output Variables. 

      
      **Coverage**
        A Python module that measures code coverage during test execution.


      **decorator**
        A Python module that aims to simplify the usage of decorators for the average
        programmer and to popularize decorators by showing various non-trivial examples. A
        Python decorator is a specific change to the Python syntax that allows users to
        more conveniently alter functions and methods.

      
      **DLL**
        Dynamically Loadable Library 


      **docutils**
        Docutils is a modular system for processing documentation into useful
        formats, such as HTML, XML, and LaTeX. For input Docutils supports
        reStructuredText, an easy-to-read, what-you-see-is-what-you-get plain text
        markup syntax.


      **Driver**
        A Driver's function is to iterate over a Workflow until some
        condition is met. The simplest Driver executes a Workflow only once.
        Other Drivers, such as Optimizers or Parameter Studies, would execute
        the Workflow a variable number of times based on their inputs.  

       
      **egg**
        A zip file with a specified internal directory structure that
        contains a Python package or module. It is similar to a jar file in java. For
        more information on eggs, see `PythonEggs <http://peak.telecommunity.com/DevCenter/PythonEggs>`_.


      **eggs**
        See :term:`egg` above. 

      	
      **Enum**
        A public variable type, found in ``openmdao.lib.api``, which supports a
	list of discrete allowed values. The list of allowed values can be of arbitrary
	length, and elements can be of any type.
	
	
      **Expression**
        A special kind of trait that contains a string expression that
	references public variables in the framework.
	
	
      **F2PY**
        Fortran to Python interface generator.

     
      **Factory**
        An object that knows how to create objects of specific types.  


      **FactoryManager**
        Multiple Factory derived objects can be registered with
        the FactoryManager to allow creation of objects in various ways, e.g., locally
        via import and remotely via an ObjServer.


      **FEM**
	Finite Element Method. A numerical technique for finding approximate
	solutions of partial differential equations (PDE) as well as of integral
	equations. A structural analysis method which discretizes a continuum model of a
	complex structure to a discrete model of a finite number of degrees of freedom.


      **GA**
      	Genetic algorithm
	
	
      **Float**
        A public variable type, found in ``openmdao.lib.api``, which represents a
        floating point number. It also also allows for the specification of units.
     
      
      **Genetic** 
        OpenMDAO genetic algorithm optimizer based on the Pyevolve genetic
	algorithm. For more information, see the section on :ref:`Genetic` in the
	Standard Library section of the *User Guide.*

	
      **GUI**
        Graphical User Interface. A computer operating system that is based upon icons
        and visual relationships rather than text.
    
    
      **IGeomQueryObject**
        An interface to an object having physical dimensions and shape, with
        properties that can be queried.
       

      **Int**
        A public variable type, found in ``openmdao.lib.api``, which represents
	numbers with integer values.
	
	
      **IPC**
        Interprocess communication


      **Jinja**
        A small but fast and easy-to-use stand-alone template engine written in pure
        Python. 


      **Jinja2**
        Jinja2 is the new and improved version of Jinja with new features and a simpler and
        faster runtime. 
	

      **JSON**
        JSON, short for JavaScript Object Notation, is a lightweight computer data
        interchange format. It is a text-based, human-readable format for representing
        simple data structures and associative arrays (called objects).


      **LAN** 
        Local Area Network. An interconnection of computers that are in relatively
        close proximity to each other, such as within a building. 

      
      **Launchpad**
        Free open-source project hosting. The repository is based on the Bazaar version control
	system.

	
      **MDAO**  
        Multi-disciplinary Analysis & Optimization

      
      **metadata**
        Metadata is information about an informational resource, such as a document (e.g,, a webpage), image,
        dataset or other resource. It describes context, content, and structure of the resource and its
        management through time. 

	
      **Method of Feasible Directions**
        A gradient descent optimization algorithm used in CONMIN.
	
	
      **model**
        A hierarchical structure with an :term:`Assembly` at its root.
       
       
      **networkx**
        A Python package for creating and manipulating graphs and networks.
	
	
      **NOSA**
        NASA Open Source Agreement. A software license approved by the Open
        Source Initiative (:term:`OSI`). The National Aeronautics and Space
        Administration (NASA) releases some software under this license.
      
      
      **nose**
        A unittest extension offering automatic test suite discovery and easy test
        authoring.

      
      **nosecoverage2**
        A nose plugin that exposes some features of version 3.2 of the **coverage**
        package, including html output and cobertura output.
            
      
      **NumPy**
        NumPy is the fundamental package needed for scientific computing with Python. See
	http://numpy.scipy.org/ 
	
      
      **ObjServer**
        A process that allows remote connections to a Component or Container
        object.  An ObjServer can represent an entire model if its top-level object
        is an Assembly, or it can represent a single object if its top-level object
        is some other type of Component.


      **ObjServerFactory**
        A process that spawns a child process (ObjServer) encapsulating an 
        instance of a particular Component or Container type.


      **OML**
        Outer Mold Line


      **OS**
        Open Source
	

      **OSI**    
        The Open Source Initiative (OSI) is a non-profit corporation formed to educate
	the community about open source (OS), to advocate for the benefits of OS, and to build
	bridges among different constituencies in the open-source community.  For more
	information, see `Open Source Initiative <http://www.opensource.org>`_. 
           
      
      **PBS**
        Portable Batch System (PBS) is a queueing system. Jobs are submitted to the
        queue that reflects the resources needed, and a scheduler decides which ones
        to run when nodes become available. These decisions are made on the basis of
        length of run, how long a job has been waiting, and fair sharing of resources
        among different users.


      **Paste**
        Tools for using a Web Server Gateway Interface stack.
	
      
      **PasteDeploy**
        A tool to load, configure, and compose :term:`WSGI` applications and servers.


      **PasteScript**
	A pluggable command-line frontend, including commands to setup package file layouts


      **PID**
        Process id


      **PIL**
        Python Imaging Library
	
	
      **pip**
	Installs Python packages. It is a replacement for ``easy_install`` and uses mostly
	the same techniques for finding packages, so packages that were made easy_installable
	should be pip-installable as well.

      
      **plugin**
        A computer program that interacts with a host aplication to
        provide specific functionality without changing the host application.


      **plugins**
        See :term:`plugin`

	
      **Public Variables** 
        A component's inputs and outputs. They are called *public* variables because
        they are exposed to the framework; inputs can be set and outputs can be read
        by other framework components. In general, a public variable is a wrapper for
        data passed between framework components. It has a value, a default value, and
        may contain additional attributes like min/max values and units. Public
        variables can also perform their own validation when being assigned to another
        public variable. OpenMDAO's public variables are implemented using Traits, an
        open source extension to Python authored by Enthought, Inc.

      
      **PuTTY**  
        A free terminal emulator application that can act as a client for SSH, Telnet,
	rlogin, and raw TCP computing protocols.	

	
      **PuTTYgen** 
        A key generator. It generates pairs of public and private
	keys to be used with PuTTY, PSCP, Plink, and the PuTTy
	authentication agent, Pageant.

	
      **Pyevolve**
        A complete Python genetic algorithm framework
	
	
      **Pygments**
        Pygments is a syntax highlighting package written in Python.
	
	
      **Pylons**
        A Web framework


      **pyparsing**
        A Python parsing module
	
	
      **PyYAML**
        A :term:`YAML` parser and emitter for Python.
	

      **repository**
        Bazaar term for a store of revisions. See :term:`revision`.
	

      **ResourceAllocator**
        An object responsible for allocating CPU/disk resources for a particular
        host, cluster, load balancer, etc.


      **ResourceAllocatorManager**
        An object that manages a number of child objects that are responsible for
        allocating CPU and disk resources, either locally or for a particular
        cluster or a particular load balancer.  The RAM can be queried to determine
        the current allocation of resources for the given system. This includes
        host and PID information for all Components.


      **ResourceDescription**
        An object containing information defining system attributes required to
        select a  viable place to run a code.
     

      **reStructuredText**
        A plain-text markup syntax and parser system used for in-line
        program documentation (such as Python docstrings), for quickly
        creating simple Web pages, and for standalone documents. The
        reStructuredText parser is a component of Docutils.

     
      **revision**
        Bazaar term for a snapshot of the state of files and directories, including their
        content. A revision also has some metadata associated with it, including
        who committed it, when it was committed, a commit message, and the
        parent revisions from which it was derived.
     
      
      **roman**
        A Python module for roman numerals.
	
	
      **Routes**   
        A Routing package for Python that matches URLs to dicts (dictionary network
        protocols) and vice versa.
	
	
      **SciPy**   
        SciPy (pronounced "Sigh Pie") is open-source software for mathematics, science, and
        engineering.

	
      **ScientificPython**
        A collection of Python modules that are useful for scientific computing.
	
	
      **setuptools**
        Tools for downloading, building, installing, upgrading, and uninstalling
        Python packages. 

      
      **simplejson**
        Simple, fast, extensible :term:`JSON` encoder/decoder for Python.
	
	
      **Sphinx** 
        A Python documentation generator. It translates reStructuredText markup
	language into HTML. (See the `Sphinx home page <http://sphinx.pocoo.org/index.html>`_
	for more information.)
     
	
      **SQLAlchemy**
        Database Abstraction Library
	
		
      **Socket**
        A placeholder for a plugin within a :term:`Component`.

      
      **SocketList**
        A list that holds only objects that provide a particular interface.


      **Sockets**
        See :term:`Socket`.
	

      **SWIG**
        Simplified Wrapper and Interface Generator. A software development tool that connects
        programs written in C and C++ with a variety of high-level programming languages. Go to 
        http://www.swig.org/index.php for more information.


      **Tag**
      	A Bazaar nickname for a particular revision. A tag is typically used to mark
	a release of the software so you can easily refer to it later. Tags are stored in the
	branch and are propagated when the branch is pushed, pulled or merged. If your branch is
	associated with a Trac ticket, you should apply a tag (corresponding to your ticket
	number) to your branch after committing final changes and before you push it to Launchpad
	and propose a merge.

     
      **Tempita**
        Tempita is a small templating language for text substitution.
     
          
      **ticket**
        A ticket is a file contained within an issue (or bug) tracking system
        that contains information about a request, often by an end user, to
        fix a bug or make some other change to a computer software package. A
        ticket has a unique reference number (ticket number) that allows the
        submitter, software developer, or other technical staff to quickly
        locate, add to, or communicate the status of the submitter's issue or
        request. Once OpenMDAO's bug-tracking tool is in place, all changes to
        the software will require a ticket, and the ticket number will identify
        the software :term:`branch` where the change is being made.


      **Trac**
        An open source, web-based project management and bug-tracking tool. OpenMDAO uses Trac
	to track bugs, enhancements, and requirements and to host openmdao.org.
      
      
      **Traits**
        A software package from Enthought, Inc. that aids in developing Python code. A trait is
        a type definition that can be used for normal Python object attributes, giving the
        attributes some additional characteristics. See http://code.enthought.com/projects/traits/. 
        The Traits package works with version 2.4 and later of Python and is similar in some ways
        to the Python property language feature. 


      **TraitType** 
        The base class used to validate and possibly convert data objects that are
        passed between linked Components.
      
      
      **trunk**
<<<<<<< HEAD
        A Bazaar term that refers to the main development branch (in this case,
        the openmdao trunk) from which working branches are pulled. 	
=======
        A Bazaar term that refers to the main development :ref:term:`branch` (in this case,
	the openmdao trunk) from which working branches are pulled. 	
>>>>>>> b6f05f04
	
	
      **units**
        A package used by OpenMDAO that provides unit conversion capability for variables.
	
	
      **Variable**
        see :term:`Public Variables`


      **VSP**
        Vehicle Sketch Pad. VSP is a rapid geometry creation tool used to create a
        wide range of aerospace vehicles from a combination of predefined components.
        It provides highly interactive sketching of concepts with immediate visual
        feedback.

    
      **WebError**
        A Python package for Web error handling and exception catching.
              
       
      **WebHelpers**
        A library of helper functions intended to make writing templates in Web applications
        easier. It's the standard function library for Pylons and TurboGears 2. It also
        contains a large number of functions not specific to the Web, including text
        processing, number formatting, date calculations, container objects, etc.

            
      **WebOb**
        :term:`WSGI` request and response object 


      **WebTest**  
        Helper to test :term:`WSGI` applications. This wraps any WSGI application and makes it
        easy to send test requests to that application without starting up an HTTP
        server. 


      **Workflow**
        A Workflow controls the execution order of a group of Components. The default
        workflow class is Dataflow, which orders Components based on their input and
        output connections. Other classes inheriting from 
        Workflow will support different execution schemes, e.g., concurrent and
        conditional execution.


      **WSGI**
        Web Server Gateway Interface. WSGI is a standard interface for Python Web
        applications to communicate with Web servers. 


      **YAML**
        YAML is a data serialization format designed for human readability and interaction
        with scripting languages. 
      
      
      **Zope**
        Zope is an open source application server for building content management
        systems, intranets, portals, and custom applications. Zope is written in
        Python, an object-oriented scripting language.

      
      **zope.component**
        Zope Component Architecture


      **zope.interface**
        A package that provides an implementation of object interfaces for Python. 

	
      **ZopeSkel**
        ZopeSkel provides a collection of skeletons for quickstarting Zope and Plone
        projects.

<|MERGE_RESOLUTION|>--- conflicted
+++ resolved
@@ -478,9 +478,8 @@
 	branch and are propagated when the branch is pushed, pulled or merged. If your branch is
 	associated with a Trac ticket, you should apply a tag (corresponding to your ticket
 	number) to your branch after committing final changes and before you push it to Launchpad
-	and propose a merge.
-
-     
+        and propose a merge.
+   
       **Tempita**
         Tempita is a small templating language for text substitution.
      
@@ -516,13 +515,8 @@
       
       
       **trunk**
-<<<<<<< HEAD
         A Bazaar term that refers to the main development branch (in this case,
         the openmdao trunk) from which working branches are pulled. 	
-=======
-        A Bazaar term that refers to the main development :ref:term:`branch` (in this case,
-	the openmdao trunk) from which working branches are pulled. 	
->>>>>>> b6f05f04
 	
 	
       **units**
