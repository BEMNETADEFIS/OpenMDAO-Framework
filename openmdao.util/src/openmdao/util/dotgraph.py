
import os
import sys
import webbrowser

import networkx as nx
from openmdao.main.interfaces import IDriver
from openmdao.main.depgraph import DependencyGraph, is_var_node

_cluster_count = 0

def write_driver_cluster(f, G, driver, indent, counts, alledges):
    global _cluster_count, IDriver
    comps = list(driver.workflow)
    tab = ' '*indent
    f.write('%ssubgraph cluster%s {\n' % (tab, _cluster_count))
    _cluster_count += 1
    indent += 3
    tab = ' '*indent

    f.write('%s%s;\n' % (tab, driver.name))
    if len(comps) > 0:
        dcount = 1
        for comp in comps:
            if IDriver.providedBy(comp):
                write_driver_cluster(f, G, comp, indent, counts, alledges)
                f.write("%s%s -> %s [style=dashed, label=%d];\n" % (tab, driver.name, comp.name, dcount))
                dcount += 1

        subG = G.subgraph([c.name for c in comps])

        write_nodes(f, subG, indent, counts, driver.name)

        for u,v in subG.edges():
            alledges.add((u,v))
            if counts[u] > 0:
                u = '"%s@%s"' % (u, driver.name)
            if counts[v] > 0:
                v = '"%s@%s"' % (v, driver.name)
            f.write('%s%s -> %s;\n' % (tab, u, v))

<<<<<<< HEAD
    f.write('%s}\n' % tab)

def write_nodes(f, G, indent):
=======
        for pname in driver.list_pseudocomps():
            f.write('%s%s -> %s [style=dotted];\n' % (tab, pname, driver.name))
    
    f.write('%s}\n' % tab)
    
def write_nodes(f, G, indent, counts, parent):
>>>>>>> b99892fe
    tab = ' '*indent
    for node, data in G.nodes_iter(data=True):
        counts[node] -= 1
        if counts[node] > 0:
            data = data.copy() # don't corrupt metadata of other subgraphs/parent graphs
            data['label'] = node
            node = '%s@%s' % (node, parent)
            data['style'] = 'filled'
            data['fillcolor'] = 'gray'
        if 'driver' in data:
            data['shape'] = 'invhouse'
        elif 'pseudo' in data:
            data['shape'] = 'diamond'
            data['label'] = node.replace('_pseudo_', '_p_')
        elif 'comp' in data:
            data['shape'] = 'box'
        else: # var node
            data['shape'] = 'ellipse'
            parts = node.split('.', 1)
            if len(parts) > 1 and not is_var_node(G, parts[0]):
                data['label'] = parts[1]
            base = G.base_var(node)
            if G.node[base].get('iotype') == 'state':
                data['shape'] = 'doubleoctagon'
        data['margin'] = '0.0'
        f.write('%s"%s" [' % (tab, node))
        for i,(key,val) in enumerate(data.items()):
            if i > 0:
                f.write(", ")
            f.write("%s=%s" % (key,val))
        f.write("];\n")
<<<<<<< HEAD

=======
        
def _get_comp_counts(drv, counts):
    for comp in drv.workflow:
        counts[comp.name] += 1
        if IDriver.providedBy(comp):
            _get_comp_counts(comp, counts)
        
>>>>>>> b99892fe
def write_dot(G, dotfile, scope=None):

    if scope is None:
        raise RuntimeError("if workflow is True, scope must be specified")

    with open(dotfile, 'w') as f:
        f.write("strict digraph {\n")
        #f.write("rankdir=RL;\n")
        driver = getattr(scope, 'driver')

        f.write("   driver [shape=invhouse, margin=0.0];\n")

        # find any components that appear in multiple workflows
        counts = dict([(n,0) for n in G.nodes()])
        _get_comp_counts(driver, counts)
        
        alledges = set()
        write_driver_cluster(f, G, driver, 3, counts, alledges)

        #write_nodes(f, G, 3, counts, 'driver')

        # now include any cross workflow connections
        for u,v in G.edges_iter():
<<<<<<< HEAD
            f.write("   %s -> %s;\n" % (u, v))

        f.write("}\n")

def plot_graph(G, fmt='pdf', outfile=None, pseudos=False,
               workflow=False, scope=None):
=======
            if (u,v) not in alledges:
                f.write("   %s -> %s;\n" % (u, v))
            
        f.write("}\n")

def plot_graph(G, fmt='pdf', outfile=None, pseudos=True, workflow=False, scope=None):
>>>>>>> b99892fe
    """Create a plot of the given graph"""

    G = G.copy()

    if isinstance(G, DependencyGraph):
<<<<<<< HEAD
        G.prune_unconnected_vars()
=======
        if workflow:
            G = G.component_graph()
        else:
            prune(G)
>>>>>>> b99892fe

    if not pseudos:
        nodes = [n for n in G.nodes() if '_pseudo_' in n]
        G.remove_nodes_from(nodes)

    if outfile is None:
        outfile = 'graph.'+fmt

    dotfile = os.path.splitext(outfile)[0]+'.dot'

    if workflow:
        write_dot(G, dotfile, scope)
    else: # just show data connections
        for node, data in G.nodes_iter(data=True):
            if 'driver' in data:
                data['shape'] = 'invhouse'
            elif 'pseudo' in data:
                data['shape'] = 'diamond'
                data['label'] = node.replace('_pseudo_', '_p_')
            elif 'comp' in data:
                data['shape'] = 'box'
            else: # var node
                data['shape'] = 'ellipse'
                parts = node.split('.', 1)
                if len(parts) > 1 and not is_var_node(G, parts[0]):
                    data['label'] = parts[1]
                base = G.base_var(node)
                if G.node[base].get('iotype') == 'state':
                    data['shape'] = 'doubleoctagon'
            data['margin'] = '0.0'
        nx.write_dot(G, dotfile)

    os.system("dot -T%s -o %s %s" % (fmt, outfile, dotfile))

    if sys.platform == 'darwin':
        os.system('open %s' % outfile)
    else:
        webbrowser.get().open(outfile)

    #os.remove(dotfile)

def plot_graphs(obj, recurse=True, fmt='pdf', pseudos=False, workflow=False):
    from openmdao.main.assembly import Assembly
    from openmdao.main.driver import Driver

    print "plot_graphs for %s" % obj.name

    if isinstance(obj, Assembly):
        if obj.name == '':
            obj.name = 'top'
        try:
            plot_graph(obj._depgraph, fmt=fmt, outfile=obj.name+'_depgraph'+'.'+fmt, pseudos=pseudos)
        except Exception as err:
            print "Can't plot depgraph of '%s': %s" % (obj.name, str(err))
        try:
            plot_graph(obj._depgraph.component_graph(),
                       fmt=fmt, outfile=obj.name+'_compgraph'+'.'+fmt,
                       pseudos=pseudos, workflow=workflow, scope=obj)
        except Exception as err:
            print "Can't plot component_graph of '%s': %s" % (obj.name, str(err))
        if recurse:
            plot_graphs(obj.driver, recurse, fmt=fmt, pseudos=pseudos, workflow=workflow)
    elif isinstance(obj, Driver):
        try:
            plot_graph(obj.workflow.derivative_graph(),
                       fmt=fmt, outfile=obj.name+"_derivgraph"+'.'+fmt,
                       pseudos=pseudos, workflow=workflow, scope=obj.parent)
        except Exception as err:
            print "Can't plot deriv graph of '%s': %s" % (obj.name, str(err))

        if recurse:
            for comp in obj.iteration_set():
                if isinstance(comp, Assembly) or isinstance(comp, Driver):
                    plot_graphs(comp, recurse, fmt=fmt, pseudos=pseudos, workflow=workflow)



def main():
    from argparse import ArgumentParser
    import inspect

    from openmdao.main.assembly import Assembly, set_as_top

    parser = ArgumentParser()
    parser.add_argument('-m', '--module', action='store', dest='module',
                        metavar='MODULE',
                        help='name of module that contains the class to be instantiated and graphed')
    parser.add_argument('-c', '--class', action='store', dest='klass',
                        help='specify class in module to plot graphs for')
    parser.add_argument('-f', '--fmt', action='store', dest='fmt', default='pdf',
                        help='specify output format')
    parser.add_argument('-r', '--recurse', action='store_true', dest='recurse',
                        help='if set, recurse down and plot all dependency, component,  and derivative graphs')
    parser.add_argument('-p', '--pseudos', action='store_false', dest='pseudos',
                        help='if set, include pseudo components in graphs')
    parser.add_argument('-w', '--workflow', action='store_true', dest='workflow',
                        help='if set, group graph components into workflows')


    options = parser.parse_args()

    if options.module is None:
        parser.print_help()
        sys.exit(-1)

    __import__(options.module)

    mod = sys.modules[options.module]

    if options.klass:
        obj = getattr(mod, options.klass)()
    else:
        def isasm(obj):
            try:
                return issubclass(obj, Assembly) and obj is not Assembly
            except:
                return False

        klasses = inspect.getmembers(mod, isasm)
        if len(klasses) > 1:
            print "found %d Assembly classes. you must specify 1" % len(klasses)
            for i, (cname, klass) in enumerate(klasses):
                print "%d) %s" % (i, cname)
            var = raw_input("\nEnter a number: ")
            obj = klasses[int(var)][1]()
            sys.exit(-1)
        elif klasses:
            obj = klasses[0][1]()
        else:
            print "No classes found"

    set_as_top(obj)
    if not obj.get_pathname():
        obj.name = 'top'

    plot_graphs(obj, recurse=options.recurse, fmt=options.fmt, pseudos=options.pseudos,
                workflow=options.workflow)


if __name__ == '__main__':
    main()<|MERGE_RESOLUTION|>--- conflicted
+++ resolved
@@ -39,18 +39,12 @@
                 v = '"%s@%s"' % (v, driver.name)
             f.write('%s%s -> %s;\n' % (tab, u, v))
 
-<<<<<<< HEAD
-    f.write('%s}\n' % tab)
-
-def write_nodes(f, G, indent):
-=======
         for pname in driver.list_pseudocomps():
             f.write('%s%s -> %s [style=dotted];\n' % (tab, pname, driver.name))
-    
+
     f.write('%s}\n' % tab)
-    
+
 def write_nodes(f, G, indent, counts, parent):
->>>>>>> b99892fe
     tab = ' '*indent
     for node, data in G.nodes_iter(data=True):
         counts[node] -= 1
@@ -82,17 +76,13 @@
                 f.write(", ")
             f.write("%s=%s" % (key,val))
         f.write("];\n")
-<<<<<<< HEAD
-
-=======
-        
+
 def _get_comp_counts(drv, counts):
     for comp in drv.workflow:
         counts[comp.name] += 1
         if IDriver.providedBy(comp):
             _get_comp_counts(comp, counts)
-        
->>>>>>> b99892fe
+
 def write_dot(G, dotfile, scope=None):
 
     if scope is None:
@@ -108,7 +98,7 @@
         # find any components that appear in multiple workflows
         counts = dict([(n,0) for n in G.nodes()])
         _get_comp_counts(driver, counts)
-        
+
         alledges = set()
         write_driver_cluster(f, G, driver, 3, counts, alledges)
 
@@ -116,34 +106,21 @@
 
         # now include any cross workflow connections
         for u,v in G.edges_iter():
-<<<<<<< HEAD
-            f.write("   %s -> %s;\n" % (u, v))
-
-        f.write("}\n")
-
-def plot_graph(G, fmt='pdf', outfile=None, pseudos=False,
-               workflow=False, scope=None):
-=======
             if (u,v) not in alledges:
                 f.write("   %s -> %s;\n" % (u, v))
-            
+
         f.write("}\n")
 
 def plot_graph(G, fmt='pdf', outfile=None, pseudos=True, workflow=False, scope=None):
->>>>>>> b99892fe
     """Create a plot of the given graph"""
 
     G = G.copy()
 
     if isinstance(G, DependencyGraph):
-<<<<<<< HEAD
-        G.prune_unconnected_vars()
-=======
         if workflow:
             G = G.component_graph()
         else:
-            prune(G)
->>>>>>> b99892fe
+            G.prune_unconnected_vars()
 
     if not pseudos:
         nodes = [n for n in G.nodes() if '_pseudo_' in n]
