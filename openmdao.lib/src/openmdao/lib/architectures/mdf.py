from openmdao.main.api import Driver, Architecture
from openmdao.lib.drivers.api import CONMINdriver, BroydenSolver

class MDF(Architecture):
    
    def __init__(self, *args, **kwargs):
        super(MDF, self).__init__(*args, **kwargs)
        
        # the following variables determine the behavior of check_config
        self.param_types = ['continuous']
        self.constraint_types = ['ineq']
        self.num_allowed_objectives = 1
        self.has_coupling_vars = True
    
    def configure(self): 
        """setup and MDF architecture inside this assembly.
        """
        #create the top level optimizer
        self.parent.add("driver",CONMINdriver())
        self.parent.driver.cons_is_linear = [1]*len(self.parent.list_constraints())
        self.parent.driver.iprint = 0
        self.parent.driver.itmax = 30
        self.parent.driver.fdch = .001
        self.parent.driver.fdchm = .001
        self.parent.driver.delfun = .0001
        self.parent.driver.dabfun = .000001
        self.parent.driver.ctlmin = 0.0001
        
        params = self.parent.get_parameters()
        global_dvs = []
        local_dvs = []
        

        for k,v in self.parent.get_global_des_vars(): 
            global_dvs.append(v)
            # and add the broadcast parameters to the driver            
            self.parent.driver.add_parameter(v,name=k)   
        
        for k,v in self.parent.get_local_des_vars(): 
            local_dvs.append(v)
<<<<<<< HEAD
            #disciplines.update(v.get_referenced_compnames())
        
        # and add the broadcast parameters to the driver
        for k,v in self.parent.get_global_des_vars():  
            self.parent.driver.add_parameter(v,name=k)   
            

        #add the local design variables to the driver
        for k,v in self.parent.get_local_des_vars():             
=======
            #add the local design variables to the driver
>>>>>>> 5753d4b2
            self.parent.driver.add_parameter(v,name=k)
         
        #TODO: possibly add method for passing constraint directly?
        #add the constraints to the driver
        for const in self.parent.list_constraints(): 
            self.parent.driver.add_constraint(const)
            
        #set the global objective
        objective = self.parent.get_objectives().items()[0]
        self.parent.driver.add_objective(objective[1].text, name=objective[0])
            
        #setup the inner loop solver
        self.parent.add('solver', BroydenSolver())    
        self.parent.solver.itmax = 10
        self.parent.solver.alpha = .4
        self.parent.solver.tol = .0000001
        self.parent.solver.algorithm = "broyden2"
        
        #add the coupling vars parameters/constraints to the solver
        for key,couple in self.parent.get_coupling_vars().iteritems(): 
            self.parent.solver.add_parameter(couple.indep.target, low=-9.e99, high=9.e99,name=key)
            self.parent.solver.add_constraint("%s=%s"%(couple.indep.target,couple.dep.target))

        #setup the workflows
        self.parent.driver.workflow.add(['solver'])
        #self.parent.solver.workflow.add(disciplines)<|MERGE_RESOLUTION|>--- conflicted
+++ resolved
@@ -38,19 +38,6 @@
         
         for k,v in self.parent.get_local_des_vars(): 
             local_dvs.append(v)
-<<<<<<< HEAD
-            #disciplines.update(v.get_referenced_compnames())
-        
-        # and add the broadcast parameters to the driver
-        for k,v in self.parent.get_global_des_vars():  
-            self.parent.driver.add_parameter(v,name=k)   
-            
-
-        #add the local design variables to the driver
-        for k,v in self.parent.get_local_des_vars():             
-=======
-            #add the local design variables to the driver
->>>>>>> 5753d4b2
             self.parent.driver.add_parameter(v,name=k)
          
         #TODO: possibly add method for passing constraint directly?
