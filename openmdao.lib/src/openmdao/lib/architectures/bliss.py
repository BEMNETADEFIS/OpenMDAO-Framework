--- conflicted
+++ resolved
@@ -88,15 +88,10 @@
         
         bbopts = []
         for comp,local_params in local_dvs.iteritems(): 
-<<<<<<< HEAD
             bbopt = self.parent.add('bbopt_%s'%comp,SLSQP_driver())
             bbopt.differentiator = FiniteDifference()
             bbopt.iprint = -1
-            bbopt.force_execute = True
-=======
-            bbopt = self.parent.add('bbopt_%s'%comp,CONMINdriver())
-            bbopt.linobj = True
->>>>>>> adb285e9
+
             bbopts.append('bbopt_%s'%comp)
             
             x_store = "%s_local_des_vars"%comp
@@ -141,12 +136,8 @@
         sysopt = self.parent.add('sysopt', SLSQP_driver())
         sysopt.differentiator = FiniteDifference()
         sysopt.recorders = self.data_recorders
-<<<<<<< HEAD
         sysopt.iprint = -1
-        sysopt.force_execute = True    
-=======
-        sysopt.linobj = True   
->>>>>>> adb285e9
+
         for i,(comps,param) in enumerate(global_dvs): 
             z_store = "global_des_vars[%d]"%i
             target = list(param.targets)[0]
