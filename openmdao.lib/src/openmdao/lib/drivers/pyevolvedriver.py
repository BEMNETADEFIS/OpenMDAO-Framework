"""A pyevolve based driver for OpenMDAO"""



import random

from enthought.traits.api import Int, Float, CBool, Any, \
                                 on_trait_change, TraitError

from pyevolve import G1DList, G1DBinaryString, G2DList, GAllele, GenomeBase
from pyevolve import GSimpleGA, Selectors, Initializators, Mutators, Consts
try:
    from pyevolve import DBAdapters
except ImportError:
    # Apparently the egg doesn't record it's dependencies.
    import logging
    logging.warning('No pyevolve.DBAdaptors available.')

from openmdao.main.api import Driver, StringRef

def G1DListCrossOverRealHypersphere(genome, **args):
    """ A genome reproduction algorithm, developed by Tristan Hearn at 
    the NASA Glenn Research Center, which uses a hypersphere defined
    by a pair of parents to find the space of possible children. 
    Children are then picked at random from that space. """
    
    gMom = args['mom']
    gDad = args['dad']
    
    sister = gMom.clone()
    brother = gDad.clone()
    
    bounds = (genome.getParam("rangemin",0), genome.getParam("rangemax",100))
    dim = len(genome)
    numparents = 2.0
        
    # find the center of mass (average value) between the two parents
    # for each dimension
    cmass = [(gm+gd)/2.0 for gm,gd in zip(gMom,gDad)]
    
    radius = max(sum([(cm-gM)**2 for cm,gM in zip(cmass,gMom)]),
                 sum([(cm-gD)**2 for cm,gD in zip(cmass,gDad)])
             )**.5
    
    #generate a random unit vectors in the hyperspace
    seed_sister = [random.uniform(-1,1) for i in range(0,dim)]
    magnitude = sum([x**2 for x in seed_sister])**.5
    #checksum to enforce a circular distribution of random numbers
    while magnitude > 1:
        seed_sister = [random.uniform(-1,1) for i in range(0,dim)]
        magnitude = sum([x**2 for x in seed_sister])**.5        
    
    seed_brother = [random.uniform(-1,1) for i in range(0,dim)]
    magnitude = sum([x**2 for x in seed_brother])**.5
    #checksum to enforce a circular distribution of random numbers
    while magnitude > 1:
        seed_brother = [random.uniform(-1,1) for i in range(0,dim)]
        magnitude = sum([x**2 for x in seed_brother])**.5    
    
    #create a children
    sister.resetStats()
    brother.resetStats()
    
    sister.genomeList = [cm+radius*sd for cm,sd in zip(cmass,seed_sister)]
    brother.genomeList = [cm+radius*sd for cm,sd in zip(cmass,seed_brother)]
    
    #preserve the integer type of the genome if necessary
    if type(gMom.genomeList[0]) == int:
        sister.genomeList = [int(round(x)) for x in sister.genomeList]   
        brother.genomeList = [int(round(x)) for x in brother.genomeList]  
    
    return (sister,brother)


class pyevolvedriver(Driver):
    """OpenMDAO wrapper for the pyevolve genetic algorithm framework. The 
    wrapper uses two attributes to configure the optmization: 
    
    The wrapper conforms to the pyevolve API for configuring the GA. It makes use 
    of two attributes which map to pyevolve objects: genome and GA. The default 
    selection for genome is G1DList. By default the wrapper uses the GsimpleGA engine 
    from pyevolve with all its default settings. Currently, only the default configuration for the 
    genome is supported. 

    The standard pyevolve library is provided:
        G1Dlist,G1DBinaryString,G2dList,GAllele
        GsimpleGA,Initializators,Mutators,Consts,DBadapters

    TODO: Implement function-slots as sockets
    """

    # inputs
    objective = StringRef(iostatus='in',
                          desc='A string containing the objective function'
                               ' expression.')
    freq_stats = Int(0, iostatus='in')
    seed = Float(0., iostatus='in')
    population_size = Int(Consts.CDefGAPopulationSize, iostatus='in')
    
    sort_type = CBool(Consts.sortType["scaled"], iostatus='in',
                      desc='use Consts.sortType["raw"] or Consts.sortType["scaled"]') # can accept
    mutation_rate = Float(Consts.CDefGAMutationRate, iostatus='in')
    crossover_rate = Float(Consts.CDefGACrossoverRate, iostatus='in')
    generations = Int(Consts.CDefGAGenerations, iostatus='in')
    mini_max = CBool(Consts.minimaxType["minimize"], iostatus='in',
                    desc='use Consts.minimaxType["minimize"] or Consts.minimaxType["maximize"]')
    elitism = CBool(True, iostatus='in', desc='True of False')
    
    #outputs
    best_individual = Any(GenomeBase.GenomeBase(), iostatus='out')
        
<<<<<<< HEAD
    def __init__(self, doc=None): 
        super(pyevolvedriver,self).__init__(doc)
=======
    def __init__(self, name, parent=None, doc=None): 
        super(pyevolvedriver, self).__init__(name, parent, doc)
>>>>>>> fdb56765

        self.genome = GenomeBase.GenomeBase() #TODO: Mandatory Socket
        self.GA = GSimpleGA.GSimpleGA(self.genome) #TODO: Mandatory Socket, with default plugin

        # value of None means use default
        self.decoder = None #TODO: mandatory socket       
        self.selector = None #TODO: optional socket
        self.stepCallback = None #TODO: optional socket
        self.terminationCriteria = None #TODO: optional socket
        self.DBAdapter = None #TODO: optional socket

<<<<<<< HEAD
    def _set_GA_FunctionSlot(self,slot,funcList,RandomApply=False,):
        if funcList is None: 
=======
    def _set_GA_FunctionSlot(self, slot, funcList, RandomApply=False):
        if funcList == None: 
>>>>>>> fdb56765
            return
        slot.clear()
        if not isinstance(funcList, list):
            funcList = [funcList]
        for func in funcList: 
            if slot.isEmpty(): 
                slot.set(func)
            else:
                slot.add(func)
        slot.setRandomApply(RandomApply)

    @on_trait_change('objective') 
    def _refvar_changed(self, obj, name, old, new):
        expr = getattr(obj, name)
        try:
            expr.refs_valid()  # force checking for existence of vars referenced in expression
        except (AttributeError, RuntimeError), err:
            self.raise_exception("invalid value '%s' for input ref variable '%s': %s" % 
                                 (str(expr), name, err), TraitError)

    def evaluate(self, genome):
        self.decoder(genome)
        self.run_iteration()
        return self.objective.evaluate()

    def verify(self):
        #genome verify
        if not isinstance(self.genome, GenomeBase.GenomeBase):
            self.raise_exception("genome provided is not valid."
                " Does not inherit from pyevolve.GenomeBase.GenomeBase",
                TypeError)

        #decoder verify
        if self.decoder is None: # check if None first
            self.raise_exception("decoder specified as 'None'."
                                 " A valid decoder must be present", TypeError)
        try: # won't work if decoder is None
            self.decoder(self.genome)
        except TypeError, err:
            self.raise_exception(
                "decoder as specified does not have the right signature. Must take only 1 argument: %s" %
                err, TypeError)

    def execute(self):
        """Perform the optimization"""
        self.verify()
        #configure the evaluator function of the genome
        self.genome.evaluator.set(self.evaluate)
        
        self.GA = GSimpleGA.GSimpleGA(self.genome, self.seed)
        
        self.GA.setPopulationSize(self.population_size)
        self.GA.setSortType(self.sort_type)
        self.GA.setMutationRate(self.mutation_rate)
        self.GA.setCrossoverRate(self.crossover_rate)
        self.GA.setGenerations(self.generations)
        self.GA.setMinimax(self.mini_max)
        self.GA.setElitism(self.elitism)

        #self.GA.setDBAdapter(self.DBAdapter) #
        
        self._set_GA_FunctionSlot(self.GA.selector, self.selector)
        self._set_GA_FunctionSlot(self.GA.stepCallback, self.stepCallback)
        self._set_GA_FunctionSlot(self.GA.terminationCriteria,
                                  self.terminationCriteria)
        
        self.GA.evolve(freq_stats=self.freq_stats)
        self.best_individual = self.GA.bestIndividual()
<|MERGE_RESOLUTION|>--- conflicted
+++ resolved
@@ -54,8 +54,8 @@
     magnitude = sum([x**2 for x in seed_brother])**.5
     #checksum to enforce a circular distribution of random numbers
     while magnitude > 1:
-        seed_brother = [random.uniform(-1,1) for i in range(0,dim)]
-        magnitude = sum([x**2 for x in seed_brother])**.5    
+       seed_brother = [random.uniform(-1,1) for i in range(0,dim)]
+       magnitude = sum([x**2 for x in seed_brother])**.5    
     
     #create a children
     sister.resetStats()
@@ -109,13 +109,8 @@
     #outputs
     best_individual = Any(GenomeBase.GenomeBase(), iostatus='out')
         
-<<<<<<< HEAD
     def __init__(self, doc=None): 
         super(pyevolvedriver,self).__init__(doc)
-=======
-    def __init__(self, name, parent=None, doc=None): 
-        super(pyevolvedriver, self).__init__(name, parent, doc)
->>>>>>> fdb56765
 
         self.genome = GenomeBase.GenomeBase() #TODO: Mandatory Socket
         self.GA = GSimpleGA.GSimpleGA(self.genome) #TODO: Mandatory Socket, with default plugin
@@ -127,13 +122,8 @@
         self.terminationCriteria = None #TODO: optional socket
         self.DBAdapter = None #TODO: optional socket
 
-<<<<<<< HEAD
-    def _set_GA_FunctionSlot(self,slot,funcList,RandomApply=False,):
+    def _set_GA_FunctionSlot(self, slot, funcList, RandomApply=False,):
         if funcList is None: 
-=======
-    def _set_GA_FunctionSlot(self, slot, funcList, RandomApply=False):
-        if funcList == None: 
->>>>>>> fdb56765
             return
         slot.clear()
         if not isinstance(funcList, list):
@@ -153,7 +143,7 @@
         except (AttributeError, RuntimeError), err:
             self.raise_exception("invalid value '%s' for input ref variable '%s': %s" % 
                                  (str(expr), name, err), TraitError)
-
+            
     def evaluate(self, genome):
         self.decoder(genome)
         self.run_iteration()
@@ -174,7 +164,7 @@
             self.decoder(self.genome)
         except TypeError, err:
             self.raise_exception(
-                "decoder as specified does not have the right signature. Must take only 1 argument: %s" %
+                "decoder as specified does not have the right signature. Must take only 1 argument: %s"%
                 err, TypeError)
 
     def execute(self):
