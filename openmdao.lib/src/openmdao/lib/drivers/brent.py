from scipy.optimize import brentq

from openmdao.main.driver import Driver
from openmdao.main.hasparameters import HasParameters
from openmdao.main.hasconstraints import HasEqConstraints

from openmdao.util.decorators import add_delegate

from openmdao.lib.datatypes.api import Float, Int


@add_delegate(HasParameters, HasEqConstraints)
class Brent(Driver):
    """Root finding using Brent's method."""

    lower_bound = Float(0., iotype="in", desc="lower bound for the root search")
    upper_bound = Float(100., iotype="in", desc="upper bound for the root search")

    xtol = Float(0.0, iotype="in", desc='The routine converges when a root is known to lie within xtol of the value return. Should be >= 0. '
        'The routine modifies this to take into account the relative precision of doubles.')

    rtol = Float(0.0, iotype="in", desc='The routine converges when a root is known to lie within rtol times the value returned of '
        'the value returned. Should be >= 0. Defaults to np.finfo(float).eps * 2.')

    maxiter = Int(100, iotype="in", desc='if convergence is not achieved in maxiter iterations, and error is raised. Must be >= 0.')

    def _eval(self, x):
        """evaluate f(x)"""

        self._param.set(x)
        self.run_iteration()

        f = self.eval_eq_constraints(self.parent)[0]

        return f


    def execute(self):

        # TODO: better error handling.  ideally, if this failed we would attempt to find
        # bounds ourselves rather than throwing an error or returning a value at the bounds
<<<<<<< HEAD
        if self._eval(self.lower_bound)*self._eval(self.upper_bound) > 0:
=======
        if (self._eval(self.lower_bound)*self._eval(self.upper_bound)) > 0:
>>>>>>> 3530fd7b
            self.raise_exception('bounds (low=%s, high=%s) do not bracket a root' %
                                 (self.lower_bound, self.upper_bound))

        kwargs = {'maxiter':self.maxiter, 'a':self.lower_bound, 'b':self.upper_bound}
        if self.xtol > 0: 
            kwargs['xtol'] = self.xtol
        if self.rtol > 0:
            kwargs['rtol'] = self.rtol

        # Brent's method
        xstar = brentq(self._eval,**kwargs)

        # set result
        #param.set(xstar)
        self.xstar = xstar


    def check_config(self):
        params = self.get_parameters().values()
        if len(params) != 1:
            self.raise_exception("Brent driver must have 1 parameter, "
                                 "but instead it has %d" % len(params))

        constraints = self.get_eq_constraints()
        if len(constraints) != 1:
            self.raise_exception("Brent driver must have 1 equality constraint, "
                                 "but instead it has %d" % len(constraints))
        self._param = params[0]


<|MERGE_RESOLUTION|>--- conflicted
+++ resolved
@@ -39,11 +39,7 @@
 
         # TODO: better error handling.  ideally, if this failed we would attempt to find
         # bounds ourselves rather than throwing an error or returning a value at the bounds
-<<<<<<< HEAD
-        if self._eval(self.lower_bound)*self._eval(self.upper_bound) > 0:
-=======
         if (self._eval(self.lower_bound)*self._eval(self.upper_bound)) > 0:
->>>>>>> 3530fd7b
             self.raise_exception('bounds (low=%s, high=%s) do not bracket a root' %
                                  (self.lower_bound, self.upper_bound))
 
