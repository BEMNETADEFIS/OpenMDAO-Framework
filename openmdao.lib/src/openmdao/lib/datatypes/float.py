--- conflicted
+++ resolved
@@ -72,18 +72,12 @@
                 high = float(high)
 
             if low > high:
-<<<<<<< HEAD
                 raise TraitError("Lower bound is greater than upper bound.")
         
-=======
-                raise TraitError("Lower bounds is greater than upper bounds.")
-            
             if default_value > high or default_value < low:
-                msg = "Default value is outside of bounds [%s, %s]." % \
-                    (str(low), str(high))
-                raise TraitError(msg)
-                
->>>>>>> ea63fede
+                raise TraitError("Default value is outside of bounds [%s, %s]." %
+                                 (str(low), str(high)))
+                     
             # Range can be float or int, so we need to force these to be float.
             default_value = float(default_value)
                 
@@ -113,12 +107,7 @@
         
         # pylint: disable-msg=E1101
         # If both source and target have units, we need to process differently
-<<<<<<< HEAD
         if isinstance(value, TraitValWrapper) and value.metadata.has_key('units'):
-=======
-        if isinstance(value, TraitValMetaWrapper) and \
-           value.metadata.has_key('units'):
->>>>>>> ea63fede
             if self.units and value.metadata['units']:
                 return self._validate_with_metadata(obj, name, 
                                                     value.value, 
@@ -133,7 +122,7 @@
             self.error(obj, name, value)
 
     def error(self, obj, name, value):
-        """Returns an informative and descriptive error string."""
+        """Returns a descriptive error string."""
         
         # pylint: disable-msg=E1101
         if self.low is None and self.high is None:
