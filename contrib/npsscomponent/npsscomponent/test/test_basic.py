--- conflicted
+++ resolved
@@ -8,6 +8,7 @@
 import numpy
 from numpy.testing import assert_equal
 
+from openmdao.main.api import set_as_top
 from npsscomponent import NPSScomponent
 
 # this string contains an NPSS input string, just because I wanted this test
@@ -138,11 +139,17 @@
     def __init__(self, npssmodelclass, npssargs=None, **kwargs):
         """npss model class is a string with the name of the model class"""
         super(NPSSmodel, self).__init__(arglist=npssargs)
-
-        if 'parse_str' in kwargs:
-            self.parse_string(kwargs['parse_str'])
-
-        self.create_in_model(npssmodelclass, npssmodelclass, 'model')
+        self._kwargs = kwargs
+        self._npssmodelclass = npssmodelclass
+        self._npssargs = npssargs
+        
+    def hierarchy_defined(self):
+        super(NPSSmodel, self).hierarchy_defined()
+        
+        if 'parse_str' in self._kwargs:
+            self.parse_string(self._kwargs['parse_str'])
+
+        self.create_in_model(self._npssmodelclass, self._npssmodelclass, 'model')
         self._top.setTop('model')
         self._top.init()
 
@@ -156,7 +163,7 @@
 
     def setUp(self):
         """called before each test in this class"""
-        self.npss = NPSScomponent('NPSS')
+        self.npss = set_as_top(NPSScomponent())
         self.npss.parse_string(NPSS_INPUT)
         self.npss.create_in_model('Sample', 'Sample', 'sample')
         self.sample = self.npss.sample
@@ -280,28 +287,28 @@
             self.fail('TypeError expected')
 
         try:
-            NPSScomponent(arglist=99)
+            set_as_top(NPSScomponent(arglist=99))
         except TypeError, err:
             self.assertEqual(": 'int' object is not iterable", str(err))
         else:
             self.fail('TypeError expected')
 
         try:
-            NPSScomponent(arglist=['-foobar'])
+            set_as_top(NPSScomponent(arglist=['-foobar']))
         except ValueError, err:
             self.assertEqual(": illegal option '-foobar'", str(err))
         else:
             self.fail('ValueError expected')
 
         try:
-            NPSScomponent(arglist=['-C'])
+            set_as_top(NPSScomponent(arglist=['-C']))
         except ValueError, err:
             self.assertEqual(": expected object path", str(err))
         else:
             self.fail('ValueError expected')
 
         try:
-            NPSScomponent(arglist=['-C', 'nosuchobject'])
+            set_as_top(NPSScomponent(arglist=['-C', 'nosuchobject']))
         except ValueError, err:
             self.assertEqual(": object 'nosuchobject' does not exist",
                              str(err))
@@ -309,35 +316,35 @@
             self.fail('ValueError expected')
 
         try:
-            NPSScomponent(arglist=['-D'])
+            set_as_top(NPSScomponent(arglist=['-D']))
         except ValueError, err:
             self.assertEqual(": expected preprocessor value", str(err))
         else:
             self.fail('ValueError expected')
 
         try:
-            NPSScomponent(arglist=['-E'])
+            set_as_top(NPSScomponent(arglist=['-E']))
         except ValueError, err:
             self.assertEqual(": expected executive type", str(err))
         else:
             self.fail('ValueError expected')
 
         try:
-            NPSScomponent(arglist=['-I'])
+            set_as_top(NPSScomponent(arglist=['-I']))
         except ValueError, err:
             self.assertEqual(": expected include path", str(err))
         else:
             self.fail('ValueError expected')
 
         try:
-            NPSScomponent(arglist=['-I .'])
+            set_as_top(NPSScomponent(arglist=['-I .']))
         except ValueError, err:
             self.assertEqual(": illegal option '-I .'", str(err))
         else:
             self.fail('ValueError expected')
 
         try:
-            NPSScomponent(arglist=['-I', 'nosuchdir'])
+            set_as_top(NPSScomponent(arglist=['-I', 'nosuchdir']))
         except ValueError, err:
             self.assertEqual(": include path 'nosuchdir' does not exist",
                              str(err))
@@ -345,35 +352,35 @@
             self.fail('ValueError expected')
 
         try:
-            NPSScomponent(arglist=['-X'])
+            set_as_top(NPSScomponent(arglist=['-X']))
         except ValueError, err:
             self.assertEqual(': expected assembly type', str(err))
         else:
             self.fail('ValueError expected')
 
         try:
-            NPSScomponent(arglist=['-a'])
+            set_as_top(NPSScomponent(arglist=['-a']))
         except ValueError, err:
             self.assertEqual(': expected default access type', str(err))
         else:
             self.fail('ValueError expected')
 
         try:
-            NPSScomponent(arglist=['-a', 'OOPS'])
+            set_as_top(NPSScomponent(arglist=['-a', 'OOPS']))
         except ValueError, err:
             self.assertEqual(": invalid access 'OOPS'", str(err))
         else:
             self.fail('ValueError expected')
 
         try:
-            NPSScomponent(arglist=['-l'])
+            set_as_top(NPSScomponent(arglist=['-l']))
         except ValueError, err:
             self.assertEqual(': expected DLM path', str(err))
         else:
             self.fail('ValueError expected')
 
         try:
-            NPSScomponent(arglist=['-l', 'nosuchDLM'])
+            set_as_top(NPSScomponent(arglist=['-l', 'nosuchDLM']))
         except ValueError, err:
             self.assertEqual(": DLM path 'nosuchDLM' does not exist",
                              str(err))
@@ -381,48 +388,33 @@
             self.fail('ValueError expected')
 
         try:
-            NPSScomponent(arglist=['-ns'])
+            set_as_top(NPSScomponent(arglist=['-ns']))
         except ValueError, err:
             self.assertEqual(': expected NameServer IOR path', str(err))
         else:
             self.fail('ValueError expected')
 
         try:
-            NPSScomponent(arglist=['-ns', 'nosuchIOR'])
-        except ValueError, err:
-<<<<<<< HEAD
-            self.assertEqual(": NameServer IOR path 'nosuchIOR' does not exist",
-                             str(err))
-=======
-            msg = "NPSS: NameServer IOR path 'nosuchIOR' does not exist"
-            self.assertEqual(msg, str(err))
->>>>>>> fdb56765
-        else:
-            self.fail('ValueError expected')
-
-        try:
-            NPSScomponent(arglist=['nosuchmodel.npss'])
-        except ValueError, err:
-<<<<<<< HEAD
-            self.assertEqual(": model file 'nosuchmodel.npss' does not exist",
-                             str(err))
-=======
-            msg = "NPSS: model file 'nosuchmodel.npss' does not exist"
-            self.assertEqual(msg, str(err))
->>>>>>> fdb56765
-        else:
-            self.fail('ValueError expected')
-
-        try:
-            NPSScomponent(arglist=['/nosuchmodel.npss'])
-        except ValueError, err:
-<<<<<<< HEAD
-            self.assertEqual(": model file '/nosuchmodel.npss' does not exist",
-                             str(err))
-=======
-            msg = "NPSS: model file '/nosuchmodel.npss' does not exist"
-            self.assertEqual(msg, str(err))
->>>>>>> fdb56765
+            set_as_top(NPSScomponent(arglist=['-ns', 'nosuchIOR']))
+        except ValueError, err:
+            msg = ": NameServer IOR path 'nosuchIOR' does not exist"
+            self.assertEqual(msg, str(err))
+        else:
+            self.fail('ValueError expected')
+
+        try:
+            set_as_top(NPSScomponent(arglist=['nosuchmodel.npss']))
+        except ValueError, err:
+            msg = ": model file 'nosuchmodel.npss' does not exist"
+            self.assertEqual(msg, str(err))
+        else:
+            self.fail('ValueError expected')
+
+        try:
+            set_as_top(NPSScomponent(arglist=['/nosuchmodel.npss']))
+        except ValueError, err:
+            msg = ": model file '/nosuchmodel.npss' does not exist"
+            self.assertEqual(msg, str(err))
         else:
             self.fail('ValueError expected')
 
@@ -463,7 +455,7 @@
                          [[[], [1, 2, 3]], [[], [1, 2, 3]]])
 
     def test_inheritance(self):
-        mod = NPSSmodel('Sample', parse_str=NPSS_INPUT)
+        mod = set_as_top(NPSSmodel('Sample', parse_str=NPSS_INPUT))
         mod.execute()
 
     def test_closing_session(self):
@@ -514,24 +506,16 @@
         try:
             self.npss.make_public('sample')
         except NotImplementedError, exc:
-<<<<<<< HEAD
-            self.assertEqual(str(exc), ": 'sample' is an unsupported NPSS type: 'Sample'")
-=======
-            msg = "NPSS: 'sample' is an unsupported NPSS type: 'Sample'"
+            msg = ": 'sample' is an unsupported NPSS type: 'Sample'"
             self.assertEqual(str(exc), msg)
->>>>>>> fdb56765
         else:
             self.fail('Expected NotImplementedError')
 
         try:
             self.npss.make_public('sample.s2d')
         except NotImplementedError, exc:
-<<<<<<< HEAD
-            self.assertEqual(str(exc), ": 'sample.s2d' is an unsupported NPSS type: 'string[][]'")
-=======
-            msg = "NPSS: 'sample.s2d' is an unsupported NPSS type: 'string[][]'"
+            msg = ": 'sample.s2d' is an unsupported NPSS type: 'string[][]'"
             self.assertEqual(str(exc), msg)
->>>>>>> fdb56765
         else:
             self.fail('Expected NotImplementedError')
 
