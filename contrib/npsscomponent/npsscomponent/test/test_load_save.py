"""
Test load/save of NPSS component Python configuration.

TODO: load/save of NPSS model state.
"""

import logging
import os.path
import pkg_resources
import shutil
import unittest

from numpy import ndarray
from numpy.testing import assert_equal

from enthought.traits.api import Bool

from openmdao.main.api import FileValue, SAVE_LIBYAML
from openmdao.main.component import SimulationRoot

from npsscomponent import NPSScomponent

ORIG_DIR = os.getcwd()


class Passthrough(NPSScomponent):
    """ An NPSS component that passes-through various types of variable. """

    def __init__(self):
        super(Passthrough, self).__init__('NPSS', arglist='passthrough.mdl')

        # Automagic interface variable creation
        self.make_public([
            'f_out',
            'f1d_out',
            'f2d_out',
            'f3d_out',
            'i_out',
            'i1d_out',
            'i2d_out',
            's_out',
            's1d_out', 
            'text_out',
            'binary_out',
            ('b_out','','out',Bool(iostatus='out')), # for bools, we need to supply a trait
        ], iostatus='out')
        

class NPSSTestCase(unittest.TestCase):

    directory = pkg_resources.resource_filename('npsscomponent', 'test')

    def setUp(self):
        """ Called before each test in this class. """
        # Reset simulation root so we can legally access files.
        SimulationRoot.chdir(NPSSTestCase.directory)
        self.npss = Passthrough()
        self.egg_name = None

    def tearDown(self):
        """ Called after each test in this class. """
        if self.npss is not None:
            self.npss.pre_delete()
            self.npss = None

        if self.egg_name and os.path.exists(self.egg_name):
            os.remove(self.egg_name)

        SimulationRoot.chdir(ORIG_DIR)

    def test_load_save(self):
        logging.debug('')
        logging.debug('test_load_save')

        saved_values = {}
        for name, var in self.npss.items():
            saved_values[name] = var

        egg_info = self.npss.save_to_egg()
        self.egg_name = egg_info[0]
        self.npss.pre_delete()
        self.npss = None

        orig_dir = os.getcwd()
        test_dir = 'EggTest'
        if os.path.exists(test_dir):
            shutil.rmtree(test_dir)
        os.mkdir(test_dir)
        os.chdir(test_dir)
        try:
            egg_path = os.path.join('..', self.egg_name)
            self.npss = NPSScomponent.load_from_eggfile(egg_path, install=False)

            for name, val in saved_values.items():
                if name == 'directory':
                    continue  # This gets reset on purpose.
                if isinstance(val, ndarray):
                    assert_equal(getattr(self.npss, name), val)
                else:
                    if isinstance(val, FileValue):
                        obj = getattr(self.npss, name)
                        self.assertEqual(getattr(obj, 'filename'), val.filename)
                    else:
                        self.assertEqual(getattr(self.npss, name), val)
        finally:
            os.chdir(orig_dir)
            shutil.rmtree(test_dir)

    def test_nomodel(self):
        logging.debug('')
        logging.debug('test_nomodel')

        self.npss.model_filename = 'xyzzy.mdl'
        egg_info = self.npss.save_to_egg(version='0.0')
        self.egg_name = egg_info[0]
        self.npss.pre_delete()
        self.npss = None

        orig_dir = os.getcwd()
        test_dir = 'EggTest'
        if os.path.exists(test_dir):
            shutil.rmtree(test_dir)
        os.mkdir(test_dir)
        os.chdir(test_dir)
        try:
            try:
                egg_path = os.path.join('..', self.egg_name)
                self.npss = NPSScomponent.load_from_eggfile(egg_path,
                                                            install=False)
            except RuntimeError, exc:
<<<<<<< HEAD
                msg = ": Reload caught exception: Model file 'xyzzy.mdl' not found while reloading in"
=======
                msg = "NPSS: Reload caught exception: Model file 'xyzzy.mdl'" \
                      " not found while reloading in"
>>>>>>> fdb56765
                self.assertEqual(str(exc)[:len(msg)], msg)
            else:
                self.fail('Expected RuntimeError')
        finally:
            os.chdir(orig_dir)
            shutil.rmtree(test_dir)

    def test_badsave(self):
        logging.debug('')
        logging.debug('test_badsave')

        try:
            self.npss.save_to_egg(dst_dir='/no-permission')
        except IOError, exc:
            self.assertEqual(str(exc),
                ": Can't save to '/no-permission', no write permission")
        else:
            self.fail('Expected IOError')

    def test_save_yaml(self):
        logging.debug('')
        logging.debug('test_save_yaml')

        # This currently fails, not sure why.
        try:
            egg_info = self.npss.save_to_egg(format=SAVE_LIBYAML)
            self.egg_name = egg_info[0]
        except Exception, exc:
<<<<<<< HEAD
            self.assertEqual(str(exc),
                ": Can't save to 'passthrough1/passthrough1.yaml': data type not understood")
=======
            msg = "NPSS: Can't save to 'NPSS/NPSS.yaml': data type not" \
                  " understood"
            self.assertEqual(str(exc), msg)
>>>>>>> fdb56765
        else:
            self.fail('Expected TypeError')
        finally:
            if os.path.exists('NPSS.yaml'):
                os.remove('NPSS.yaml')


if __name__ == '__main__':
    import nose
    import sys
    sys.argv.append('--cover-package=npsscomponent')
    sys.argv.append('--cover-erase')
    nose.runmodule()
<|MERGE_RESOLUTION|>--- conflicted
+++ resolved
@@ -15,7 +15,7 @@
 
 from enthought.traits.api import Bool
 
-from openmdao.main.api import FileValue, SAVE_LIBYAML
+from openmdao.main.api import FileValue, SAVE_LIBYAML, set_as_top
 from openmdao.main.component import SimulationRoot
 
 from npsscomponent import NPSScomponent
@@ -27,8 +27,11 @@
     """ An NPSS component that passes-through various types of variable. """
 
     def __init__(self):
-        super(Passthrough, self).__init__('NPSS', arglist='passthrough.mdl')
-
+        super(Passthrough, self).__init__(arglist='passthrough.mdl')
+        
+    def hierarchy_defined(self):
+        super(Passthrough, self).hierarchy_defined()
+        
         # Automagic interface variable creation
         self.make_public([
             'f_out',
@@ -54,7 +57,7 @@
         """ Called before each test in this class. """
         # Reset simulation root so we can legally access files.
         SimulationRoot.chdir(NPSSTestCase.directory)
-        self.npss = Passthrough()
+        self.npss = set_as_top(Passthrough())
         self.egg_name = None
 
     def tearDown(self):
@@ -128,12 +131,8 @@
                 self.npss = NPSScomponent.load_from_eggfile(egg_path,
                                                             install=False)
             except RuntimeError, exc:
-<<<<<<< HEAD
-                msg = ": Reload caught exception: Model file 'xyzzy.mdl' not found while reloading in"
-=======
-                msg = "NPSS: Reload caught exception: Model file 'xyzzy.mdl'" \
+                msg = ": Reload caught exception: Model file 'xyzzy.mdl'" \
                       " not found while reloading in"
->>>>>>> fdb56765
                 self.assertEqual(str(exc)[:len(msg)], msg)
             else:
                 self.fail('Expected RuntimeError')
@@ -162,14 +161,9 @@
             egg_info = self.npss.save_to_egg(format=SAVE_LIBYAML)
             self.egg_name = egg_info[0]
         except Exception, exc:
-<<<<<<< HEAD
-            self.assertEqual(str(exc),
-                ": Can't save to 'passthrough1/passthrough1.yaml': data type not understood")
-=======
-            msg = "NPSS: Can't save to 'NPSS/NPSS.yaml': data type not" \
+            msg = ": Can't save to 'passthrough1/passthrough1.yaml': data type not" \
                   " understood"
             self.assertEqual(str(exc), msg)
->>>>>>> fdb56765
         else:
             self.fail('Expected TypeError')
         finally:
