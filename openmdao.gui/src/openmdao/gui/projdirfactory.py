--- conflicted
+++ resolved
@@ -139,7 +139,6 @@
         this Factory can't satisfy the request.
         """
         if server is None and res_desc is None and typ in self.analyzer.class_map:
-<<<<<<< HEAD
             with self._lock:
                 fpath = self.analyzer.class_map[typ].fname
                 modpath = self.analyzer.fileinfo[fpath][0].modpath
@@ -157,31 +156,11 @@
                     visitor = self.analyzer.fileinfo[fpath][0]
                     self._get_mod_ctors(mod, fpath, visitor)
 
-=======
-            fpath = self.analyzer.class_map[typ].fname
-            modpath = self.analyzer.fileinfo[fpath][0].modpath
-            if os.path.getmtime(fpath) > self.analyzer.fileinfo[fpath][1] and modpath in sys.modules:
-                reload(sys.modules[modpath])
-            elif modpath not in sys.modules:
-                sys.path = [get_ancestor_dir(fpath, len(modpath.split('.')))] + sys.path
->>>>>>> 5c01c11e
                 try:
                     ctor = self.imported[fpath][1][typ]
                 except KeyError:
                     return None
-<<<<<<< HEAD
                 return ctor(**ctor_args)
-=======
-                finally:
-                    sys.path = sys.path[1:]
-            mod = sys.modules[modpath]
-            
-            try:
-                ctor = getattr(mod, typ[len(modpath)+1:])
-            except KeyError:
-                return None
-            return ctor(**ctor_args)
->>>>>>> 5c01c11e
         return None
 
     def get_available_types(self, groups=None):
@@ -219,7 +198,6 @@
                 visitor = self.analyzer.fileinfo[fpath][0]
                 pre_set = set(visitor.classes.keys())
             
-<<<<<<< HEAD
                 if fpath in self.imported:  # we imported it earlier
                     imported = True
                     sys.path = [os.path.dirname(fpath)] + sys.path # add fpath location to sys.path
@@ -237,27 +215,6 @@
                 self.on_deleted(fpath, set()) # clean up old refs
             else:  # it's a new file
                 pre_set = set()
-=======
-            modpath = get_module_path(fpath)
-            if modpath in sys.modules:
-                imported = True
-                sys.path = [os.path.dirname(fpath)] + sys.path # add fpath location to sys.path
-                try:
-                    reload(sys.modules[modpath])
-                except ImportError as err:
-                    return None
-                finally:
-                    sys.path = sys.path[1:]  # restore original sys.path
-            elif os.path.getmtime(fpath) > self.analyzer.fileinfo[fpath][1]:
-                modpath = get_module_path(fpath)
-                if modpath in sys.modules:
-                    reload(sys.modules[modpath])
-            self.on_deleted(fpath, set()) # clean up old refs
-        else:  # it's a new file
-            pre_set = set()
-
-        visitor = self.analyzer.analyze_file(fpath)
->>>>>>> 5c01c11e
 
             visitor = self.analyzer.analyze_file(fpath)
             post_set = set(visitor.classes.keys())
@@ -268,7 +225,6 @@
                 changed_set.update(pre_set.intersection(post_set))
 
     def on_deleted(self, fpath, deleted_set):
-<<<<<<< HEAD
         with self._lock:
             if os.path.isdir(fpath):
                 for pyfile in find_files(self.watchdir, "*.py"):
@@ -282,16 +238,6 @@
                 visitor = self.analyzer.fileinfo[fpath][0]
                 deleted_set.update(visitor.classes.keys())
                 self.analyzer.remove_file(fpath)
-=======
-        if os.path.isdir(fpath):
-            for pyfile in find_files(self.watchdir, "*.py"):
-                self.on_deleted(pyfile, deleted_set)
-        else:
-            visitor = self.analyzer.fileinfo[fpath][0]
-            deleted_set.update(visitor.classes.keys())
-
-            self.analyzer.remove_file(fpath)
->>>>>>> 5c01c11e
             
     def publish_updates(self, added_set, changed_set, deleted_set):
         publisher = Publisher.get_instance()
