--- conflicted
+++ resolved
@@ -145,15 +145,11 @@
     def serve(self):
         ''' Start server listening on port & start the ioloop.
         '''
-<<<<<<< HEAD
-        DEBUG('serve %s:%s' % ("localhost", self.options.port))
-        self.http_server.listen(self.options.port, address="localhost")
-=======
+        DEBUG('serve %s' % self.options.port)
         if (self.options.external):
             self.http_server.listen(self.options.port)
         else:
             self.http_server.listen(self.options.port, address='localhost')
->>>>>>> ecf9a02e
 
         try:
             ioloop.IOLoop.instance().start()
