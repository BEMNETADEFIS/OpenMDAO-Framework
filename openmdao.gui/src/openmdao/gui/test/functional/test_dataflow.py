--- conflicted
+++ resolved
@@ -335,12 +335,7 @@
     workspace_page.find_library_button('Simulation').click()
     workspace_page.add_library_item_to_dataflow('rosen_suzuki.Simulation', 'top')
 
-<<<<<<< HEAD
-    # Show dataflow for Simulation. 
-=======
     # Show dataflow for Simulation.
-    workspace_page.expand_object('top')
->>>>>>> e07afe60
     workspace_page.show_dataflow('top')
     workspace_page.hide_left()
     workspace_page.hide_right()
@@ -403,12 +398,7 @@
     workspace_page.find_library_button('Simulation').click()
     workspace_page.add_library_item_to_dataflow('rosen_suzuki.Simulation', 'top')
 
-<<<<<<< HEAD
-    # Show dataflow for Simulation. 
-=======
     # Show dataflow for Simulation.
-    workspace_page.expand_object('top')
->>>>>>> e07afe60
     workspace_page.show_dataflow('top')
     workspace_page.hide_left()
 
