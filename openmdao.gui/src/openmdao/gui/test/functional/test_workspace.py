--- conflicted
+++ resolved
@@ -13,11 +13,7 @@
 from unittest import TestCase
 
 if sys.platform != 'win32':  # No testing on Windows yet.
-<<<<<<< HEAD
     from selenium.common.exceptions import TimeoutException, WebDriverException
-=======
-    from selenium.common.exceptions import TimeoutException,WebDriverException
->>>>>>> 3ddc1e77
     from util import main, setup_server, teardown_server, generate, \
                      begin, new_project
     from pageobjects.util import NotifierPage
