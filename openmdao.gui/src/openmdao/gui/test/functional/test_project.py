--- conflicted
+++ resolved
@@ -60,11 +60,6 @@
 
         return datetime.datetime(year, month, day, hours, minutes, seconds)
 
-<<<<<<< HEAD
-        return datetime.datetime( year, month, day, hours, minutes, seconds  )
-
-=======
->>>>>>> 3a1c8ff4
     @last_saved
     def add_file(workspace_page):
         file_path = pkg_resources.resource_filename('openmdao.gui.test.functional', 'files/simple_paraboloid.py')
@@ -72,11 +67,7 @@
 
     @last_saved
     def new_file(workspace_page):
-<<<<<<< HEAD
-        workspace_page.new_file( 'test_file.py' )
-=======
         workspace_page.new_file('test_file.py')
->>>>>>> 3a1c8ff4
 
     @last_saved
     def rename_file(workspace_page):
@@ -123,10 +114,7 @@
         workspace_page.add_library_item_to_dataflow("openmdao.main.assembly.Assembly", 'top')
         workspace_page = workspace_page.revert_project()
 
-<<<<<<< HEAD
-
-=======
->>>>>>> 3a1c8ff4
+
     projects_page = begin(browser)
     projects_page, project_dict = random_project(projects_page.new_project(),
                                                  verify=True, load_workspace=False)
@@ -148,11 +136,8 @@
     projects_page, project_name, commit_project_time = commit_project(projects_page, project_name, replace_object_time)
     projects_page, project_name, revert_project_time = revert_project(projects_page, project_name, commit_project_time)
 
-<<<<<<< HEAD
-=======
     projects_page.delete_project(project_name)
 
->>>>>>> 3a1c8ff4
 
 #Test creating a project
 def _test_new_project(browser):
