--- conflicted
+++ resolved
@@ -64,7 +64,6 @@
     file_delete = ButtonElement((By.XPATH, "//a[(@rel='deleteFile')]"))
     file_toggle = ButtonElement((By.XPATH, "//a[(@rel='toggle')]"))
 
-<<<<<<< HEAD
     # Right side.
     code_tab = ButtonElement((By.ID, 'code_tab'))
     editor_save_button       = ButtonElement((By.ID, 'code-uiBar-save'))
@@ -72,8 +71,7 @@
     editor_replace_button       = ButtonElement((By.ID, 'code-uiBar-replace'))
     editor_replaceAll_button       = ButtonElement((By.ID, 'code-uiBar-replaceAll'))
     editor_undo_button       = ButtonElement((By.ID, 'code-uiBar-undo'))
-=======
->>>>>>> 44439045
+
 
     def __init__(self, browser, port):
         super(EditorPage, self).__init__(browser, port)
