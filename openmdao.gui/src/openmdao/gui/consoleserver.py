--- conflicted
+++ resolved
@@ -4,29 +4,15 @@
 import traceback
 import cmd
 import jsonpickle
-<<<<<<< HEAD
-=======
-import time
 import imp
 import ast
 from threading import Lock
->>>>>>> 0e5da079
 
 from setuptools.command import easy_install
 from zope.interface import implementedBy
 
 from openmdao.main.api import Assembly, Component, Driver, logger, \
-<<<<<<< HEAD
                               set_as_top, get_available_types
-
-from openmdao.lib.releaseinfo import __version__, __date__
-
-from openmdao.util.nameutil import isidentifier
-from openmdao.util.fileutil import file_md5
-
-=======
-                              set_as_top, create, get_available_types
->>>>>>> 0e5da079
 from openmdao.main.project import project_from_archive, Project, parse_archive_name
 from openmdao.main.publisher import publish
 from openmdao.main.mp_support import has_interface, is_instance
@@ -36,7 +22,7 @@
 from openmdao.lib.releaseinfo import __version__, __date__
 
 from openmdao.util.nameutil import isidentifier
-from openmdao.util.fileutil import find_files, file_md5, get_module_path, find_module
+from openmdao.util.fileutil import file_md5, find_module
 
 from openmdao.gui.util import packagedict, ensure_dir
 from openmdao.gui.filemanager import FileManager
@@ -47,10 +33,12 @@
 _instantiated_classes = set()
 _instclass_lock = Lock()
 
+
 def _register_inst(typname):
     global _instantiated_classes
     with _instclass_lock:
         _instantiated_classes.add(typname)
+
 
 def text_to_node(text):
     """Given a python source string, return the corresponding AST node. The outer
@@ -62,6 +50,7 @@
         return modnode.body[0]
     return modnode.body
 
+
 class CtorInstrumenter(ast.NodeTransformer):
     """All __init__ calls will be replaced with a call to a wrapper function
     that records the call by calling _register_inst(typename) before creating
@@ -69,26 +58,26 @@
     """
     def __init__(self):
         super(CtorInstrumenter, self).__init__()
-    
+
     def visit_ClassDef(self, node):
         text = None
         for stmt in node.body:
             if isinstance(stmt, ast.FunctionDef) and stmt.name == '__init__':
-                stmt.name = '__%s_orig_init__' % node.name # __init__ was found - rename it to __orig_init__
-                break 
-        else: # no __init__ found, make one
+                stmt.name = '__%s_orig_init__' % node.name  # __init__ was found - rename it to __orig_init__
+                break
+        else:  # no __init__ found, make one
             text = """
 def __init__(self, *args, **kwargs):
     _register_inst('.'.join([self.__class__.__module__,self.__class__.__name__]))
     super(%s, self).__init__(*args, **kwargs)
             """ % node.name
-        if text is None: # class has its own __init__ (name has been changed to __orig_init__)
+        if text is None:  # class has its own __init__ (name has been changed to __orig_init__)
             text = """
 def __init__(self, *args, **kwargs):
     _register_inst('.'.join([self.__class__.__module__,self.__class__.__name__]))
     self.__%s_orig_init__(*args, **kwargs)
             """ % node.name
-        node.body = [text_to_node(text)]+node.body
+        node.body = [text_to_node(text)] + node.body
         return node
 
 
@@ -103,7 +92,7 @@
         project.
         """
         if path.endswith('.prj'):
-            self.projdir = path.rsplit('.',1)[0]
+            self.projdir = path.rsplit('.', 1)[0]
             if os.path.isdir(self.projdir):
                 return
         raise ImportError("can't import %s" % path)
@@ -115,8 +104,8 @@
         path = find_module(modpath, path=[self.projdir])
         if path is not None:
             return ProjLoader(modpath, self.projdir)
-    
-    
+
+
 class ProjLoader(object):
     """This is the import loader for files within an OpenMDAO project.  We use it to instrument
     the imported files so we can keep track of what classes have been instantiated so we know
@@ -125,16 +114,16 @@
     def __init__(self, modpath, projpath):
         self.path = find_module(modpath, path=[projpath])
         self.ispkg = isinstance(self.path, basestring) and os.path.basename(self.path) == '__init__.py'
-        
+
     def translate(self, node):
         """Take the specified AST and translate it into the instrumented version."""
         node = CtorInstrumenter().visit(node)
         node.body = [
             ast.copy_location(
-                text_to_node('from openmdao.gui.consoleserver import _register_inst'),node)
-            ]+node.body
+                text_to_node('from openmdao.gui.consoleserver import _register_inst'), node)
+            ] + node.body
         return node
-    
+
     def get_code(self, modpath):
         """Opens the file, compiles it into an AST and then translates it into the instrumented
         version before compiling that into bytecode.
@@ -162,6 +151,7 @@
         exec(code, mod.__dict__)
         return mod
 
+
 def modifies_model(target):
     ''' decorator for methods that may have modified the model
         performs maintenance on root level containers/assemblies and
@@ -200,7 +190,7 @@
         self._partial_cmd = None  # for multi-line commands
 
         self.projdirfactory = None
-        
+
         try:
             self.files = FileManager('files', publish_updates=publish_updates)
         except Exception as err:
@@ -622,7 +612,7 @@
     def load_project(self, filename):
         global _instantiated_classes
         _instantiated_classes.clear()
-        
+
         self.projfile = filename
         try:
             if self.proj:
@@ -630,14 +620,14 @@
             if self.projdirfactory:
                 self.projdirfactory.cleanup()
                 remove_class_factory(self.projdirfactory)
-                
+
             # make sure we have a ProjFinder in sys.path_hooks
             for hook in sys.path_hooks:
                 if hook is ProjFinder:
                     break
             else:
-                sys.path_hooks = [ProjFinder]+sys.path_hooks
-            
+                sys.path_hooks = [ProjFinder] + sys.path_hooks
+
             # have to do things in a specific order here. First, create the files,
             # then point the ProjDirFactory at the files, then finally create the
             # Project. Executing the project macro (which happens in the Project __init__)
