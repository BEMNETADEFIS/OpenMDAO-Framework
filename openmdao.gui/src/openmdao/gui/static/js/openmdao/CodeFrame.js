
var openmdao = (typeof openmdao === "undefined" || !openmdao ) ? {} : openmdao ;

openmdao.CodeFrame = function(id,model) {
    openmdao.CodeFrame.prototype.init.call(this,id,'Code');

    /***********************************************************************
     *  private
     ***********************************************************************/

    // initialize private variables
    var self = this,
        filepath = "",
        // toolbar
        uiBarID = id+'-uiBar',
        uiBar = jQuery('<div id="'+uiBarID+'">')
            .css({ 'background-color':'gray', height:'25px', 'font-size': '80%'})
            .appendTo(self.elm),
        newBtn = jQuery("<button id='"+uiBarID+"-new'>New</button>")
            .button({icons: {primary:'ui-icon-document'}})
            .css({height:'25px'})
            .appendTo(uiBar),
        saveBtn = jQuery("<button id='"+uiBarID+"-save'>Save</button>")
            .button({icons: {primary:'ui-icon-disk'}})
            .css({height:'25px'})
            .appendTo(uiBar),
        //saveAllBtn = jQuery("<button id='"+uiBarID+"-saveAll'>Save All</button>")
        //    .button({icons: {primary:'ui-icon-disk'}})
        //    .css({height:'25px'})
        //    .appendTo(uiBar),
        findBtn = jQuery("<button id='"+uiBarID+"-find'>Find</button>")
            .button({icons: {primary:'ui-icon-search'}})
            .css({height:'25px'})
            .appendTo(uiBar),
        replBtn = jQuery("<button id='"+uiBarID+"-replace'>Replace</button>")
            .button({icons: {primary:'ui-icon-search'}})
            .css({height:'25px'})
            .appendTo(uiBar),
        rAllBtn = jQuery("<button id='"+uiBarID+"-replaceAll'>Replace All</button>")
            .button({icons: {primary:'ui-icon-search'}})
            .css({height:'25px'})
            .appendTo(uiBar),
        undoBtn = jQuery("<button id='"+uiBarID+"-undo'>Undo</button>")
            .button({icons: {primary:'ui-icon-arrowrefresh-1-n'}})
            .css({height:'25px'})
            .appendTo(uiBar),
        // file label (temporary until we have file tabs)
        file_tabs = jQuery('<div id='+id+'-tabs>').css({'font-size':'95%'})
            .appendTo(self.elm),
            file_inner = jQuery('<ul class="tabrow"></ul>').appendTo(file_tabs),
        // editor
        editorID = id+'-textarea',
        overwriteID = id+'-overwrite',
        cancelID = id+'-cancel',
        closeID = id+'-close',
        saveID = id+'-save',
        editorArea = jQuery('<pre id="'+editorID+'">')
            .css({overflow:'hidden', position:'absolute'})
            .height('100%') //self.elm.height() - uiBar.height())
            .appendTo(self.elm),
        editor = ace.edit(editorID);
    
    file_tabs.tabs({ closable: true, 
    select: function(event, ui) {selectTab(event,ui);}, 
    closableClick: function(event, ui) {return closeTab(event,ui); } });
    //file_tabs.find( ".ui-tabs-nav" ).sortable();
    sessions={}; //container for ace editor sessions

    newBtn.click(function() { openmdao.Util.promptForValue('Specify a name for the new file',
                     function(name) { if (name) {newTab('"""\n   '+name+'\n"""\n\n',"/"+name); }} ) });
    saveBtn.click(function() { saveFile(); });
    //saveAllBtn.click(function() { saveAllFiles(); });
    findBtn.click(function() { editor.commands.commands.find.exec(editor); });
    replBtn.click(function() { editor.commands.commands.replace.exec(editor); });
    rAllBtn.click(function() { editor.commands.commands.replaceall.exec(editor); });
    undoBtn.click(function() { editor.commands.commands.undo.exec(editor); });

    // set theme/mode
    //editor.setTheme("ace/theme/chrome");
    EditSession = require("ace/edit_session").EditSession,
    UndoManager = require("ace/undomanager").UndoManager,
    selectedFile = "",
    waitClose=[],
    defaultSession = new EditSession(" ");
    editor.setSession(defaultSession);
    editor.setReadOnly(true);

    selectTab= function(event, ui) { // switch ace session based on the selected tab
                fname_nodot=nameSplit(ui.tab.innerText);
                selectedFile=fname_nodot;
                editor.setSession(sessions[fname_nodot][0]);} 
    
    closeTab = function(event,ui) { 
        tab_id=ui.index;
        pathname=ui.tab.innerText;
        fname_nodot=nameSplit(pathname); //remove periods and slashes from filename
        //file changed since last save?
        code_last=sessions[fname_nodot][1];
        code_now=sessions[fname_nodot][0].getValue();
        

        if (code_last == code_now) {//nothing changed. close tab
            if (file_tabs.tabs("length") == 1) {editor.setSession(defaultSession);editor.setReadOnly(true);} 
            delete sessions[fname_nodot]; 
            file_tabs.tabs("remove",tab_id); 
            } 
        
        else { //file changed. require user choice
            var win = jQuery('<div>"'+pathname+'" has been changed. Save before closing?</div>');
            jQuery(win).dialog({
                'modal': true,
                'title': 'Save',
                'buttons': [
                    {
                      text: 'Save file',
                      id: saveID,
                       click: function() {
			    waitClose=[fname_nodot,tab_id];
			    saveFile(fname_nodot);
                            jQuery(this).dialog('close');
                              }
                    },
                    {
                       text: 'Close without saving',
                       id: closeID,
                       click: function() { 
                            if (file_tabs.tabs("length") == 1) {editor.setSession(defaultSession);editor.setReadOnly(true);} 
                            delete sessions[fname_nodot]; 
                            jQuery(this).dialog('close'); 
                            file_tabs.tabs("remove",tab_id); 
                              }
                    },
                    {
                       text: 'Cancel',
                       id: cancelID,
                       click: function() {//just close dialog
                                 jQuery(this).dialog('close');
                                 return false;
                              }
                    }
                  ]
                }
            );       
            }
            return false; 
        }

    // keyboard shortcut
    editor.commands.addCommand({
        name: "save",
        bindKey: {win: "Ctrl-S", mac: "Command-S"},
        exec: function() { saveFile(); }
    });
    // make the editor a drop target for file objects
    editorArea.droppable ({
        accept: '.file',
        drop: function(ev,ui) {
            var droppedObject = jQuery(ui.draggable).clone(),
                droppedPath = droppedObject.attr("path");
            if (droppedPath) {
                self.editFile(droppedPath);
            }
        }
    });

    function successful_save(data, textStatus, jqXHR) {
        if (typeof openmdao_test_mode !== 'undefined') {
            openmdao.Util.notify('Save complete: ' +textStatus);
        }
	if (waitClose.length != 0) {
		fname_nodot = waitClose[0];
		tab_id = waitClose[1];
		if (file_tabs.tabs("length") == 1) {editor.setSession(defaultSession);editor.setReadOnly(true);} 
		delete sessions[fname_nodot]; 
		file_tabs.tabs("remove",tab_id); 
		waitClose=[];
	
	}
    }

    function handle409(jqXHR, textStatus, errorThrown) {
        var win = jQuery('<div>You have modified a class that may already have instances in the model. Do you want to continue?</div>');
        jQuery(win).dialog({
            'modal': true,
            'title': 'Overwrite Existing Classes',
            'buttons': [
                {
                  text: 'Overwrite',
                  id: overwriteID,
                  click: function() {
                           jQuery(this).dialog('close');
                           model.setFile(filepath,editor.getSession().getValue(), 1,
                                         successful_save, null, handle409);
                         }
                },
                {
                   text: 'Cancel',
                   id: cancelID,
                   click: function() {
                             jQuery(this).dialog('close');
                          }
                }
              ]
            }
        );
    }

    /** tell the model to save the current contents to current filepath */
    
    
    
    function saveFile(fname_nodot) {
        if (!(fname_nodot)) {fname_nodot=selectedFile;}
        code_last=sessions[fname_nodot][1];
        current_code=sessions[fname_nodot][0].getValue();
	filepath=sessions[fname_nodot][2]; 
        if (!(code_last == current_code)){
            sessions[fname_nodot][1] = current_code; // store saved file for comparison
            model.setFile(filepath,current_code, 0,
                          successful_save, null, handle409);
        }
	renameTab("#"+fname_nodot,filepath);
	sessions[fname_nodot][3] = false;
    }
    
    function saveAllFiles() {       
        for (key in sessions) {saveFile(key);}
        
    }    
    
    /***********************************************************************
     *  privileged
     ***********************************************************************/

    /** get contents of specified file from model, load into editor */
    this.editFile = function(pathname) {
        filepath = pathname;
        mode=findMode(filepath);
        fname_nodot= nameSplit(filepath);
        if (fname_nodot in sessions) {// file already has open tab? just switch to it
            editor.setSession(sessions[fname_nodot][0]); 
            file_tabs.tabs("select","#"+fname_nodot);
            }
        
        else { // file not being edited; make new tab
            model.getFile(pathname,
            // success
            function(contents) {
<<<<<<< HEAD
                newTab(contents,filepath,fname_nodot,mode);
=======
                if (filepath.charAt(0) === "/") {
                    file_label.text(filepath.substr(1));
                }
                else {
                    file_label.text(filepath);
                }
                editor.session.doc.setValue(contents);
                self.resize();
                editor.resize();
                editor.navigateFileStart();
                var UndoManager = require("ace/undomanager").UndoManager;
                editor.getSession().setUndoManager(new UndoManager());
>>>>>>> 0c74265b
            },
            // failure
            function(jqXHR, textStatus, errorThrown) {
                debug.info(textStatus);
                debug.info(errorThrown);
                alert("Error editing file: "+jqXHR.statusText);
            }
        );
        }        
    };
    
    findMode = function(filepath) {
        chunks=filepath.split('.');
        if (chunks.length == 2){
            if (chunks[1] == "py") {return "ace/mode/python";}
            else if (chunks[1] == "js") {return "ace/mode/javascript";} 
            else {return "ace/mode/python";}
        }
        else {return "ace/mode/python";}
    }
    
    newTab= function(contents,filepath,fname_nodot,mode) {
        editor.setReadOnly(false);
        if (!fname_nodot) {fname_nodot= nameSplit(filepath);}
        if (!mode) {mode=findMode(filepath);}
        var newfile = new EditSession(contents); // new code session for ace 
        newfile.setUndoManager(new UndoManager());
        newfile.setMode(mode);
        newfile.on('change', function(evt) {if (!(sessions[fname_nodot][3])) {renameTab("#"+fname_nodot,filepath+"*");sessions[fname_nodot][3] = true;} ;});
        editor.setSession(newfile);
        sessions[fname_nodot]=[newfile,contents,filepath,false]; // store session for efficent switching 
        
        jQuery('<div id="'+fname_nodot+'"></div>').appendTo(file_inner); // new empty div
        file_tabs.tabs("add",'#'+fname_nodot,filepath);
        file_tabs.tabs( 'select', "#"+fname_nodot); 
        selectedFile=fname_nodot;   
        self.resize();
        editor.resize();
    }
    
     
    function renameTab(selector, value)
    {	    txt=jQuery('a[href="' + selector + '"]').text();    
	    jQuery('a[href="' + selector + '"]').text(value);
    }     
     
    nameSplit = function(pathname) {return pathname.split('.').join('').split('/').join('').split('*').join('');}     
     
    // method to resize the Ace code pane
    this.resize = function() {
        editorArea.width(self.elm.width());
        editorArea.height(self.elm.height()-editorArea.offset().top);
    };

    /** get the pathname for the current file */
    this.getPathname = function() {
        return filepath;
    };
};

/** set prototype */
openmdao.CodeFrame.prototype = new openmdao.BaseFrame();
openmdao.CodeFrame.prototype.constructor = openmdao.CodeFrame;
<|MERGE_RESOLUTION|>--- conflicted
+++ resolved
@@ -246,9 +246,7 @@
             model.getFile(pathname,
             // success
             function(contents) {
-<<<<<<< HEAD
                 newTab(contents,filepath,fname_nodot,mode);
-=======
                 if (filepath.charAt(0) === "/") {
                     file_label.text(filepath.substr(1));
                 }
@@ -261,7 +259,6 @@
                 editor.navigateFileStart();
                 var UndoManager = require("ace/undomanager").UndoManager;
                 editor.getSession().setUndoManager(new UndoManager());
->>>>>>> 0c74265b
             },
             // failure
             function(jqXHR, textStatus, errorThrown) {
