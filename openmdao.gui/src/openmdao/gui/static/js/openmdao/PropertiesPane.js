--- conflicted
+++ resolved
@@ -429,17 +429,10 @@
                 e.stopImmediatePropagation();
             }
 
-<<<<<<< HEAD
 			if ( dataView.getItem(cell.row).value === "Geometry" ) {
                 var p = self.pathname + '.' + dataView.getItem(cell.row).id;
                 openmdao.viewGeometry(p);          
 			}
-=======
-            if (dataView.getItem(cell.row).value === "Geometry") {
-                var p = self.pathname + ".geom_out";
-                openmdao.Util.popupWindow('geometry?path=' + p,'Geometry of ' + p);         
-            }
->>>>>>> 386a2ad0
         });
 
 
