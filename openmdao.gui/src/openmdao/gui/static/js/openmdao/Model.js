--- conflicted
+++ resolved
@@ -466,16 +466,7 @@
 
     /** reload the model */
     this.reload = function() {
-<<<<<<< HEAD
-        openmdao.Util.closeWebSockets('close');
-=======
-        if (this.outstream_socket) {
-            this.outstream_socket.close(1000,'reload');
-        }
-        if (this.pubstream_socket) {
-            this.pubstream_socket.close(1000,'reload');
-        }
->>>>>>> 7faf807d
+        openmdao.Util.closeWebSockets('reload');
         window.location.replace('/workspace/project');
     }    
 
