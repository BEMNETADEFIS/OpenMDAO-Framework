import os
import sys
import traceback
import socket

from openmdao.main.zmqrpc import ZMQ_RPC
from openmdao.util.network import get_unused_ip_port
from openmdao.gui.zmqserver import ZMQServer
from openmdao.gui.zmqstreamserver import ZMQStreamServer

debug = True


def DEBUG(msg):
    if debug:
<<<<<<< HEAD
        print '<<<'+str(os.getpid())+'>>> ZMQServerManager --', msg
        sys.stdout.flush()
=======
        print '<<<' + str(os.getpid()) + '>>> ZMQServerManager --', msg
>>>>>>> ecf9a02e


class ZMQServerManager(object):
    ''' creates and keeps track of ZMQ servers for the given class
    '''

    def __init__(self, classpath, external=False):
        self.server_dict = {}
        self.classpath = classpath
        self.external = external
        if (external):
            self.address = socket.gethostbyaddr(socket.gethostname())[0]
        else:
            self.address = 'localhost'

    def server(self, server_id):
        ''' get server associated with an id, create one if none exists
        '''
        try:
            if server_id in self.server_dict:
                server_info = self.server_dict[server_id]
                return server_info['proxy']
            else:
                url_fmt = "tcp://127.0.0.1:%i"
                rep_url = url_fmt % get_unused_ip_port()
                pub_url = url_fmt % get_unused_ip_port()
                out_url = url_fmt % get_unused_ip_port()
                DEBUG("%s \n\t RPC on %s \n\t pub on %s \n\t out on %s"
                      % (server_id, rep_url, pub_url, out_url))
                server = ZMQServer.spawn_server(self.classpath, rep_url,
                                                pub_url, out_url)
                proxy = ZMQ_RPC(rep_url)
                self.server_dict[server_id] = {
                    'server':     server,
                    'proxy':      proxy,
                    'rep_url':    rep_url,
                    'pub_url':    pub_url,
                    'out_url':    out_url
                }
                return proxy
        except Exception as err:
            print 'Error getting server', server_id
<<<<<<< HEAD
            print str(err.__class__.__name__), ':', err
=======
            print str(err.__class__.__name__), ":", err
>>>>>>> ecf9a02e
            exc_type, exc_value, exc_traceback = sys.exc_info()
            traceback.print_exception(exc_type, exc_value, exc_traceback)
            traceback.print_tb(exc_traceback, limit=30)
            return None

    def delete_server(self, server_id):
        ''' delete the server(s) associated with an id
        '''
        if server_id in self.server_dict:
            server_info = self.server_dict[server_id]
            del self.server_dict[server_id]

            self._terminate(server_info, 'out_server')
            self._terminate(server_info, 'pub_server')

            proxy = server_info['proxy']
            try:
                proxy.cleanup()
            except Exception as exc:
                print 'Error cleaning up proxy', exc

            self._terminate(server_info, 'server')

    @staticmethod
    def _terminate(server_info, name):
        ''' Terminate process `name` in `server_info`. '''
        proc = server_info.get(name)
        if proc is not None:
            try:
                proc.terminate()
                proc.wait()
            except Exception as exc:
                print 'Error terminating', name, exc

    def get_pub_socket_url(self, server_id):
        ''' get the url of the publisher socket for the server associated with
            an id
        '''
        if server_id in self.server_dict:
            server_info = self.server_dict[server_id]
            return server_info['pub_url']
        else:
            return None

    def get_out_socket_url(self, server_id):
        ''' get the url of the output socket for the server associated with
            an id
        '''
        if server_id in self.server_dict:
            server_info = self.server_dict[server_id]
            return server_info['out_url']
        else:
            return None

    def get_pub_server_url(self, server_id, ws_url):
        ''' get the publisher socket web server for the server associated with
            an id, create one if none exists
        '''
        server_info = self.server_dict[server_id]
        if 'pub_server' in server_info:
            return server_info['pub_server_url']
        else:
            ws_port = get_unused_ip_port()
<<<<<<< HEAD
            ws_addr = 'ws://localhost:%d%s' % (ws_port, ws_url)
            server_info['pub_server'] = \
                ZMQStreamServer.spawn_process(server_info['pub_url'],
                                              ws_port, ws_url)
=======
            ws_addr = 'ws://%s:%d%s' % (self.address, ws_port, ws_url)
            server_info['pub_server'] = ZMQStreamServer.spawn_process(server_info['pub_url'], 
                                            ws_port, ws_url, self.external)
>>>>>>> ecf9a02e
            server_info['pub_server_url'] = ws_addr
            return ws_addr

    def get_out_server_url(self, server_id, ws_url):
        ''' get the output socket web server for the server associated with
            an id, create one if none exists
        '''
        server_info = self.server_dict[server_id]
        if 'out_server' in server_info:
            return server_info['out_server_url']
        else:
            ws_port = get_unused_ip_port()
<<<<<<< HEAD
            ws_addr = 'ws://localhost:%d%s' % (ws_port, ws_url)
            server_info['out_server'] = \
                ZMQStreamServer.spawn_process(server_info['out_url'],
                                              ws_port, ws_url)
=======
            ws_addr = 'ws://%s:%d%s' % (self.address, ws_port, ws_url)
            server_info['out_server'] = ZMQStreamServer.spawn_process(server_info['out_url'],
                                            ws_port, ws_url, self.external)
>>>>>>> ecf9a02e
            server_info['out_server_url'] = ws_addr
            return ws_addr

    def cleanup(self):
        ''' delete all servers
        '''
        keys = self.server_dict.keys()
        for server_id in keys:
            self.delete_server(server_id)<|MERGE_RESOLUTION|>--- conflicted
+++ resolved
@@ -13,12 +13,8 @@
 
 def DEBUG(msg):
     if debug:
-<<<<<<< HEAD
-        print '<<<'+str(os.getpid())+'>>> ZMQServerManager --', msg
+        print '<<<' + str(os.getpid()) + '>>> ZMQServerManager --', msg
         sys.stdout.flush()
-=======
-        print '<<<' + str(os.getpid()) + '>>> ZMQServerManager --', msg
->>>>>>> ecf9a02e
 
 
 class ZMQServerManager(object):
@@ -61,11 +57,7 @@
                 return proxy
         except Exception as err:
             print 'Error getting server', server_id
-<<<<<<< HEAD
-            print str(err.__class__.__name__), ':', err
-=======
             print str(err.__class__.__name__), ":", err
->>>>>>> ecf9a02e
             exc_type, exc_value, exc_traceback = sys.exc_info()
             traceback.print_exception(exc_type, exc_value, exc_traceback)
             traceback.print_tb(exc_traceback, limit=30)
@@ -129,16 +121,10 @@
             return server_info['pub_server_url']
         else:
             ws_port = get_unused_ip_port()
-<<<<<<< HEAD
-            ws_addr = 'ws://localhost:%d%s' % (ws_port, ws_url)
+            ws_addr = 'ws://%s:%d%s' % (self.address, ws_port, ws_url)
             server_info['pub_server'] = \
                 ZMQStreamServer.spawn_process(server_info['pub_url'],
-                                              ws_port, ws_url)
-=======
-            ws_addr = 'ws://%s:%d%s' % (self.address, ws_port, ws_url)
-            server_info['pub_server'] = ZMQStreamServer.spawn_process(server_info['pub_url'], 
-                                            ws_port, ws_url, self.external)
->>>>>>> ecf9a02e
+                                              ws_port, ws_url, self.external)
             server_info['pub_server_url'] = ws_addr
             return ws_addr
 
@@ -151,16 +137,10 @@
             return server_info['out_server_url']
         else:
             ws_port = get_unused_ip_port()
-<<<<<<< HEAD
-            ws_addr = 'ws://localhost:%d%s' % (ws_port, ws_url)
+            ws_addr = 'ws://%s:%d%s' % (self.address, ws_port, ws_url)
             server_info['out_server'] = \
                 ZMQStreamServer.spawn_process(server_info['out_url'],
-                                              ws_port, ws_url)
-=======
-            ws_addr = 'ws://%s:%d%s' % (self.address, ws_port, ws_url)
-            server_info['out_server'] = ZMQStreamServer.spawn_process(server_info['out_url'],
-                                            ws_port, ws_url, self.external)
->>>>>>> ecf9a02e
+                                              ws_port, ws_url, self.external)
             server_info['out_server_url'] = ws_addr
             return ws_addr
 
