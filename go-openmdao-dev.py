--- conflicted
+++ resolved
@@ -1160,11 +1160,7 @@
 
 def after_install(options, home_dir):
     global logger
-<<<<<<< HEAD
-    reqs = ['numpy', 'scipy', 'docutils==0.6', 'Pyevolve==0.6', 'Pygments==1.3.1', 'pycrypto==2.0.1', 'ordereddict==1.1', 'Traits==3.3.0', 'PyYAML==3.09', 'Sphinx==1.0.1', 'Jinja2==2.4', 'virtualenv==1.4.6', 'Fabric==0.9.0', 'decorator==3.2.0', 'networkx==1.0.1', 'pyparsing==1.5.2', 'conmin==1.0.1', 'nose==0.11.3']
-=======
     reqs = ['numpy', 'scipy', 'docutils==0.6', 'Pyevolve==0.6', 'Pygments==1.3.1', 'pycrypto==2.0.1', 'ordereddict==1.1', 'Traits==3.3.0', 'PyYAML==3.09', 'Jinja2==2.4', 'newsumt==1.0.0', 'Sphinx==1.0.4', 'virtualenv==1.4.6', 'Fabric==0.9.0', 'decorator==3.2.0', 'networkx==1.0.1', 'pyparsing==1.5.2', 'conmin==1.0.1', 'nose==0.11.3']
->>>>>>> ea63fede
     cmds = []
     url = 'http://openmdao.org/dists'
     found = [c for c in cmds if url in c]
