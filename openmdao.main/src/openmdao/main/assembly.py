""" Class definition for Assembly. """


#public symbols
__all__ = ['Assembly', 'set_as_top']

import fnmatch
import re
import sys
<<<<<<< HEAD
=======
import threading
from itertools import chain
>>>>>>> 6aaddd8d

import threading

# pylint: disable-msg=E0611,F0401
import networkx as nx
from zope.interface import implementedBy

from openmdao.main.mpiwrap import mpiprint

from openmdao.main.interfaces import implements, IAssembly, IDriver, \
                                     IArchitecture, IComponent, IContainer, \
                                     ICaseIterator, ICaseRecorder, IDOEgenerator, \
                                     IHasParameters
from openmdao.main.mp_support import has_interface
from openmdao.main.container import _copydict
from openmdao.main.component import Component, Container
from openmdao.main.variable import Variable
from openmdao.main.vartree import VariableTree
from openmdao.main.datatypes.api import List, Slot, Str
from openmdao.main.driver import Driver
from openmdao.main.hasparameters import HasParameters, ParameterGroup
from openmdao.main.hasconstraints import HasConstraints, HasEqConstraints, \
                                         HasIneqConstraints
from openmdao.main.hasobjective import HasObjective, HasObjectives
from openmdao.main.hasresponses import HasResponses
from openmdao.main.rbac import rbac
from openmdao.main.mp_support import is_instance
from openmdao.main.printexpr import eliminate_expr_ws
from openmdao.main.expreval import ExprEvaluator
from openmdao.main.exprmapper import ExprMapper, PseudoComponent
from openmdao.main.array_helpers import is_differentiable_var
from openmdao.main.depgraph import DependencyGraph

from openmdao.util.graph import list_deriv_vars
from openmdao.util.log import logger
from openmdao.util.debug import strict_chk_config

_iodict = {'out': 'output', 'in': 'input'}

_missing = object()

__has_top__ = False
__toplock__ = threading.RLock()


def set_as_top(cont, first_only=False):
    """Specifies that the given Container is the top of a Container hierarchy.
    If first_only is True, then only set it as a top if a global
    top doesn't already exist.
    """
    global __has_top__
    with __toplock__:
        if __has_top__ is False and isinstance(cont, Assembly):
            __has_top__ = True
        elif first_only:
            return cont
    if cont._call_cpath_updated:
        cont.cpath_updated()
    return cont


class PassthroughTrait(Variable):
    """A trait that can use another trait for validation, but otherwise is
    just a trait that lives on an Assembly boundary and can be connected
    to other traits within the Assembly.
    """

    def validate(self, obj, name, value):
        """Validation for the PassThroughTrait."""
        if self.validation_trait:
            return self.validation_trait.validate(obj, name, value)
        return value


class PassthroughProperty(Variable):
    """Replacement for PassthroughTrait when the target is a proxy/property
    trait. PassthroughTrait would get a core dump while pickling.
    """
    def __init__(self, target_trait, **metadata):
        self._trait = target_trait
        self._vals = {}
        super(PassthroughProperty, self).__init__(**metadata)

    def get(self, obj, name):
        return self._vals.get(obj, {}).get(name, self._trait.default_value)

    def set(self, obj, name, value):
        if obj not in self._vals:
            self._vals[obj] = {}
        old = self.get(obj, name)
        if value != old:
            self._vals[obj][name] = self._trait.validate(obj, name, value)
            obj.trait_property_changed(name, old, value)


def _find_common_interface(obj1, obj2):
    for iface in (IAssembly, IComponent, IDriver, IArchitecture, IContainer,
                  ICaseIterator, ICaseRecorder, IDOEgenerator):
        if has_interface(obj1, iface) and has_interface(obj2, iface):
            return iface
    return None


class Assembly(Component):
    """This is a container of Components. It understands how to connect inputs
    and outputs between its children.  When executed, it runs the top level
    Driver called 'driver'.
    """

    implements(IAssembly)

    driver = Slot(IDriver, allow_none=True,
                    desc="The top level Driver that manages execution of "
                    "this Assembly.")

    recorders = List(Slot(ICaseRecorder, required=False),
                     desc='Case recorders for iteration data.')

    # Extra variables for adding to CaseRecorders
    printvars = List(Str, iotype='in', framework_var=True,
                     desc='List of extra variables to output in the recorders.')

    def __init__(self):

        super(Assembly, self).__init__()

        self._pseudo_count = 0  # counter for naming pseudocomps
        self._pre_driver = None

        # data dependency graph
        self._depgraph = DependencyGraph()

        for name, trait in self.class_traits().items():
            if trait.iotype:  # input or output
                self._depgraph.add_boundary_var(self, name, iotype=trait.iotype)

        self._exprmapper = ExprMapper(self)
        self._graph_loops = []
        self.J_input_keys = None
        self.J_output_keys = None

        # # parent depgraph may have to invalidate us multiple times per pass
        # self._invalidation_type = 'partial'

        # default Driver executes its workflow once
        self.add('driver', Driver())

        # we're the top Assembly only if we're the first instantiated
        set_as_top(self, first_only=True)

        # Assemblies automatically figure out their own derivatives, so
        # any boundary vars that are unconnected should be zero.
        self.missing_deriv_policy = 'assume_zero'


    @rbac(('owner', 'user'))
    def set_itername(self, itername, seqno=0):
        """
        Set current 'iteration coordinates'. Overrides :class:`Component`
        to propagate to driver, and optionally set the initial count in the
        driver's workflow. Setting the initial count is typically done by
        :class:`CaseIterDriverBase` on a remote top level assembly.

        itername: string
            Iteration coordinates.

        seqno: int
            Initial execution count for driver's workflow.
        """
        super(Assembly, self).set_itername(itername)
        self.driver.set_itername(itername)
        if seqno:
            self.driver.workflow.set_initial_count(seqno)

    def find_referring_connections(self, name):
        """Returns a list of connections where the given name is referred
        to either in the source or the destination.
        """
        exprset = set(self._exprmapper.find_referring_exprs(name))
        return [(u, v) for u, v
                       in self._depgraph.list_connections(show_passthrough=True)
                                        if u in exprset or v in exprset]

    def find_in_workflows(self, name):
        """Returns a list of tuples of the form (workflow, index) for all
        workflows in the scope of this Assembly that contain the given
        component name.
        """
        wflows = []
        for item in self.list_containers():
            if item != name:
                obj = self.get(item)
                if isinstance(obj, Driver) and name in obj.workflow:
                    wflows.append((obj.workflow, obj.workflow.index(name)))
        return wflows

    def _add_after_parent_set(self, name, obj):
        if has_interface(obj, IComponent):
            self._depgraph.add_component(name, obj)
        elif has_interface(obj, IContainer) and name not in self._depgraph:
            t = self.get_trait(name)
            if t is not None:
                io = t.iotype
                if io:
                    # since we just removed this container and it was
                    # being used as an io variable, we need to put
                    # it back in the dep graph
                    self._depgraph.add_boundary_var(self, name, iotype=io)

    def add_trait(self, name, trait, refresh=True):
        """Overrides base definition of *add_trait* in order to
        update the depgraph.
        """
        super(Assembly, self).add_trait(name, trait, refresh)
        if trait.iotype and name not in self._depgraph:
            self._depgraph.add_boundary_var(self, name, 
                                            iotype=trait.iotype)

    def rename(self, oldname, newname):
        """Renames a child of this object from oldname to newname."""
        self._check_rename(oldname, newname)
        conns = self.find_referring_connections(oldname)
        wflows = self.find_in_workflows(oldname)

        obj = self.remove(oldname)
        obj.name = newname
        self.add(newname, obj)

        # oldname has now been removed from workflows, but newname may be in the
        # wrong location, so force it to be at the same index as before removal
        for wflow, idx in wflows:
            wflow.remove(newname)
            wflow.add(newname, idx)

        old_rgx = re.compile(r'(\W?)%s.' % oldname)

        # recreate all of the broken connections after translating
        # oldname to newname
        for u, v in conns:
            self.connect(re.sub(old_rgx, r'\g<1>%s.' % newname, u),
                         re.sub(old_rgx, r'\g<1>%s.' % newname, v))

    def replace(self, target_name, newobj):
        """Replace one object with another, attempting to mimic the
        inputs and connections of the replaced object as much as possible.
        """
        tobj = getattr(self, target_name)

        if not tobj:
            self.add(target_name, newobj)
            return

        # Save existing driver references.
        refs = {}
        if has_interface(tobj, IComponent):
            for cname in self.list_containers():
                obj = getattr(self, cname)
                if obj is not tobj and has_interface(obj, IDriver):
                    refs[cname] = obj.get_references(target_name)
                    #obj.remove_references(target_name)

        if hasattr(newobj, 'mimic'):
            try:
                # this should copy inputs, delegates and set name
                newobj.mimic(tobj)
            except Exception:
                self.reraise_exception("Couldn't replace '%s' of type %s with type %s"
                                       % (target_name, type(tobj).__name__,
                                          type(newobj).__name__))

        exprconns = [(u, v) for u, v in self._exprmapper.list_connections()
                                 if '_pseudo_' not in u and '_pseudo_' not in v]
        conns = self.find_referring_connections(target_name)
        wflows = self.find_in_workflows(target_name)

        # Assemblies sometimes create inputs and outputs in their configure()
        # function, so call it early if possible
        if self._call_cpath_updated is False and isinstance(obj, Container):
            newobj.parent = self
            newobj.name = target_name
            newobj.cpath_updated()

        # check that all connected vars exist in the new object
        req_vars = set([u.split('.', 1)[1].split('[', 1)[0]
                        for u, v in conns if u.startswith(target_name+'.')])
        req_vars.update([v.split('.', 1)[1].split('[', 1)[0]
                         for u, v in conns if v.startswith(target_name+'.')])
        missing = [v for v in req_vars if not newobj.contains(v)]
        if missing:
            self._logger.warning("the following variables are connected to "
                                 "other components but are missing in "
                                 "the replacement object: %s" % missing)

        # remove expr connections
        for u, v in exprconns:
            self.disconnect(u, v)

        # remove any existing connections to replacement object
        if has_interface(newobj, IComponent):
            self.disconnect(newobj.name)

        self.add(target_name, newobj)  # this will remove the old object
                                       # and any connections to it

        # recreate old connections
        for u, v in exprconns:
            try:
                self.connect(u, v)
            except Exception as err:
                self._logger.warning("Couldn't connect '%s' to '%s': %s",
                                     u, v, err)

        # Restore driver references.
        for dname, _refs in refs.items():
            drv = getattr(self, dname)
            drv.remove_references(target_name)
            drv.restore_references(_refs)

        # add new object (if it's a Component) to any
        # workflows where target was
        if has_interface(newobj, IComponent):
            for wflow, idx in wflows:
                wflow.add(target_name, idx)

    def remove(self, name):
        """Remove the named container object from this assembly
        and remove it from its workflow(s) if it's a Component
        or pseudo component.
        """
        obj = getattr(self, name)
        if has_interface(obj, IComponent) or isinstance(obj, PseudoComponent):
            for cname in self.list_containers():
                cobj = getattr(self, cname)
                if isinstance(cobj, Driver) and cobj is not obj:
                    cobj.remove_references(name)
            self.disconnect(name)
        elif name in self.list_inputs() or name in self.list_outputs():
            self.disconnect(name)
            
        if has_interface(obj, IDriver):
            for pcomp in obj.list_pseudocomps():
                self._depgraph.remove(pcomp)

        if name in self._depgraph:
            self._depgraph.remove(name)

        return super(Assembly, self).remove(name)

    def create_passthrough(self, pathname, alias=None):
        """Creates a PassthroughTrait that uses the trait indicated by
        pathname for validation, adds it to self, and creates a connection
        between the two. If alias is *None,* the name of the alias trait will
        be the last entry in its pathname. The trait specified by pathname
        must exist.
        """
        parts = pathname.split('.')
        if alias:
            newname = alias
        else:
            newname = parts[-1]

        if newname in self.__dict__:
            self.raise_exception("'%s' already exists" % newname, KeyError)
        if len(parts) < 2:
            self.raise_exception('destination of passthrough must be a dotted'
                                 ' path', NameError)
        comp = self
        for part in parts[:-1]:
            try:
                comp = getattr(comp, part)
            except AttributeError:
                trait = None
                break
        else:
            trait = comp.get_trait(parts[-1])
            iotype = comp.get_iotype(parts[-1])

        if trait:
            ttype = trait.trait_type
            if ttype is None:
                ttype = trait
        else:
            if not self.contains(pathname):
                self.raise_exception("the variable named '%s' can't be found" %
                                     pathname, KeyError)
            iotype = self.get_metadata(pathname, 'iotype')

        if trait is not None and not trait.validate:
            # no validate function, so just don't use trait for validation
            trait = None

        metadata = self.get_metadata(pathname)
        metadata['target'] = pathname
        metadata['default_value'] = trait.trait_type.default_value
        # PassthroughTrait to a trait with get/set methods causes a core dump
        # in Traits (at least through 3.6) while pickling.
        if "validation_trait" in metadata:
            if metadata['validation_trait'].get is None:
                newtrait = PassthroughTrait(**metadata)
            else:
                newtrait = PassthroughProperty(metadata['validation_trait'],
                                               **metadata)
        elif trait and ttype.get:
            newtrait = PassthroughProperty(ttype, **metadata)
        else:
            newtrait = PassthroughTrait(validation_trait=trait, **metadata)
        self.add_trait(newname, newtrait)

        # Copy trait value according to 'copy' attribute in the trait
        val = self.get(pathname)

        ttype = trait.trait_type
        if ttype.copy:
            # Variable trees need to point to a new parent.
            # Also, let's not deepcopy the outside universe
            if isinstance(val, Container):
                val_copy = val.copy()
                val_copy.parent = self
                val = val_copy
            else:
                val = _copydict[ttype.copy](val)

        setattr(self, newname, val)

        try:
            if iotype == 'in':
                self.connect(newname, pathname)
            else:
                self.connect(pathname, newname)
        except RuntimeError as err:
            self.remove(newname)
            raise err

        return newtrait

    def get_passthroughs(self):
        ''' Get all the inputs and outputs of the assembly's child components
        and indicate for each whether or not it is a passthrough variable.
        If it is a passthrough, provide the assembly's name for the variable.
        '''
        inputs = {}
        outputs = {}
        passthroughs = {}

        for name in self.list_inputs() + self.list_outputs():
            target = self.get_metadata(name, 'target')
            if target is not None:
                passthroughs[target] = name

        for comp in self.list_components():
            inputs[comp] = {}
            input_vars = self.get(comp).list_inputs()
            for var_name in input_vars:
                var_path = '.'.join((comp, var_name))
                if var_path in passthroughs:
                    inputs[comp][var_name] = passthroughs[var_path]
                else:
                    inputs[comp][var_name] = False

            outputs[comp] = {}
            output_vars = self.get(comp).list_outputs()
            for var_name in output_vars:
                var_path = '.'.join((comp, var_name))
                if var_path in passthroughs:
                    outputs[comp][var_name] = passthroughs[var_path]
                else:
                    outputs[comp][var_name] = False

        return {
            'inputs': inputs,
            'outputs': outputs
        }

    def _split_varpath(self, path):
        """Return a tuple of compname,component,varname given a path
        name of the form 'compname.varname'. If the name is of the form
        'varname', then compname will be None and comp is self.
        """
        try:
            compname, varname = path.split('.', 1)
        except ValueError:
            return (None, self, path)

        t = self.get_trait(compname)
        if t and t.iotype:
            return (None, self, path)
        return (compname, getattr(self, compname), varname)

    @rbac(('owner', 'user'))
    def check_config(self, strict=False):
        """
        Verify that this component and all of its children are properly
        configured to execute. This function is called prior the first
        component execution.  If strict is True, any warning or error
        should raise an exception.

        If you override this function to do checks specific to your class,
        you must call this function.
        """

        super(Assembly, self).check_config(strict=strict)
        self._check_input_collisions()
        self._check_unset_req_vars()
        self._check_unexecuted_comps(strict)
                
    def _check_input_collisions(self):
        graph = self._depgraph
        dests = set([v for u,v in self.list_connections()])
        allbases = set([graph.base_var(v) for v in dests])
        unconnected_bases = allbases - dests
        connected_bases = allbases - unconnected_bases

        collisions = []
        for drv in chain([self.driver], self.driver.subdrivers()):
            if has_interface(drv, IHasParameters):
                for target in drv.list_param_targets():
                    tbase = graph.base_var(target)
                    if target == tbase:  # target is a base var
                        if target in allbases:
                            collisions.append("%s in %s" % (target, drv.get_pathname()))
                    else:  # target is a sub var
                        if target in dests or tbase in connected_bases:
                            collisions.append("%s in %s" % (target, drv.get_pathname()))
                    
        if collisions:
            self.raise_exception("The following parameters collide with connected inputs: %s" %
                                 ','.join(collisions), RuntimeError)

    def _check_unexecuted_comps(self, strict):
        cgraph = self._depgraph.component_graph()
        wfcomps = set([c.name for c in self.driver.iteration_set()])
        wfcomps.add('driver')
        diff = set(cgraph.nodes()) - wfcomps
        self._pre_driver = None
        if diff:
            msg = "The following components are not in any workflow but " \
                  "are needed by other workflows"
            if strict_chk_config(strict):
                errfunct = self.raise_exception
            else:
                errfunct = self._logger.warning
                msg += ", so they will be executed once per execution of this Assembly"

            out_edges = nx.edge_boundary(cgraph, diff)
            in_edges = nx.edge_boundary(cgraph, wfcomps)
            pre = [u for u,v in out_edges]
            post = [v for u,v in in_edges]
            
            if pre:
                msg += ": %s" % pre
                errfunct(msg)

                ## HACK ALERT!
                ## If there are upstream comps that are not in any workflow, 
                ## create a hidden top level driver called _pre_driver. That
                ## driver will be executed once per execution of the Assembly.

                # can't call add here for _pre_driver because that calls
                # config_changed...
                self._pre_driver = Driver()
                self._pre_driver.parent = self
                self._pre_driver.workflow.add(pre)

            if post:
                errfunct("The following components are not in any workflow and WILL NOT EXECUTE: %s" 
                                      % list(diff))

    def _check_unset_req_vars(self):
        """Find 'required' variables that have not been set."""
        graph = self._depgraph
        for name in chain(self._depgraph.all_comps(), 
                          self._depgraph.get_boundary_inputs(),
                          self._depgraph.get_boundary_outputs()):
            obj = getattr(self, name)
            if has_interface(obj, IContainer):
                for vname in obj.get_req_default(self.trait(name).required):
                    # each var must be connected, otherwise value will not 
                    # be set to a non-default value
                    base = graph.base_var(vname)
                    indeg = graph.in_degree(base)
                    io = graph.node[base]['iotype']
                    if (io == 'in' and indeg < 1) or (io == 'state' and indeg < 2):
                        self.raise_exception("required variable '%s' was"
                                             " not set" % vname, RuntimeError)

    @rbac(('owner', 'user'))
    def connect(self, src, dest):
        """Connect one src expression to one destination expression. This could
        be a normal connection between variables from two internal Components,
        or it could be a passthrough connection, which connects across the scope
        boundary of this object.  When a pathname begins with 'parent.', that
        indicates it is referring to a Variable outside of this object's scope.

        src: str
            Source expression string.

        dest: str or list(str)
            Destination expression string(s).
        """
        src = eliminate_expr_ws(src)

        if isinstance(dest, basestring):
            dest = (dest,)
        for dst in dest:
            dst = eliminate_expr_ws(dst)
            try:
                self._connect(src, dst)
            except Exception:
                self.reraise_exception("Can't connect '%s' to '%s'" % (src, dst))

    def _connect(self, src, dest):
        """Handle one connection destination. This should only be called via
        the connect() function, never directly.
        """

        # Among other things, check if already connected.
        srcexpr, destexpr, pcomp_type = \
                   self._exprmapper.check_connect(src, dest, self)

        if pcomp_type is not None:
            pseudocomp = PseudoComponent(self, srcexpr, destexpr,
                                         pseudo_type=pcomp_type)
            self.add(pseudocomp.name, pseudocomp)
            pseudocomp.make_connections(self)
        else:
            pseudocomp = None
            self._depgraph.check_connect(src, dest)
            dcomps = destexpr.get_referenced_compnames()
            scomps = srcexpr.get_referenced_compnames()
            for dname in dcomps:
                if dname in scomps:
                    self.raise_exception("Can't connect '%s' to '%s'. Both refer"
                                         " to the same component." %
                                         (src, dest), RuntimeError)
            for cname in chain(dcomps, scomps):
                comp = getattr(self, cname)
                if has_interface(comp, IComponent):
                    comp.config_changed(update_parent=False)

            for vname in chain(srcexpr.get_referenced_varpaths(copy=False),
                               destexpr.get_referenced_varpaths(copy=False)):
                if not self.contains(vname):
                    self.raise_exception("Can't find '%s'" % vname,
                                         AttributeError)

            self._depgraph.connect(self, src, dest)

        self._exprmapper.connect(srcexpr, destexpr, self, pseudocomp)

        self.config_changed(update_parent=False)

    @rbac(('owner', 'user'))
    def disconnect(self, varpath, varpath2=None):
        """If varpath2 is supplied, remove the connection between varpath and
        varpath2. Otherwise, if varpath is the name of a trait, remove all
        connections to/from varpath in the current scope. If varpath is the
        name of a Component, remove all connections from all of its inputs
        and outputs.
        """
        try:
            cnames = ExprEvaluator(varpath, self).get_referenced_compnames()
            if varpath2 is not None:
                cnames.update(ExprEvaluator(varpath2, self).get_referenced_compnames())
            for cname in cnames:
                getattr(self, cname).config_changed(update_parent=False)

            to_remove, pcomps = self._exprmapper.disconnect(varpath, varpath2)

            graph = self._depgraph

            if to_remove:
                for u, v in graph.list_connections():
                    if (u, v) in to_remove:
                        graph.disconnect(u, v)
                        to_remove.remove((u, v))

            if to_remove:  # look for pseudocomp expression connections
                for node, data in graph.nodes_iter(data=True):
                    if 'srcexpr' in data:
                        for u, v in to_remove:
                            if data['srcexpr'] == u or data['destexpr'] == v:
                                pcomps.add(node)

            for name in pcomps:
                if '_pseudo_' not in varpath:
                    self.remove(name)
                else:
                    try:
                        self.remove_trait(name)
                    except:
                        pass
                try:
                    graph.remove(name)
                except (KeyError, nx.exception.NetworkXError):
                    pass
        finally:
            self.config_changed(update_parent=False)

    def config_changed(self, update_parent=True):
        """Call this whenever the configuration of this Component changes,
        for example, children are added or removed, connections are made
        or removed, etc.
        """
        super(Assembly, self).config_changed(update_parent)

        # drivers must tell workflows that config has changed because
        # dependencies may have changed
        for name in self.list_containers():
            cont = getattr(self, name)
            if isinstance(cont, Driver):
                cont.config_changed(update_parent=False)

<<<<<<< HEAD
        # Reset loops so they'll get recalculated later
=======
        self._pre_driver = None
>>>>>>> 6aaddd8d
        self._graph_loops = None
        self.J_input_keys = self.J_output_keys = None

    def _set_failed(self, path, value, index=None, force=False):
        parts = path.split('.', 1)
        if len(parts) > 1:
            obj = getattr(self, parts[0])
            if isinstance(obj, PseudoComponent):
                obj.set(parts[1], value, index, force)

    def execute(self):
        """Runs driver and updates our boundary variables."""
        if self.parent is None:
            for recorder in self.recorders:
                recorder.startup()

        if self._pre_driver is not None:
            self._pre_driver.run(ffd_order=self.ffd_order, case_uuid=self._case_uuid)

        self.update_inputs('driver')
        self.driver.run(ffd_order=self.ffd_order, case_uuid=self._case_uuid)

        self._depgraph.update_boundary_outputs(self)

    def get_case_variables(self):
        """Collect variables to be recorded by workflows."""
        inputs = []
        outputs = []
        for printvar in self.printvars:
            if '*' in printvar:
                printvars = self._get_all_varpaths(printvar)
            else:
                printvars = [printvar]

            for var in printvars:
                iotype = self.get_metadata(var, 'iotype')
                if iotype == 'in':
                    val = ExprEvaluator(var, scope=self).evaluate()
                    inputs.append((var, val))
                elif iotype == 'out':
                    val = ExprEvaluator(var, scope=self).evaluate()
                    outputs.append((var, val))
                else:
                    msg = "%s is not an input or output" % var
                    self.raise_exception(msg, ValueError)
        return (inputs, outputs)

    def _get_all_varpaths(self, pattern):
        """Return a list of all varpaths that match the specified pattern."""
        prefix = self.get_pathname()
        if prefix:
            prefix += '.'

        # Start with our settings.
        all_vars = []
        for var in self.list_vars():
            all_vars.append('%s%s' % (prefix, var))

        # Now all components.
        for name in self.list_containers():
            obj = getattr(self, name)
            if isinstance(obj, Component) and \
               not isinstance(obj, PseudoComponent):

                for var in obj.list_vars():
                    all_vars.append('%s%s.%s' % (prefix, name, var))

                # Recurse into assemblies
                if isinstance(obj, Assembly):
                    assy_vars = obj._get_all_varpaths(pattern)
                    all_vars = all_vars + assy_vars

        # Match pattern in our var names
        matched_vars = []
        if pattern == '*':
            matched_vars = all_vars
        else:
            matched_vars = fnmatch.filter(all_vars, pattern)

        return matched_vars

    def stop(self):
        """Stop the calculation."""
        self.driver.stop()

    @rbac(('owner', 'user'))
    def child_config_changed(self, child, adding=True, removing=True):
        """A child has changed its input lists and/or output lists,
        so we need to update the graph.
        """
        # if this is called during __setstate__, self._depgraph may not
        # exist yet, so...
        if hasattr(self, '_depgraph'):
            self._depgraph.child_config_changed(child, adding=adding,
                                                removing=removing)

    @rbac(('owner', 'user'))
    def _run_terminated(self):
        """ Executed at end of top-level run. """
        super(Assembly, self)._run_terminated()
        for name in self.list_containers():
            obj = getattr(self, name)
            if has_interface(obj, IComponent):
                obj._run_terminated()

    def list_connections(self, show_passthrough=True,
                               visible_only=False,
                               show_expressions=False):
        """Return a list of tuples of the form (outvarname, invarname).
        """
        conns = self._depgraph.list_connections(show_passthrough=show_passthrough)
        if visible_only:
            newconns = []
            for u, v in conns:
                if u.startswith('_pseudo_'):
                    pcomp = getattr(self, u.split('.', 1)[0])
                    newconns.extend(pcomp.list_connections(is_hidden=True,
                                     show_expressions=show_expressions))
                elif v.startswith('_pseudo_'):
                    pcomp = getattr(self, v.split('.', 1)[0])
                    newconns.extend(pcomp.list_connections(is_hidden=True,
                                     show_expressions=show_expressions))
                else:
                    newconns.append((u, v))
            return newconns
        return conns

    @rbac(('owner', 'user'))
<<<<<<< HEAD
    def update_inputs(self, compname):
        """Transfer input data to connected input variables on 
        the specified component.
        """
        if Container._interactive:
            invalid_ins = self._depgraph.list_inputs(compname,
                                                     invalid=True)
            if invalid_ins:
                self._update_invalid_dests(compname, invalid_ins)

    def update_outputs(self, outnames):
        """Execute any necessary internal or predecessor
        components in order to make the specified output
        variables valid.
        """
        data = self._depgraph.node
        invalid_dests = [n for n in outnames if data[n]['valid'] is False]
        if invalid_dests:
            self._update_invalid_dests(None, invalid_dests)

    def _update_invalid_dests(self, startcomp, invalid_dests):
        graph = self._depgraph
        invalids = set()
        for inv_dest in invalid_dests:
            invalids.update([s for s in graph.get_sources(inv_dest)
                                if not graph.node[s]['valid']])

        # if source vars are invalid, request an update
        if invalids:
            loops = graph.get_loops()

            bndry_updated = False
            for cname, vnames in partition_names_by_comp(invalids).items():
                if cname is None or not is_comp_node(graph, cname): # boundary var
                    if self.parent and not bndry_updated:
                        self.parent.update_inputs(self.name)
                        bndry_updated = True

                # If our start component is in a loop with us, don't
                # run it. Otherwise you have infinite recursion. It is
                # the responsibility of the solver to properly execute
                # the comps in its loop.
                elif loops:
                    for loop in loops:
                        if startcomp in loop and cname in loop:
                            break
                    else:
                        getattr(self, cname).update_outputs(vnames)
                else:
                    getattr(self, cname).update_outputs(vnames)

=======
    def update_inputs(self, compname, graph=None):
        """Transfer input data to input expressions on the specified component.
        The inputs iterator is assumed to contain strings that reference
        component variables relative to the component, e.g., 'abc[3][1]' rather
        than 'comp1.abc[3][1]'.
        """
        if graph is None:
            graph = self._depgraph
>>>>>>> 6aaddd8d
        try:
            for vname in graph.list_inputs(compname, connected=True):
                graph.update_destvar(self, vname)
        except Exception as err:
            self.raise_exception(str(err), type(err))

    @rbac(('owner', 'user'))
    def child_run_finished(self, childname, outs=None):
        """Called by a child when it completes its run() function."""
        self._depgraph.child_run_finished(childname, outs)

    def exec_counts(self, compnames):
        return [getattr(self, c).exec_count for c in compnames]

    def check_gradient(self, name=None, inputs=None, outputs=None,
                       stream=sys.stdout, mode='auto',
                       fd_form='forward', fd_step=1.0e-6,
                       fd_step_type='absolute'):

        """Compare the OpenMDAO-calculated gradient with one calculated
        by straight finite-difference. This provides the user with a way
        to validate his derivative functions (apply_deriv and provideJ.)
        Note that fake finite difference is turned off so that we are
        doing a straight comparison.

        name: (optional) str
            If provided, specifies the name of a Driver or Component to
            calculate the gradient for.  If name specifies a Driver,
            the inputs used to calculate the gradient will be generated
            from the parameters of the Driver, and the outputs will be
            generated from the constraints and objectives of the Driver.
            If name specifies a Component, the inputs and outputs of that
            Component will be used to calculate the gradient.

        inputs: (optional) iter of str or None
            Names of input variables. The calculated gradient will be
            the matrix of values of the output variables with respect
            to these input variables. If no value is provided for inputs,
            they will be determined based on the 'name' argument.
            If the inputs are not specified and name is not specified,
            then they will be generated from the parameters of
            the object named 'driver'.

        outputs: (optional) iter of str or None
            Names of output variables. The calculated gradient will be
            the matrix of values of these output variables with respect
            to the input variables. If no value is provided for outputs,
            they will be determined based on the 'name' argument.
            If the outputs are not specified and name is not specified,
            then they will be generated from the objectives and constraints
            of the object named 'driver'.

        stream: (optional) file-like object, str, or None
            Where to write to, default stdout. If a string is supplied,
            that is used as a filename. If None, no output is written.

        mode: (optional) str or None
            Set to 'forward' for forward mode, 'adjoint' for adjoint mode,
            or 'auto' to let OpenMDAO determine the correct mode.
            Defaults to 'auto'.

        fd_form: str
            Finite difference mode. Valid choices are 'forward', 'adjoint' ,
            'central'. Default is 'forward'

        fd_step: float
            Default step_size for finite difference. Default is 1.0e-6.

        fd_step_type: str
            Finite difference step type. Set to 'absolute' or 'relative'.
            Default is 'absolute'.

        Returns the finite difference gradient, the OpenMDAO-calculated gradient,
        a list of the gradient names, and a list of suspect inputs/outputs.
        """
        driver = self.driver
        obj = None

        # tuples cause problems.
        if inputs:
            inputs = list(inputs)
        if outputs:
            outputs = list(outputs)

        if inputs and outputs:
            if name:
                logger.warning("The 'inputs' and 'outputs' args were specified"
                               " to check_gradient, so the 'name' arg (%s) is"
                               " ignored.", name)
        elif not name:
            # we're missing either inputs or outputs, so we need a name
            name = 'driver'

        if name:
            obj = getattr(self, name, None)
            if obj is None:
                self.raise_exception("Can't find object named '%s'." % name)
            if has_interface(obj, IDriver):
                driver = obj

        # fill in any missing inputs or outputs using the object specified by 'name'
        if not inputs:
            if has_interface(obj, IDriver):
                pass  # workflow.check_gradient can pull inputs from driver
            elif has_interface(obj, IAssembly):
                inputs = ['.'.join((obj.name, inp))
                          for inp in obj.list_inputs()
                                  if is_differentiable_var(inp, obj)]
                inputs = sorted(inputs)
            elif has_interface(obj, IComponent):
                inputs = ['.'.join((obj.name, inp))
                          for inp in list_deriv_vars(obj)[0]]
                inputs = sorted(inputs)
            else:
                self.raise_exception("Can't find any inputs for generating gradient.")
        if not outputs:
            if has_interface(obj, IDriver):
                pass  # workflow.check_gradient can pull outputs from driver
            elif has_interface(obj, IAssembly):
                outputs = ['.'.join((obj.name, out))
                           for out in obj.list_outputs()
                                   if is_differentiable_var(out, obj)]
                outputs = sorted(outputs)
            elif has_interface(obj, IComponent):
                outputs = ['.'.join((obj.name, outp))
                          for outp in list_deriv_vars(obj)[1]]
                inputs = sorted(inputs)
            else:
                self.raise_exception("Can't find any outputs for generating gradient.")

        if not has_interface(obj, IDriver) and (not inputs or not outputs):
            msg = 'Component %s has no analytic derivatives.' % obj.name
            self.raise_exception(msg)

        base_fd_form = driver.gradient_options.fd_form
        base_fd_step = driver.gradient_options.fd_step
        base_fd_step_type = driver.gradient_options.fd_step_type

        driver.gradient_options.fd_form = fd_form
        driver.gradient_options.fd_step = fd_step
        driver.gradient_options.fd_step_type = fd_step_type

        try:
            result = driver.workflow.check_gradient(inputs=inputs,
                                                    outputs=outputs,
                                                    stream=stream,
                                                    mode=mode)
        finally:
            driver.gradient_options.fd_form = base_fd_form
            driver.gradient_options.fd_step = base_fd_step
            driver.gradient_options.fd_step_type = base_fd_step_type

        return result

    def provideJ(self, required_inputs, required_outputs, check_only=False):
        '''An assembly calculates its Jacobian by calling the calc_gradient
        method on its base driver. Note, derivatives are only calculated for
        floats and iterable items containing floats.'''

        # Sub-assembly sourced
        output_keys = []

        # Parent-assembly sourced
        self.J_input_keys = []
        self.J_output_keys = []
        self._provideJ_bounds = None

        depgraph = self._depgraph

        for src in required_inputs:
            varname = depgraph.base_var(src)
            target1 = [n for n in depgraph.successors(varname)
                               if not n.startswith('parent.')
                                  and depgraph.base_var(n) != varname]
            target2 = []
            if src in depgraph.node:
                target2 = [n for n in depgraph.successors(src)
                                   if not n.startswith('parent.')
                                      and depgraph.base_var(n) != varname
                                      and n not in target1]
            if len(target1) == 0 and len(target2) == 0:
                continue

            self.J_input_keys.append(src)

        for target in required_outputs:
            varname = depgraph.base_var(target)
            src = depgraph.predecessors(varname)
            if len(src) == 0:
                src = depgraph.get_sources(target)
                if len(src) == 0:
                    continue

            src = src[0]

            # If subvar, only ask the assembly to calculate the
            # elements we need.
            if target != varname:
                tail = target[len(varname):]
                src = '%s%s' % (src, tail)

            output_keys.append(src)
            self.J_output_keys.append(target)

        if check_only or len(self.J_input_keys)==0 or len(output_keys)==0:
            return None

        return self.driver.calc_gradient(self.J_input_keys, output_keys)

    def list_deriv_vars(self):
        return self.J_input_keys, self.J_output_keys

    def list_components(self):
        ''' List the components in the assembly.
        '''
        names = [name for name in self.list_containers()
                     if isinstance(self.get(name), Component)]
        return names

    def all_wflows_order(self):
        """Returns a list of component names over all workflows in an iteration
        hierarchy.  Shows the actual Assembly-wide order of execution of components
        in the Assembly.  Note that a given component will appear multiple times if
        that component is a member of multiple workflows.
        """

        def _all_wflows_order(drv):
            comps = [drv.name]
            for comp in drv.workflow:
                if has_interface(comp, IDriver):
                    comps.extend(_all_wflows_order(comp))
                else:
                    comps.append(comp.name)
            return comps

        return _all_wflows_order(self.driver)

    @rbac(('owner', 'user'))
    def new_pseudo_name(self):
        name = "_pseudo_%d" % self._pseudo_count
        self._pseudo_count += 1
        return name

    def get_dataflow(self):
        ''' Get a dictionary of components and the connections between them
            that make up the data flow for the assembly;
            also includes parameter, constraint, and objective flows.
        '''
        components  = []
        connections = []
        parameters  = []
        constraints = []
        objectives  = []
        responses   = []

        # list of components (name & type) in the assembly
        # g = self._depgraph.component_graph()
        # names = [name for name in nx.algorithms.dag.topological_sort(g)
        #                        if not name.startswith('@')]
        names = self._depgraph.order_components(self._depgraph.all_comps())

        # Bubble-up drivers ahead of their parameter targets.
        sorted_names = []
        for name in names:
            comp = self.get(name)
            if is_instance(comp, Driver) and hasattr(comp, '_delegates_'):
                driver_index = len(sorted_names)
                for dname in comp._delegates_:
                    inst = getattr(comp, dname)
                    if isinstance(inst, HasParameters):
                        refs = inst.get_referenced_compnames()
                        for ref in refs:
                            try:
                                target_index = sorted_names.index(ref)
                            except ValueError:
                                pass
                            else:
                                driver_index = min(driver_index, target_index)
                sorted_names.insert(driver_index, name)
            else:
                sorted_names.append(name)

        # Process names in new order.
        for name in sorted_names:
            comp = self.get(name)
            if is_instance(comp, Component):
                inames = [cls.__name__
                          for cls in list(implementedBy(comp.__class__))]
                components.append({
                    'name':       comp.name,
                    'pathname':   comp.get_pathname(),
                    'type':       type(comp).__name__,
                    'interfaces': inames,
                    'python_id':  id(comp)
                })

            if is_instance(comp, Driver):
                if hasattr(comp, '_delegates_'):
                    for name, dclass in comp._delegates_.items():
                        inst = getattr(comp, name)
                        if isinstance(inst, HasParameters):
                            for name, param in inst.get_parameters().items():
                                if isinstance(param, ParameterGroup):
                                    for n, p in zip(name, tuple(param.targets)):
                                        parameters.append([comp.name + '.' + n, p])
                                else:
                                    parameters.append([comp.name + '.' + name,
                                                       param.target])
                        elif isinstance(inst, (HasConstraints,
                                               HasEqConstraints,
                                               HasIneqConstraints)):
                            for path in inst.get_referenced_varpaths():
                                name, _, rest = path.partition('.')
                                constraints.append([path,
                                                    comp.name + '.' + rest])
                        elif isinstance(inst, (HasObjective,
                                               HasObjectives)):
                            for path in inst.get_referenced_varpaths():
                                name, _, rest = path.partition('.')
                                objectives.append([path,
                                                   comp.name + '.' + name])
                        elif isinstance(inst, HasResponses):
                            for path in inst.get_referenced_varpaths():
                                name, _, rest = path.partition('.')
                                responses.append([path,
                                                  comp.name + '.' + name])

        # list of connections (convert tuples to lists)
        conntuples = self.list_connections(show_passthrough=True,
                                           visible_only=True)
        for connection in conntuples:
            connections.append(list(connection))

        return {'components': components, 'connections': connections,
                'parameters': parameters, 'constraints': constraints,
                'objectives': objectives, 'responses': responses}

    def get_connectivity(self):
        ''' Get a list of all the inputs and outputs that can be
            connected in this assembly, and the connections between them.
            This includes expressions represented by PseudoComponents.
        '''

        # connectivity data
        connectivity = {
            'nodes': {},
            'edges': []
        }

        # populate input and output nodes
        for cname in self.list_containers():
            cont = self.get(cname)
            if isinstance(cont, Component):
                for vname in cont.list_outputs():
                    var = cont.get(vname)
                    vtype = type(var).__name__
                    if not '.' in vname:  # vartree vars handled separately
                        full_name = cname + '.' + vname
                        meta = cont.get_metadata(vname)
                        if meta and 'units' in meta:
                            units = meta['units']
                        else:
                            units = ''
                        connectivity['nodes'][full_name] = {
                            'type': vtype,
                            'units': units,
                            'io':   'output'
                        }
                    if isinstance(var, VariableTree):
                        for child_name in var.list_vars():
                            child_var = var.get(child_name)
                            full_name = cname + '.' + vname + '.' + child_name
                            meta = var.get_metadata(child_name)
                            if meta and 'units' in meta:
                                units = meta['units']
                            else:
                                units = ''
                            connectivity['nodes'][full_name] = {
                                'type':  type(child_var).__name__,
                                'units': units,
                                'io':   'output'
                            }
                    elif vtype == 'ndarray':
                        for idx in range(0, len(var)):
                            full_name = cname + '.' + vname + '[' + str(idx) + ']'
                            units = ''
                            connectivity['nodes'][full_name] = {
                                'type':  type(var[0]).__name__,
                                'units': units,
                                'io':   'output'
                            }

                for vname in cont.list_inputs():
                    var = cont.get(vname)
                    vtype = type(var).__name__
                    if not '.' in vname:  # vartree vars handled separately
                        full_name = cname + '.' + vname
                        meta = cont.get_metadata(vname)
                        if meta and 'units' in meta:
                            units = meta['units']
                        else:
                            units = ''
                        connectivity['nodes'][full_name] = {
                            'type': vtype,
                            'units': units,
                            'io':   'input'
                        }
                    if isinstance(var, VariableTree):
                        for child_name in var.list_vars():
                            child_var = var.get(child_name)
                            full_name = cname + '.' + vname + '.' + child_name
                            meta = var.get_metadata(child_name)
                            if meta and 'units' in meta:
                                units = meta['units']
                            else:
                                units = ''
                            connectivity['nodes'][full_name] = {
                                'type':  type(child_var).__name__,
                                'units': units,
                                'io':   'input'
                            }
                    elif vtype == 'ndarray':
                        for idx in range(0, len(var)):
                            full_name = cname + '.' + vname + '[' + str(idx) + ']'
                            units = ''
                            connectivity['nodes'][full_name] = {
                                'type':  type(var[0]).__name__,
                                'units': units,
                                'io':   'input'
                            }

        # add assembly vars, which can be input or output (due to passthroughs)
        var_names = self.list_outputs() + self.list_inputs()
        for vname in var_names:
            var = self.get(vname)
            vtype = type(var).__name__
            if not '.' in vname:  # vartree vars handled separately
                full_name = vname
                meta = self.get_metadata(vname)
                if meta and 'units' in meta:
                    units = meta['units']
                else:
                    units = ''
                connectivity['nodes'][full_name] = {
                    'type': vtype,
                    'units': units,
                    'io':   'io'
                }
            if isinstance(var, VariableTree):
                for child_name in var.list_vars():
                    child_var = var.get(child_name)
                    full_name = vname + '.' + child_name
                    meta = var.get_metadata(child_name)
                    if meta and 'units' in meta:
                        units = meta['units']
                    else:
                        units = ''
                    connectivity['nodes'][full_name] = {
                        'type':  type(child_var).__name__,
                        'units': units,
                        'io':   'io'
                    }
            elif vtype == 'ndarray':
                for idx in range(0, len(var)):
                    full_name = vname + '[' + str(idx) + ']'
                    units = ''
                    connectivity['nodes'][full_name] = {
                        'type':  type(var[0]).__name__,
                        'units': units,
                        'io':   'io'
                    }

        # populate expression nodes and edges
        for (source, target) in self.list_connections():
            if source.startswith('_pseudo_'):
                pname = source.split('.', 1)[0]
                pcomp = getattr(self, pname)
                if pcomp._pseudo_type in ['multi_var_expr', 'units']:
                    source = pcomp._orig_src  # units source will be orig var
                    if source not in connectivity['nodes'].keys():
                        units = pcomp.get_metadata(pcomp.list_outputs()[0], 'units')
                        if not units:
                            units = ''
                        connectivity['nodes'][source] = {
                            'type': 'expr',
                            'units': units,
                            'io':   'io',
                        }

            if target.startswith('_pseudo_'):
                pname = target.split('.', 1)[0]
                pcomp = getattr(self, pname)
                if pcomp._pseudo_type in ['multi_var_expr']:
                    target = pcomp._orig_src
                    if target not in connectivity['nodes'].keys():
                        units = pcomp.get_metadata(pcomp.list_outputs()[0], 'units')
                        if not units:
                            units = ''
                        connectivity['nodes'][target] = {
                            'type': 'expr',
                            'units': units,
                            'io': 'io'
                        }

            if not source.startswith('_pseudo_') and \
               not target.startswith('_pseudo_'):
                # ignore other types of PseudoComponents (objectives, etc)
                connectivity['edges'].append([source, target])

        return connectivity

    # def _repr_svg_(self):
    #     """ Returns an SVG representation of this Assembly's dependency graph
    #         Note: the graph_to_svg() function currently uses tkinter which
    #               requires a display and thus will cause an exception when
    #               running headless (e.g. during non-interactive testing)
    #     """
    #     return graph_to_svg(self._depgraph.component_graph())

    def get_comps(self):
        """Returns a list of all of objects contained in this
        Assembly implementing the IComponent interface.
        """
        conts = [getattr(self, n) for n in sorted(self.list_containers())]
        return [c for c in conts if has_interface(c, IComponent)]

    ## Distributed computing methods ##

    def get_req_cpus(self):
        """Return requested_cpus"""
        return self.driver.get_req_cpus()

    def setup_communicators(self, comm, scope=None):
        Container._interactive = False
        self.driver.setup_communicators(comm)
        
    def setup_variables(self):
        self.driver.setup_variables()
        # find all boundary vars (used in partition_names_by_comp
        # to identify vartree boundary subvars).
        bndry_vars = sorted(self._depgraph.get_boundary_inputs()) + \
                     sorted(self._depgraph.get_boundary_outputs())
        # FIXME: need to add boundary vars somewhere if they
        #        connect internally
 
    def setup_sizes(self):
        """Calculate the local sizes of all relevant variables
        and share those across all processes in the communicator.
        """
        # # this will calculate sizes for all subsystems
        # self.driver.setup_sizes(self.all_vector_vars)
        self.driver.setup_sizes()

    def setup_vectors(self, arrays=None):
        """Creates vector wrapper objects to manage local and
        distributed vectors need to solve the distributed system.
        """
        self.driver.setup_vectors()

    def setup_scatters(self):
        self.driver.setup_scatters()


def dump_iteration_tree(obj, f=sys.stdout, full=True, tabsize=4, derivs=False):
    """Returns a text version of the iteration tree
    of an OpenMDAO object.  The tree shows which are being 
    iterated over by which drivers.

    If full is True, show pseudocomponents as well.
    If derivs is True, include derivative input/output 
    information.
    """
    def _dump_iteration_tree(obj, f, tablevel):
        tab = ' ' * tablevel
        if is_instance(obj, Driver):
            f.write("%s%s\n" % (tab, obj.name))
            if derivs:
                try:
                    dgraph = obj.workflow.derivative_graph()
                except Exception as err:
                    f.write("%s*ERR in deriv graph: %s\n"
                            % (' '*(tablevel+tabsize+2), str(err)))
                else:
                    inputs = dgraph.graph.get('mapped_inputs',
                                              dgraph.graph.get('inputs', []))
                    outputs = dgraph.graph.get('mapped_outputs',
                                               dgraph.graph.get('outputs', []))
                    f.write("%s*deriv inputs: %s\n"
                            % (' '*(tablevel+tabsize+2), inputs))
                    f.write("%s*deriv outputs: %s\n"
                            % (' '*(tablevel+tabsize+2), outputs))
            names = set(obj.workflow.get_names())
            for comp in obj.workflow:
                if not full and comp.name not in names:
                    continue
                if is_instance(comp, Driver) or is_instance(comp, Assembly):
                    _dump_iteration_tree(comp, f, tablevel + tabsize)
                elif is_instance(comp, PseudoComponent):
                    f.write("%s%s  (%s)\n" %
                        (' ' * (tablevel+tabsize), comp.name, comp._orig_expr))
                else:
                    f.write("%s%s\n" % (' ' * (tablevel+tabsize), comp.name))
        elif is_instance(obj, Assembly):
            f.write("%s%s\n" % (tab, obj.name))
            _dump_iteration_tree(obj.driver, f, tablevel + tabsize)

    _dump_iteration_tree(obj, f, 0)<|MERGE_RESOLUTION|>--- conflicted
+++ resolved
@@ -7,13 +7,8 @@
 import fnmatch
 import re
 import sys
-<<<<<<< HEAD
-=======
 import threading
 from itertools import chain
->>>>>>> 6aaddd8d
-
-import threading
 
 # pylint: disable-msg=E0611,F0401
 import networkx as nx
@@ -724,11 +719,7 @@
             if isinstance(cont, Driver):
                 cont.config_changed(update_parent=False)
 
-<<<<<<< HEAD
-        # Reset loops so they'll get recalculated later
-=======
         self._pre_driver = None
->>>>>>> 6aaddd8d
         self._graph_loops = None
         self.J_input_keys = self.J_output_keys = None
 
@@ -857,73 +848,20 @@
         return conns
 
     @rbac(('owner', 'user'))
-<<<<<<< HEAD
-    def update_inputs(self, compname):
-        """Transfer input data to connected input variables on 
-        the specified component.
-        """
-        if Container._interactive:
-            invalid_ins = self._depgraph.list_inputs(compname,
-                                                     invalid=True)
-            if invalid_ins:
-                self._update_invalid_dests(compname, invalid_ins)
-
-    def update_outputs(self, outnames):
-        """Execute any necessary internal or predecessor
-        components in order to make the specified output
-        variables valid.
-        """
-        data = self._depgraph.node
-        invalid_dests = [n for n in outnames if data[n]['valid'] is False]
-        if invalid_dests:
-            self._update_invalid_dests(None, invalid_dests)
-
-    def _update_invalid_dests(self, startcomp, invalid_dests):
-        graph = self._depgraph
-        invalids = set()
-        for inv_dest in invalid_dests:
-            invalids.update([s for s in graph.get_sources(inv_dest)
-                                if not graph.node[s]['valid']])
-
-        # if source vars are invalid, request an update
-        if invalids:
-            loops = graph.get_loops()
-
-            bndry_updated = False
-            for cname, vnames in partition_names_by_comp(invalids).items():
-                if cname is None or not is_comp_node(graph, cname): # boundary var
-                    if self.parent and not bndry_updated:
-                        self.parent.update_inputs(self.name)
-                        bndry_updated = True
-
-                # If our start component is in a loop with us, don't
-                # run it. Otherwise you have infinite recursion. It is
-                # the responsibility of the solver to properly execute
-                # the comps in its loop.
-                elif loops:
-                    for loop in loops:
-                        if startcomp in loop and cname in loop:
-                            break
-                    else:
-                        getattr(self, cname).update_outputs(vnames)
-                else:
-                    getattr(self, cname).update_outputs(vnames)
-
-=======
     def update_inputs(self, compname, graph=None):
         """Transfer input data to input expressions on the specified component.
         The inputs iterator is assumed to contain strings that reference
         component variables relative to the component, e.g., 'abc[3][1]' rather
         than 'comp1.abc[3][1]'.
         """
-        if graph is None:
-            graph = self._depgraph
->>>>>>> 6aaddd8d
-        try:
-            for vname in graph.list_inputs(compname, connected=True):
-                graph.update_destvar(self, vname)
-        except Exception as err:
-            self.raise_exception(str(err), type(err))
+        if Container._interactive:
+            if graph is None:
+                graph = self._depgraph
+            try:
+                for vname in graph.list_inputs(compname, connected=True):
+                    graph.update_destvar(self, vname)
+            except Exception as err:
+                self.raise_exception(str(err), type(err))
 
     @rbac(('owner', 'user'))
     def child_run_finished(self, childname, outs=None):
