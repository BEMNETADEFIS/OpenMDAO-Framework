
#public symbols
__all__ = ['Assembly']

__version__ = "0.1"

import os
import os.path
import copy
from collections import deque

from zope.interface import implements
import networkx as nx
from networkx.algorithms.traversal import is_directed_acyclic_graph, strongly_connected_components

from openmdao.main.interfaces import IAssembly, IComponent, IDriver, IVariable
from openmdao.main import Container, String
from openmdao.main.component import Component, STATE_IDLE
from openmdao.main.dataflow import Dataflow
from openmdao.main.variable import Variable, INPUT, OUTPUT
from openmdao.main.refvariable import RefVariable, RefVariableArray
from openmdao.main.constants import SAVE_PICKLE
from openmdao.main.exceptions import RunFailed, CircularDependencyError
from openmdao.main.filevar import FileVariable
from openmdao.main.util import filexfer


class Assembly (Component):
    """This is a container of Components. It understands how
    to connect their inputs and outputs and how to handle
    Sockets.
    """

    implements(IAssembly)
    
    def __init__(self, name, parent=None, doc=None, directory=''):
<<<<<<< HEAD
        super(Assembly, self).__init__(name, parent, doc, directory)
=======
        super(Assembly, self).__init__(name, parent, doc, directory=directory)
>>>>>>> 79bf0ed8
        
        self.state = STATE_IDLE
        self._stop = False
        self._dir_stack = []
        self._sockets = {}
        self._child_io_graphs = {}
        self._need_child_io_update = True
        self._drivers = []
        
        # A graph of Variable names (local path), with connections between 
        # Variables as directed edges.  Children are queried for dependencies
        # between their inputs and outputs so they can also be represented
        # in the graph.  Each node in the graph also contains the actual
        # Variable object as data.
        self._var_graph = nx.LabeledDiGraph()
        
        # add any Variables we may have inherited from our base classes
        # to our graph, since our version of add_child wasn't active 
        # when they were added.
        for missing in [v for v in self.values() if isinstance(v, Variable)
                                                 and v.name not in self._var_graph]:
            self._var_graph.add_node(missing.name, data=missing)
        
        
        self._dataflow = Dataflow('dataflow', self)

        # List of meta-data dictionaries.
        self.external_files = []

    def get_dataflow(self):
        return self._dataflow
    
    def _get_socket_plugin(self, name):
        """Return plugin for the named socket"""
        try:
            plugin = self._sockets[name][1]
        except KeyError:
            self.raise_exception("no such socket '%s'" % name, AttributeError)
        else:
            if plugin is None:
                self.raise_exception("socket '%s' is empty" % name,
                                     RuntimeError)
            return plugin

    def _set_socket_plugin(self, name, plugin):
        """Set plugin for the named socket"""
        try:
            iface, current, required, doc = self._sockets[name]
        except KeyError:
            self.raise_exception("no such socket '%s'" % name, AttributeError)
        else:
            if plugin is not None and iface is not None:
                if not iface.providedBy(plugin):
                    self.raise_exception("plugin does not support '%s'" % \
                                         iface.__name__, ValueError)
            self._sockets[name] = (iface, plugin, required, doc)

    def add_socket (self, name, iface, doc='', required=True):
        """Specify a named placeholder for a component with the given
        interface or prototype.
        """
        assert isinstance(name, basestring)
        self._sockets[name] = (iface, None, required, doc)
        setattr(self.__class__, name,
                property(lambda self : self._get_socket_plugin(name),
                         lambda self, plugin : self._set_socket_plugin(name, plugin),
                         None, doc))

    def socket_filled (self, name):
        """Return True if socket is filled"""
        try:
            return self._sockets[name][1] is not None
        except KeyError:
            self.raise_exception("no such socket '%s'" % name, AttributeError)

    def remove_socket (self, name):
        """Remove an existing Socket"""
        # TODO: what about the property we've installed in the class?
        del self._sockets[name]

    def add_child(self, obj, private=False):
        """Update dependency graph and call base class add_child"""
        super(Assembly, self).add_child(obj)
        if IComponent.providedBy(obj):
            # This is too early to get accurate Variable info from 
            # the child since it's __init__ function may not be complete
            # yet (in the case of auto-registration by the Container base class),
            # so just put a None entry in the _child_io_graphs dict and fill
            # it in later
            self._child_io_graphs[obj.name] = None
            self._need_child_io_update = True
            self._dataflow.add_node(obj.name)
        if IDriver.providedBy(obj):
            self._drivers.append(obj)
        return obj
    
    def get_var_graph(self):
        """Returns the Variable dependency graph, after updating it with child
        info if necessary.
        """
        if self._need_child_io_update:
            self._update_child_io_graph_info()
        return self._var_graph
        
    def _update_child_io_graph_info(self):
        for childname in [name for name,val in self._child_io_graphs.items() if val is None]:
            graph = getattr(self, childname).get_io_graph()
            self._child_io_graphs[childname] = graph.copy()
            self._var_graph.add_nodes_from(graph.nodes_iter(data=True))
            self._var_graph.add_edges_from(graph.edges())
        self._need_child_io_update = False
            
    def get_io_graph(self):
        """For now, just return our base class version of get_io_graph."""
        # TODO: make this return an actual graph of inputs to outputs based on 
        #       the contents of this Assembly
        return super(Assembly, self).get_io_graph()
    
    def remove_child(self, name):
        """Remove the named object from this container and notify any observers.
        """
        if '.' in name:
            self.raise_exception('remove_child does not allow dotted path names like %s' %
                                 name, ValueError)        
        obj = self.get(name)
        if IComponent.providedBy(obj):
            self._dataflow.remove_node(obj.name)
            if name in self._child_io_graphs:
                childgraph = self._child_io_graphs[name]
                if childgraph is not None:
                    self._var_graph.remove_nodes_from(childgraph)
                del self._child_io_graphs[name]
        if IDriver.providedBy(obj):
            self._drivers.remove(obj)
            
        if name in self._sockets:
            setattr(self, name, None)
            # set delete to False, otherwise delattr will fail because
            # named object is a property
            super(Assembly, self).remove_child(name, delete=False)
        else:
            super(Assembly, self).remove_child(name)

    def create_passthru(self, varname, alias=None):
        """Create a Variable that's a copy of var, make it a public member of self,
        and create a passthru connection between it and var.  If alias is not None,
        the name of the 'promoted' Variable will be the alias.
        """
        # varname must have two parts
        compname, vname = varname.split('.')
        
        comp = getattr(self, compname)
        
        # check to see if var is already connected
        if self.is_destination(varname):
            self.raise_exception('%s is already connected' % 
                                 varname, RuntimeError)        
        name = alias or vname
        
        # make sure name isn't a dotted path
        if '.' in name:
            self.raise_exception('%s must be a simple name, not a dotted path' %
                                 name)
            
        # check to see if a public Variable already exists with the given varname
        if self.contains(name):
            self.raise_exception('%s is already a public Variable' % name, 
                                 RuntimeError)        
        var = comp.getvar(vname)
        newvar = var.create_passthru(self, name=name)
        self.make_public(newvar)
        self._var_graph.add_node(newvar.name, data=newvar)
        
        # create the passthru connection 
        if var.iostatus == INPUT:
            self.connect(name, varname)
        elif var.iostatus == OUTPUT:
            self.connect(varname, name)
        else:
            self.raise_exception('unknown iostatus %s' % str(var.iostatus))
        
    def split_varpath(self, path):
        """Return a tuple of compname,component,varname,variable given a path
        name of the form 'compname.varname'. If the name is of the form 'varname'
        then compname will be None and comp is self.
        """
        try:
            compname, varname = path.split('.', 1)
        except ValueError:
            compname = None
            comp = self
            varname = path
            var = self._pub[varname]
        else:
            comp = getattr(self, compname)
            if not isinstance(comp, Container):
                self.raise_exception('%s is not a Container' % compname, TypeError)
            if '.' in varname:
                self.raise_exception('%s must be a simple name, not a dotted path' %
                                     varname, NameError)
            var = comp.getvar(varname)
        if not isinstance(var, Variable):
            self.raise_exception('%s is not a Variable' % varname, TypeError)
        return (compname, comp, varname, var)
    
    def connect(self, srcpath, destpath):
        """Connect one src Variable to one destination Variable. This could be
        a normal connection (output to input) or a passthru connection."""

        srccompname, srccomp, srcvarname, srcvar = self.split_varpath(srcpath)
        destcompname, destcomp, destvarname, destvar = self.split_varpath(destpath)
        
        if srccompname == destcompname:
            self.raise_exception('Cannot connect %s to %s. Both are on same component.' %
                                 (srcpath,destpath), RuntimeError)
        if srccomp is self or destcomp is self: # it's a passthru connection
            if srccomp is destcomp:
                self.raise_exception('Cannot connect "%s" to "%s" on same component' %
                                      (srcvarname, destvarname), RuntimeError)
        else: # it's not a passthru connection so must connect OUTPUT to INPUT
            if srcvar.iostatus != OUTPUT:
                self.raise_exception(srcvar.get_pathname()+
                                     ' must be an OUTPUT variable',
                                     RuntimeError)
            if destvar.iostatus != INPUT:
                self.raise_exception(destvar.get_pathname()+
                                     ' must be an INPUT variable',
                                     RuntimeError)        
        if self.is_destination(destpath):
            self.raise_exception(destpath+' is already connected',
                                 RuntimeError)                    
        # test compatability
        destvar.validate_var(srcvar)
        
        if self._need_child_io_update:
            self._update_child_io_graph_info() # make sure we have all of the child io graph data
        #if __debug__: self._logger.debug('adding edge to var graph %s --> %s' % (srcpath,destpath))
        
        if destcomp is not self and srccomp is not self: # neither var is on boundary
            self._dataflow.connect(srccompname, destcompname, srcvarname, destvarname)
                        
        self._var_graph.add_edge(srcpath, destpath)
            
        # invalidate destvar if necessary
        if destcomp is self and destvar.iostatus == OUTPUT: # boundary output
            if destvar.valid is True and srcvar.valid is False:
                #if __debug__: self._logger.debug('(connect) invalidating %s' % destvar.get_pathname())
                if self.parent:
                    # tell the parent that anyone connected to our boundary output 
                    # is invalid.
                    # Note that it's a dest var in this scope, but a src var in the 
                    # parent scope.
                    self.parent.invalidate_deps([destvar], True)
            destvar.valid = srcvar.valid
                
        elif srccomp is self and srcvar.iostatus == INPUT: # passthru input
            #if srcvar.valid is True and destvar.valid is False:
                #if __debug__: self._logger.debug('(connect) invalidating %s' % srcvar.get_pathname())
            srcvar.valid = destvar.valid
        else:
            #if __debug__: self._logger.debug('(connect) invalidating %s' % destvar.get_pathname())
            destvar.valid = False
            self.invalidate_deps([destvar])
            
        self._io_graph = None

    def disconnect(self, varpath, varpath2=None):
        """Remove all connections to/from a given variable in the current scope. 
        This does not remove connections to boundary Variables from the parent scope.
        """
        if self._need_child_io_update:
            self._update_child_io_graph_info() # make sure we have all of the child io graph data
        
        var = self._var_graph.label[varpath]
        if varpath2 is not None:
            if varpath2 not in self._var_graph[varpath]:
                self.raise_exception('%s is not connected' % varpath)
            self._var_graph.remove_edge(varpath, varpath2)
            var2 = self._var_graph.label[varpath2]
            if var.parent is not self and var2.parent is not self:
                self._dataflow.disconnect(var.parent.name, var2.parent.name)
        else:  # remove all connections from the Variable
            if len(self._var_graph.pred[varpath]) == 0:
                self.raise_exception('%s is not connected' % varpath, RuntimeError)
            self._var_graph.remove_node(varpath)
            self._var_graph.add_node(varpath, data=var)
            if var.parent is not self:
                # remove outgoing edges
                for u,v in self._var_graph[varpath]:
                    var2 = self._var_graph.label[v]
                    if var2.parent is not self and isinstance(var2, Variable):
                        self._dataflow.disconnect(var.parent.name, var2.parent.name)
                # remove incoming edges
                for u,v in self._var_graph.in_edges(varpath):
                    var2 = self._var_graph.label[u]
                    if var2.parent is not self and isinstance(var2, Variable):
                        self._dataflow.disconnect(var2.parent.name, var.parent.name)
                
        self._io_graph = None  # the io graph has changed, so have to remake it

    def is_destination(self, varpath):
        """Return True if the Variable specified by varname is a destination according
        to our graph. This means that either it's an input connected to an output, or 
        it's the destination part of a passtru connection.
        """
        if self._need_child_io_update:
            self._update_child_io_graph_info() # make sure we have all of the child io graph data
        if '.' in varpath:
            var = self._var_graph.label.get(varpath, None)
            return var is not None and var.iostatus == INPUT and (len(self._var_graph.pred[varpath]) > 0)
            
        return len(self._var_graph.pred[varpath]) > 0

    def execute (self):
        """By default, run child components in data flow order."""
        self._dataflow.run()
    
    def list_connections(self, show_passthru=True):
        """Return a list of tuples of the form (outvarname, invarname).
        """
        conns = []
        graph = self._var_graph
        for outname, inname in graph.edges():
            outvar = graph.label[outname]
            if not isinstance(outvar, Variable):
                continue
            invar = graph.label[inname]
            if not isinstance(invar, Variable):
                continue
            if outvar.parent is self or invar.parent is self:
                if show_passthru:
                    conns.append((outname, inname))
            elif outvar.iostatus == OUTPUT:
                    conns.append((outname, inname))
        return conns
    
    def update_inputs(self, varnames):
        """Transfer input data to the specified variables.
        Note that we're called after incomp has set its execution directory,
        so we'll need to account for this during file transfers."""
        
        if self._need_child_io_update:
            self._update_child_io_graph_info() # make sure we have all of the child io graph data
            
        for vname in varnames:
            preds = self._var_graph.pred.get(vname, None)
            var = self._var_graph.label[vname]
            if preds: # if var has a source
                for srcname in preds.keys():
                    srcvar = self._var_graph.label[srcname]
                    if not srcvar.valid:
                        # need to backtrack to get a valid source value
                        if srcvar.parent is self: # a boundary var
                            if self.parent and isinstance(self.parent, Assembly):
                                self.parent.update_inputs(['.'.join([self.name,srcvar.name])])
                            else:
                                self.raise_exception(
                                    'invalid source Variable found (%s), with no way to update it' 
                                    % srcname, RuntimeError)
                        else: # a non-boundary var
                            srcvar.parent.update_outputs([srcvar.name])
                    incomp = var.parent
                    if isinstance(var, FileVariable):
                        if incomp.directory:
                            incomp.pop_dir()
                        try:
                            self.xfer_file(srcvar.parent, srcvar, incomp, var)
                            var.metadata = srcvar.metadata.copy()
                        except Exception, exc:
                            msg = "cannot transfer file from '%s' to '%s': %s" % \
                                  ('.'.join((srcvar.parent.name, srcvar.name)),
                                   '.'.join((var.parent.name, var.name)), str(exc))
                            self.raise_exception(msg, type(exc))
                        finally:
                            if incomp.directory:
                                incomp.push_dir(incomp.get_directory())
                    else:
                        try:
                            var.setvar(None, srcvar)
                        except Exception, exc:
                            msg = "cannot set '%s' from '%s': %s" % \
                                  ('.'.join((incomp.name, var.name)),
                                   srcvar, str(exc))
                            self.raise_exception(msg, type(exc))
            var.valid = True

    def update_outputs(self, outnames):
        """Execute any necessary internal or predecessor components in order to
        make the specified output variables valid.
        """
        self.update_inputs(outnames)

    def check_config (self):
        """Verify that the configuration of this component is correct. This function is
        called once prior to the first execution of this Assembly, and prior to execution
        if any children are added or removed, or if self._need_check_config is True.
        """
        super(Assembly, self).check_config()
        for name,sock in self._sockets.items():
            iface, current, required, doc = sock
            if current is None and required is True:
                self.raise_exception("required plugin '%s' is not present" % name,
                                     ValueError)
        
    def invalidate_deps(self, vars, notify_parent=False):
        """Mark all Variables invalid that depend on vars.
        Returns a list of our newly invalidated boundary outputs.
        """
        if self._need_child_io_update:
            self._update_child_io_graph_info() # make sure we have all of the child io graph data
        varnames = [v.get_pathname(rel_to_scope=self) for v in vars]
        succ = self._var_graph.succ  #successor nodes in the graph
        label = self._var_graph.label # node data
        stack = set(varnames)
        outs = []
        while len(stack) > 0:
            name = stack.pop()
            successors = succ.get(name, [])
            for vname in successors:
                var = label[vname]
                if isinstance(var, Variable) and var.valid is True:
                    var.valid = False
                    if var.parent is self:
                        outs.append(var)
                    else:
                        for newvar in var.parent.invalidate_deps([var]):
                            stack.add('.'.join([newvar.parent.name, newvar.name]))
                    stack.add(vname)
        if notify_parent and self.parent:
            self.parent.invalidate_deps(outs, True)
        return outs

    def run_subset(self, exclude=None):
        """Run only a subset of our child Components, excluding those specified."""
        self._dataflow.run_subset(exclude=exclude)
        
    @staticmethod
    def xfer_file(src_comp, src_var, dst_comp, dst_var):
        """ Transfer src_comp.src_ref file to dst_comp.dst_ref file. """
        src_path = os.path.join(src_comp.get_directory(), src_var.get_value())
        dst_path = os.path.join(dst_comp.get_directory(), dst_var.get_value())
        if src_path != dst_path:
            if src_var.metadata['binary']:
                mode = 'b'
            else:
                mode = ''
            filexfer(None, src_path, None, dst_path, mode)
<|MERGE_RESOLUTION|>--- conflicted
+++ resolved
@@ -20,7 +20,7 @@
 from openmdao.main.variable import Variable, INPUT, OUTPUT
 from openmdao.main.refvariable import RefVariable, RefVariableArray
 from openmdao.main.constants import SAVE_PICKLE
-from openmdao.main.exceptions import RunFailed, CircularDependencyError
+from openmdao.main.exceptions import CircularDependencyError
 from openmdao.main.filevar import FileVariable
 from openmdao.main.util import filexfer
 
@@ -34,11 +34,7 @@
     implements(IAssembly)
     
     def __init__(self, name, parent=None, doc=None, directory=''):
-<<<<<<< HEAD
         super(Assembly, self).__init__(name, parent, doc, directory)
-=======
-        super(Assembly, self).__init__(name, parent, doc, directory=directory)
->>>>>>> 79bf0ed8
         
         self.state = STATE_IDLE
         self._stop = False
