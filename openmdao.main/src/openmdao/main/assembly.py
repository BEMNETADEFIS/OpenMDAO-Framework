""" Class definition for Assembly. """


#public symbols
__all__ = ['Assembly', 'set_as_top']

import cStringIO
import threading
import re

from zope.interface import implementedBy

# pylint: disable-msg=E0611,F0401
import networkx as nx

from openmdao.main.interfaces import implements, IAssembly, IDriver, IArchitecture, IComponent, IContainer,\
                                     ICaseIterator, ICaseRecorder, IDOEgenerator
from openmdao.main.mp_support import has_interface
from openmdao.main.container import _copydict
from openmdao.main.component import Component, Container
from openmdao.main.variable import Variable
from openmdao.main.vartree import VariableTree
from openmdao.main.datatypes.api import Slot
from openmdao.main.driver import Driver, Run_Once
from openmdao.main.hasparameters import HasParameters, ParameterGroup
from openmdao.main.hasconstraints import HasConstraints, HasEqConstraints, HasIneqConstraints
from openmdao.main.hasobjective import HasObjective, HasObjectives
from openmdao.main.rbac import rbac
from openmdao.main.mp_support import is_instance
from openmdao.main.printexpr import eliminate_expr_ws
from openmdao.main.exprmapper import ExprMapper, PseudoComponent
from openmdao.util.nameutil import partition_names_by_comp

_iodict = {'out': 'output', 'in': 'input'}


__has_top__ = False
__toplock__ = threading.RLock()


def set_as_top(cont, first_only=False):
    """Specifies that the given Container is the top of a Container hierarchy.
    If first_only is True, then only set it as a top if a global
    top doesn't already exist.
    """
    global __toplock__
    global __has_top__
    with __toplock__:
        if __has_top__ is False and isinstance(cont, Assembly):
            __has_top__ = True
        elif first_only:
            return cont
    if cont._call_cpath_updated:
        cont.cpath_updated()
    return cont


class PassthroughTrait(Variable):
    """A trait that can use another trait for validation, but otherwise is
    just a trait that lives on an Assembly boundary and can be connected
    to other traits within the Assembly.
    """

    def validate(self, obj, name, value):
        """Validation for the PassThroughTrait."""
        if self.validation_trait:
            return self.validation_trait.validate(obj, name, value)
        return value


class PassthroughProperty(Variable):
    """Replacement for PassthroughTrait when the target is a proxy/property
    trait. PassthroughTrait would get a core dump while pickling.
    """
    def __init__(self, target_trait, **metadata):
        self._trait = target_trait
        self._vals = {}
        super(PassthroughProperty, self).__init__(**metadata)

    def get(self, obj, name):
        return self._vals.get(obj, {}).get(name, self._trait.default_value)

    def set(self, obj, name, value):
        if obj not in self._vals:
            self._vals[obj] = {}
        self._vals[obj][name] = self._trait.validate(obj, name, value)


def _find_common_interface(obj1, obj2):
    for iface in (IAssembly, IComponent, IDriver, IArchitecture, IContainer,
                  ICaseIterator, ICaseRecorder, IDOEgenerator):
        if has_interface(obj1, iface) and has_interface(obj2, iface):
            return iface
    return None


class Assembly(Component):
    """This is a container of Components. It understands how to connect inputs
    and outputs between its children.  When executed, it runs the top level
    Driver called 'driver'.
    """

    implements(IAssembly)

    driver = Slot(IDriver, allow_none=True,
                    desc="The top level Driver that manages execution of "
                    "this Assembly.")

    def __init__(self):

        super(Assembly, self).__init__()

        self._exprmapper = ExprMapper(self)
        self._graph_loops = []

        # TODO: depending on internal depgraph, this value could be
        # set to full to speed up invalidate_deps
        self._invalidation_type = 'partial' # parent depgraph may have to invalidate us
                                            # multiple times per pass

        # default Driver executes its workflow once
        self.add('driver', Run_Once())

        set_as_top(self, first_only=True)  # we're the top Assembly only if we're the first instantiated

    @rbac(('owner', 'user'))
    def set_itername(self, itername, seqno=0):
        """
        Set current 'iteration coordinates'. Overrides :class:`Component`
        to propagate to driver, and optionally set the initial count in the
        driver's workflow. Setting the initial count is typically done by
        :class:`CaseIterDriverBase` on a remote top level assembly.

        itername: string
            Iteration coordinates.

        seqno: int
            Initial execution count for driver's workflow.
        """
        super(Assembly, self).set_itername(itername)
        self.driver.set_itername(itername)
        if seqno:
            self.driver.workflow.set_initial_count(seqno)

    def add(self, name, obj):
        """Call the base class *add*.  Then,
        if obj is a Component, add it to the component graph.
        Returns the added object.
        """
        if has_interface(obj, IComponent):
            self._depgraph.add_component(name, obj)
        try:
            super(Assembly, self).add(name, obj)
        except:
            if has_interface(obj, IComponent):
                self._depgraph.remove(name)
            raise

        return obj

    def find_referring_connections(self, name):
        """Returns a list of connections where the given name is referred
        to either in the source or the destination.
        """
        exprset = set(self._exprmapper.find_referring_exprs(name))
        return [(u, v) for u, v in self._depgraph.list_connections(show_passthrough=True, show_external=True)
                                        if u in exprset or v in exprset]

    def find_in_workflows(self, name):
        """Returns a list of tuples of the form (workflow, index) for all
        workflows in the scope of this Assembly that contain the given
        component name.
        """
        wflows = []
        for item in self.list_containers():
            if item != name:
                obj = self.get(item)
                if isinstance(obj, Driver) and name in obj.workflow:
                    wflows.append((obj.workflow, obj.workflow.index(name)))
        return wflows

    def _cleanup_autopassthroughs(self, name):
        """Clean up any autopassthrough connections involving the given name.
        Returns a list containing a tuple for each removed connection.
        """
        old_autos = []
        if self.parent:
            old_rgx = re.compile(r'(\W?)%s.' % name)
            par_rgx = re.compile(r'(\W?)parent.')

            for u, v in self._depgraph.list_autopassthroughs():
                newu = re.sub(old_rgx, r'\g<1>%s.' % '.'.join([self.name, name]), u)
                newv = re.sub(old_rgx, r'\g<1>%s.' % '.'.join([self.name, name]), v)
                if newu != u or newv != v:
                    old_autos.append((u, v))
                    u = re.sub(par_rgx, r'\g<1>', newu)
                    v = re.sub(par_rgx, r'\g<1>', newv)
                    self.parent.disconnect(u, v)
        return old_autos

    def rename(self, oldname, newname):
        """Renames a child of this object from oldname to newname."""
        self._check_rename(oldname, newname)
        conns = self.find_referring_connections(oldname)
        wflows = self.find_in_workflows(oldname)
        old_autos = self._cleanup_autopassthroughs(oldname)

        obj = self.remove(oldname)
        self.add(newname, obj)

        # oldname has now been removed from workflows, but newname may be in the wrong
        # location, so force it to be at the same index as before removal
        for wflow, idx in wflows:
            wflow.remove(newname)
            wflow.add(newname, idx)

        old_rgx = re.compile(r'(\W?)%s.' % oldname)
        par_rgx = re.compile(r'(\W?)parent.')

        # recreate all of the broken connections after translating oldname to newname
        for u, v in conns:
            self.connect(re.sub(old_rgx, r'\g<1>%s.' % newname, u),
                         re.sub(old_rgx, r'\g<1>%s.' % newname, v))

        # recreate autopassthroughs
        if self.parent:
            for u, v in old_autos:
                u = re.sub(old_rgx, r'\g<1>%s.' % '.'.join([self.name, newname]), u)
                v = re.sub(old_rgx, r'\g<1>%s.' % '.'.join([self.name, newname]), v)
                u = re.sub(par_rgx, r'\g<1>', u)
                v = re.sub(par_rgx, r'\g<1>', v)
                self.parent.connect(u, v)

    def replace(self, target_name, newobj):
        """Replace one object with another, attempting to mimic the
        inputs and connections of the replaced object as much as possible.
        """
        tobj = getattr(self, target_name)

        # Save existing driver references.
        refs = {}
        if has_interface(tobj, IComponent):
            for obj in self.__dict__.values():
                if obj is not tobj and is_instance(obj, Driver):
                    refs[obj] = obj.get_references(target_name)

        if has_interface(newobj, IComponent):  # remove any existing connections to replacement object
            self.disconnect(newobj.name)

        if hasattr(newobj, 'mimic'):
            try:
                newobj.mimic(tobj)  # this should copy inputs, delegates and set name
            except Exception:
                self.reraise_exception("Couldn't replace '%s' of type %s with type %s"
                                       % (target_name, type(tobj).__name__,
                                          type(newobj).__name__))
        conns = self.find_referring_connections(target_name)
        wflows = self.find_in_workflows(target_name)

        self.add(target_name, newobj)  # this will remove the old object
                                       # and any connections to it

        # recreate old connections
        for u, v in conns:
            self.connect(u, v)

        # add new object (if it's a Component) to any workflows where target was
        if has_interface(newobj, IComponent):
            for wflow, idx in wflows:
                wflow.add(target_name, idx)

        # Restore driver references.
        if refs:
            for obj in self.__dict__.values():
                if obj is not newobj and is_instance(obj, Driver):
                    obj.restore_references(refs[obj])

        # Workflows need a reference to their new parent driver
        if is_instance(newobj, Driver):
            newobj.workflow._parent = newobj

    def remove(self, name):
        """Remove the named container object from this assembly
        and remove it from its workflow(s) if it's a Component.
        """
        cont = getattr(self, name)
        self.disconnect(name)
        if has_interface(cont, IComponent):
            for obj in self.__dict__.values():
                if obj is not cont and is_instance(obj, Driver):
                    obj.workflow.remove(name)
                    obj.remove_references(name)

        return super(Assembly, self).remove(name)

    def create_passthrough(self, pathname, alias=None):
        """Creates a PassthroughTrait that uses the trait indicated by
        pathname for validation, adds it to self, and creates a connection
        between the two. If alias is *None,* the name of the alias trait will
        be the last entry in its pathname. The trait specified by pathname
        must exist.
        """
        parts = pathname.split('.')
        if alias:
            newname = alias
        else:
            newname = parts[-1]

        if newname in self.__dict__:
            self.raise_exception("'%s' already exists" %
                                 newname, KeyError)
        if len(parts) < 2:
            self.raise_exception('destination of passthrough must be a dotted path',
                                 NameError)
        comp = self
        for part in parts[:-1]:
            try:
                comp = getattr(comp, part)
            except AttributeError:
                trait = None
                break
        else:
            trait = comp.get_trait(parts[-1])
            iotype = comp.get_iotype(parts[-1])

        if trait:
            ttype = trait.trait_type
            if ttype is None:
                ttype = trait
        else:
            if not self.contains(pathname):
                self.raise_exception("the variable named '%s' can't be found" %
                                     pathname, KeyError)
            iotype = self.get_metadata(pathname, 'iotype')

        if trait is not None and not trait.validate:
            trait = None  # no validate function, so just don't use trait for validation

        metadata = self.get_metadata(pathname)
        metadata['target'] = pathname
        # PassthroughTrait to a trait with get/set methods causes a core dump
        # in Traits (at least through 3.6) while pickling.
        if "validation_trait" in metadata:
            if metadata['validation_trait'].get is None:
                newtrait = PassthroughTrait(**metadata)
            else:
                newtrait = PassthroughProperty(metadata['validation_trait'],
                                               **metadata)
        elif trait and ttype.get:
            newtrait = PassthroughProperty(ttype, **metadata)
        else:
            newtrait = PassthroughTrait(validation_trait=trait, **metadata)
        self.add_trait(newname, newtrait)

        # Copy trait value according to 'copy' attribute in the trait
        val = self.get(pathname)

        ttype = trait.trait_type
        if ttype.copy:
            # Variable trees need to point to a new parent.
            # Also, let's not deepcopy the outside universe
            if isinstance(val, Container):
                old_parent = val.parent
                val.parent = None
                val_copy = _copydict[ttype.copy](val)
                val.parent = old_parent
                val_copy.parent = self
                val = val_copy
            else:
                val = _copydict[ttype.copy](val)

        setattr(self, newname, val)

        try:
            if iotype == 'in':
                self.connect(newname, pathname)
            else:
                self.connect(pathname, newname)
        except RuntimeError as err:
            self.remove(newname)
            raise err

        return newtrait

    def get_passthroughs(self):
        ''' Get all the inputs and outputs of the assembly's child components
            and indicate for each whether or not it is a passthrough variable.
            If it is a passthrough, provide the assembly's name for the variable.
        '''
        inputs = {}
        outputs = {}
        passthroughs = {}

        for name in self.list_inputs() + self.list_outputs():
            target = self.get_metadata(name, 'target')
            if target is not None:
                passthroughs[target] = name

        for comp in self.list_components():
            inputs[comp] = {}
            input_vars = self.get(comp).list_inputs()
            for var_name in input_vars:
                var_path = '.'.join([comp, var_name])
                if var_path in passthroughs:
                    inputs[comp][var_name] = passthroughs[var_path]
                else:
                    inputs[comp][var_name] = False

            outputs[comp] = {}
            output_vars = self.get(comp).list_outputs()
            for var_name in output_vars:
                var_path = '.'.join([comp, var_name])
                if var_path in passthroughs:
                    outputs[comp][var_name] = passthroughs[var_path]
                else:
                    outputs[comp][var_name] = False

        return {
            'inputs': inputs,
            'outputs': outputs
        }

    def _split_varpath(self, path):
        """Return a tuple of compname,component,varname given a path
        name of the form 'compname.varname'. If the name is of the form 'varname',
        then compname will be None and comp is self.
        """
        try:
            compname, varname = path.split('.', 1)
        except ValueError:
            return (None, self, path)

        t = self.get_trait(compname)
        if t and t.iotype:
            return (None, self, path)
        return (compname, getattr(self, compname), varname)

    @rbac(('owner', 'user'))
    def connect(self, src, dest):
        """Connect one src expression to one destination expression. This could be
        a normal connection between variables from two internal Components, or
        it could be a passthrough connection, which connects across the scope boundary
        of this object.  When a pathname begins with 'parent.', that indicates
        it is referring to a Variable outside of this object's scope.

        src: str
            Source expression string.

        dest: str or list(str)
            Destination expression string(s).
        """
        src = eliminate_expr_ws(src)

        if isinstance(dest, basestring):
            dest = (dest,)
        for dst in dest:
            dst = eliminate_expr_ws(dst)
            try:
                self._connect(src, dst)
            except Exception as err:
                self.raise_exception("Can't connect '%s' to '%s': %s" % (src, dst, err), RuntimeError)

    def _connect(self, src, dest):
        """Handle one connection destination. This should only be called via the connect()
        function, never directly.
        """

        # Among other things, check if already connected.
        srcexpr, destexpr, pcomp_type = \
                   self._exprmapper.check_connect(src, dest, self)

        # Check if dest is declared as a parameter in any driver in the assembly
        # TODO: change this to use 'param' metadata stored in depgraph
        for item in self.list_containers():
            comp = self.get(item)
            if isinstance(comp, Driver) and hasattr(comp, 'list_param_targets'):
                if dest in comp.list_param_targets():
                    msg = "destination '%s' is a Parameter in " % dest
                    msg += "driver '%s'." % comp.name
                    self.raise_exception(msg, RuntimeError)

        if pcomp_type is not None:
            pseudocomp = PseudoComponent(self, srcexpr, destexpr,
                                         pseudo_type=pcomp_type)
            self.add(pseudocomp.name, pseudocomp)
            pseudocomp.make_connections(self)
        else:
            pseudocomp = None
            super(Assembly, self).connect(src, dest)

        try:
            self._exprmapper.connect(srcexpr, destexpr, self, pseudocomp)
        except Exception:
            super(Assembly, self).disconnect(src, dest)
            raise

        if not srcexpr.refs_parent():
            if not destexpr.refs_parent():
                # if it's an internal connection, could change dependencies, so we have
                # to call config_changed to notify our driver
                self.config_changed(update_parent=False)

                outs = self._depgraph.invalidate_deps(self, [dest])#, force=True)
                if (outs is None) or outs:
                    for cname, vnames in partition_names_by_comp(outs).items():
                        self.child_invalidated(cname, vnames) #, force=True)

    @rbac(('owner', 'user'))
    def disconnect(self, varpath, varpath2=None):
        """If varpath2 is supplied, remove the connection between varpath and
        varpath2. Otherwise, if varpath is the name of a trait, remove all
        connections to/from varpath in the current scope. If varpath is the
        name of a Component, remove all connections from all of its inputs
        and outputs.
        """
        if varpath2 is None and self.parent and '.' not in varpath:  # boundary var. make sure it's disconnected in parent
            self.parent.disconnect('.'.join([self.name, varpath]))

        to_remove, pcomps = self._exprmapper.disconnect(varpath, varpath2)

        graph = self._depgraph

        if to_remove:
            for u, v in graph.list_connections(show_external=True):
                if (u, v) in to_remove:
                    super(Assembly, self).disconnect(u, v)

            for u, v in graph.list_autopassthroughs():
                if (u, v) in to_remove:
                    super(Assembly, self).disconnect(u, v)

        for name in pcomps:
            try:
                self.remove_trait(name)
            except AttributeError:
                pass
            try:
                graph.remove(name)
            except nx.exception.NetworkXError:
                pass

    def config_changed(self, update_parent=True):
        """Call this whenever the configuration of this Component changes,
        for example, children are added or removed, connections are made
        or removed, etc.
        """
        super(Assembly, self).config_changed(update_parent)

        # drivers must tell workflows that config has changed because
        # dependencies may have changed
        for name in self.list_containers():
            cont = getattr(self, name)
            if isinstance(cont, Driver):
                cont.config_changed(update_parent=False)

        # Detect and save any loops in the graph.
        self._graph_loops = None

    def _set_failed(self, path, value, index=None, src=None, force=False):
        parts = path.split('.', 1)
        if len(parts) > 1:
            obj = getattr(self, parts[0])
            if isinstance(obj, PseudoComponent):
                obj.set(parts[1], value, index, src, force)

    def execute(self):
        """Runs driver and updates our boundary variables."""
        self.driver.run(ffd_order=self.ffd_order, 
                        case_id=self._case_id)
        self._depgraph.update_boundary_outputs(self)

    def step(self):
        """Execute a single child component and return."""
        self.driver.step()

    def stop(self):
        """Stop the calculation."""
        self.driver.stop()

    def list_connections(self, show_passthrough=True,
                               visible_only=False,
                               show_expressions=False):
        """Return a list of tuples of the form (outvarname, invarname).
        """
        conns = self._depgraph.list_connections(show_passthrough=show_passthrough)
        if visible_only:
            newconns = []
            for u, v in conns:
                if u.startswith('_pseudo_'):
                    pcomp = getattr(self, u.split('.', 1)[0])
                    newconns.extend(pcomp.list_connections(is_hidden=True,
                                     show_expressions=show_expressions))
                elif v.startswith('_pseudo_'):
                    pcomp = getattr(self, v.split('.', 1)[0])
                    newconns.extend(pcomp.list_connections(is_hidden=True,
                                     show_expressions=show_expressions))
                else:
                    newconns.append((u, v))
            return newconns
        return conns

    @rbac(('owner', 'user'))
    def update_inputs(self, compname):#, inputs):
        """Transfer input data to input expressions on the specified component.
        The inputs iterator is assumed to contain strings that reference
        component variables relative to the component, e.g., 'abc[3][1]' rather
        than 'comp1.abc[3][1]'.
        """
        invalid_ins = self._depgraph.list_inputs(compname, 
                                                 invalid=True)
        if invalid_ins:
            self._update_invalid_dests(compname, invalid_ins)

    def update_outputs(self, outnames):
        """Execute any necessary internal or predecessor 
        components in order to make the specified output 
        variables valid.
        """
        data = self._depgraph.node
        invalid_dests = [n for n in outnames 
                           if data[n]['valid'] is False]
        if invalid_dests:
            self._update_invalid_dests(None, invalid_dests)

    def _update_invalid_dests(self, startcomp, invalid_dests):
        graph = self._depgraph
        invalids = set()
        for inv_dest in invalid_dests:
            invalids.update([s for s in graph.get_sources(inv_dest) 
                                if not graph.node[s]['valid']])

        # if source vars are invalid, request an update
        if invalids:
            loops = graph.get_loops()

            for cname, vnames in partition_names_by_comp(invalids).items():
                if cname is None:
                    if self.parent:
                        self.parent.update_inputs(self.name)

                # If our start component is in a loop with us, don't
                # run it. Otherwise you have infinite recursion. It is
                # the responsibility of the solver to properly execute
                # the comps in its loop.
                elif loops:
                    for loop in loops:
                        if startcomp in loop and cname in loop:
                            break
                    else:
                        getattr(self, cname).update_outputs(vnames)
                else:
                    getattr(self, cname).update_outputs(vnames)
        try:
            for inv_dest in invalid_dests:
                self._depgraph.update_destvar(self, inv_dest)
        except Exception as err:
            self.raise_exception(str(err), type(err))

    def _input_updated(self, name, fullpath=None):
        outs = self.invalidate_deps([name])
        if outs and self.parent:
            self.parent.child_invalidated(self.name, outs)

    def child_invalidated(self, childname, vnames=None):
        """Invalidate all variables that depend on the variable provided
        by the child that has been invalidated.
        """
        if vnames is None:
            vnames = [childname]
        elif childname:
            vnames = ['.'.join([childname, n]) for n in vnames]
            
        bouts = self.invalidate_deps(vnames)
        if bouts and self.parent:
            self.parent.child_invalidated(self.name, bouts)
        return bouts

    @rbac(('owner', 'user'))
    def child_run_finished(self, childname, outs=None):
        """Called by a child when it completes its run() function."""
        self._depgraph.child_run_finished(childname, outs)

    @rbac(('owner', 'user'))
    def get_valid(self, names):
        """Get the value of the validity flag for the specified variables.
        Returns a list of bools.

        names: iterator of str
            Names of variables whose validity is requested.
        """
        data = self._depgraph.node
        return [data[n]['valid'] for n in names]

    def set_valid(self, names, valid):
        """Mark the io traits with the given names as valid or invalid."""
        data = self._depgraph.node
        for name in names:
            data[name]['valid'] = valid

    def _validate(self):
        # validate boundary inputs and outputs and their subvars
        self._depgraph.validate_boundary_vars()
        super(Assembly, self)._validate()

    def has_partial_validation(self):
        return True

    def invalidate_deps(self, varnames=None):
        """Mark all Variables invalid that depend on varnames.
        Returns a list of our newly invalidated boundary outputs.

        varnames: iter of str (optional)
            An iterator of names of destination variables.
        """
        # If varnames is None, we're being called from a parent Assembly
        # as part of a higher level invalidation, so we only need to look
        # at our connected inputs
        if varnames is None:
            names = self._depgraph.get_extern_srcs()
        else:
            names = varnames

        self._set_exec_state('INVALID')

<<<<<<< HEAD
        if varnames is None:
            self.set_valid(invalidated_ins, False)
        else:  # only invalidate *connected* inputs, because unconnected inputs
               # are always valid
            self.set_valid([n for n in invalidated_ins
                                  if n in conn_ins], False)

        if invalidated_ins:
            outs = self._depgraph.invalidate_deps(self, '',
                                                  invalidated_ins, force)

# FIXME: Set all connected outputs invalid as well -- fixes NREL bug.
#        But, returning all these outs causes some test errors.
#        outs |= set(self.list_outputs(connected=True))
        if outs:
            self.set_valid(outs, False)

        return outs
=======
        return self._depgraph.invalidate_deps(self, names)
>>>>>>> edf99e87

    def exec_counts(self, compnames):
        return [getattr(self, c).exec_count for c in compnames]

    def linearize(self, extra_in=None, extra_out=None):
        '''An assembly calculates its Jacobian by calling the calc_gradient
        method on its base driver. Note, derivatives are only calculated for
        floats and iterable items containing floats.'''

        # Only calc derivatives for inputs we need
        required_inputs = []
        if extra_in:
            for varpaths in extra_in:

                if not isinstance(varpaths, tuple):
                    varpaths = [varpaths]

                for varpath in varpaths:
                    compname, _, var = varpath.partition('.')
                    if compname == self.name:
                        required_inputs.append(var)

        for src, target in self.parent.list_connections():
            compname, _, var = target.partition('.')
            if compname == self.name:
                required_inputs.append(var.replace('(', '').replace(')', ''))

        # Only calc derivatives for outputs we need
        required_outputs = []
        if extra_out:
            for varpaths in extra_out:

                if not isinstance(varpaths, tuple):
                    varpaths = [varpaths]

                for varpath in varpaths:
                    compname, _, var = varpath.partition('.')
                    if compname == self.name:
                        required_outputs.append(var)

        for src, target in self.parent.list_connections():
            compname, _, var = src.partition('.')
            if compname == self.name:
                required_outputs.append(var.replace('(', '').replace(')', ''))

        # Sub-assembly sourced
        input_keys = []
        output_keys = []

        # Parent-assembly sourced
        self.J_input_keys = []
        self.J_output_keys = []
        
        for src in required_inputs:
            varname, _, tail = src.partition('[')
            target = self._depgraph.successors(varname)
            if len(target) == 0:
                target = self._depgraph.successors(src)
                if len(target) == 0:
                    continue
                
            # If array slice, only ask the assembly to calculate the
            # elements we need.
            if '[' in src and '[' not in target[0]:
                target = ['%s[%s' % (targ, tail) for targ in target]
                
            input_keys.append(tuple(target))
            self.J_input_keys.append(src)
                
        for target in required_outputs:
            varname, _, tail = target.partition('[')
            src = self._depgraph.predecessors(varname)
            if len(src) == 0:
                src = self._depgraph.get_sources(target)
                if len(src) == 0:
                    continue
                
            src = src[0]
            
            # If array slice, only ask the assembly to calculate the
            # elements we need.
            if '[' in target and '[' not in src:
                src = '%s[%s' % (src, tail)
                
            output_keys.append(src)
            self.J_output_keys.append(target)

        self.J = self.driver.calc_gradient(input_keys, output_keys)
        #self.J = self.driver.calc_gradient(required_inputs, required_outputs)

    def provideJ(self):
        '''Provides the Jacobian calculated in linearize().'''

        return self.J_input_keys, self.J_output_keys, self.J

    def list_components(self):
        ''' List the components in the assembly.
        '''
        names = [name for name in self.list_containers()
                     if isinstance(self.get(name), Component)]
        return names

    def get_dataflow(self):
        ''' Get a dictionary of components and the connections between them
            that make up the data flow for the assembly;
            also includes parameter, constraint, and objective flows.
        '''
        components  = []
        connections = []
        parameters  = []
        constraints = []
        objectives  = []

        # list of components (name & type) in the assembly
        g = self._depgraph.component_graph()
        names = [name for name in nx.algorithms.dag.topological_sort(g)
                               if not name.startswith('@')]

        # Bubble-up drivers ahead of their parameter targets.
        sorted_names = []
        for name in names:
            comp = self.get(name)
            if is_instance(comp, Driver) and hasattr(comp, '_delegates_'):
                driver_index = len(sorted_names)
                for dname, dclass in comp._delegates_.items():
                    inst = getattr(comp, dname)
                    if isinstance(inst, HasParameters):
                        refs = inst.get_referenced_compnames()
                        for ref in refs:
                            try:
                                target_index = sorted_names.index(ref)
                            except ValueError:
                                pass
                            else:
                                driver_index = min(driver_index, target_index)
                sorted_names.insert(driver_index, name)
            else:
                sorted_names.append(name)

        # Process names in new order.
        for name in sorted_names:
                comp = self.get(name)
                if is_instance(comp, Component):
                    inames = [cls.__name__
                              for cls in list(implementedBy(comp.__class__))]
                    components.append({
                        'name':       comp.name,
                        'pathname':   comp.get_pathname(),
                        'type':       type(comp).__name__,
                        'valid':      comp.is_valid(),
                        'interfaces': inames,
                        'python_id':  id(comp)
                    })

                if is_instance(comp, Driver):
                    if hasattr(comp, '_delegates_'):
                        for name, dclass in comp._delegates_.items():
                            inst = getattr(comp, name)
                            if isinstance(inst, HasParameters):
                                for name, param in inst.get_parameters().items():
                                    if isinstance(param, ParameterGroup):
                                        for n, p in zip(name, tuple(param.targets)):
                                            parameters.append([comp.name + '.' + n, p])
                                    else:
                                        parameters.append([comp.name + '.' + name,
                                                           param.target])
                            elif isinstance(inst, (HasConstraints,
                                                   HasEqConstraints,
                                                   HasIneqConstraints)):
                                for path in inst.get_referenced_varpaths():
                                    name, dot, rest = path.partition('.')
                                    constraints.append([path,
                                                        comp.name + '.' + rest])
                            elif isinstance(inst, (HasObjective,
                                                   HasObjectives)):
                                for path in inst.get_referenced_varpaths():
                                    name, dot, rest = path.partition('.')
                                    objectives.append([path,
                                                       comp.name + '.' + name])

        # list of connections (convert tuples to lists)
        conntuples = self.list_connections(show_passthrough=True,
                                           visible_only=True)
        for connection in conntuples:
            connections.append(list(connection))

        return {'components': components, 'connections': connections,
                'parameters': parameters, 'constraints': constraints,
                'objectives': objectives}

    def get_connections(self, src_name, dst_name):
        ''' Get a list of the outputs from the component *src_name* (sources),
            the inputs to the component *dst_name* (destinations) and the
            connections between them.
        '''
        conns = {}

        # outputs
        sources = []
        if src_name:
            src = self.get(src_name)
        else:
            src = self
        connected = src.list_outputs(connected=True)
        for name in src.list_outputs():
            if src is self:
                full = name
            else:
                full = '.'.join([src.name,name])
            var = src.get(name)
            vtype = type(var).__name__
            if not '.' in name:  # vartree vars handled separately
                units = ''
                meta = src.get_metadata(name)
                if meta and 'units' in meta:
                    units = meta['units']
                valid = self.get_valid([full])[0]
                sources.append({
                    'name': name,
                    'type': vtype,
                    'valid': valid,
                    'units': units,
                    'connected': (name in connected)
                })
            if isinstance(var, VariableTree):
                for var_name in var.list_vars():
                    vt_var = var.get(var_name)
                    vt_var_name = name + '.' + var_name
                    units = ''
                    meta = var.get_metadata(var_name)
                    if meta and 'units' in meta:
                        units = meta['units']
                    sources.append({
                        'name': vt_var_name,
                        'type':  type(vt_var).__name__,
                        'valid': valid,
                        'units': units,
                        'connected': (vt_var_name in connected)
                    })
            elif vtype == 'ndarray':
                for idx in range(0, len(var)):
                    vname = name + '[' + str(idx) + ']'
                    dtype = type(var[0]).__name__
                    units = ''
                    sources.append({
                        'name': vname,
                        'type': dtype,
                        'valid': valid,
                        'units': units,
                        'connected': (vname in connected)
                    })

        # connections to assembly can be passthrough (input to input)
        if src is self:
            connected = src.list_inputs(connected=True)
            for name in src.list_inputs():
                var = src.get(name)
                vtype = type(var).__name__
                if not '.' in name:  # vartree vars handled separately
                    units = ''
                    meta = src.get_metadata(name)
                    if meta and 'units' in meta:
                        units = meta['units']
                    sources.append({
                        'name': name,
                        'type': vtype,
                        'valid': src.get_valid([name])[0],
                        'units': units,
                        'connected': (name in connected)
                    })
                if isinstance(var, VariableTree):
                    for var_name in var.list_vars():
                        vt_var = var.get(var_name)
                        vt_var_name = name + '.' + var_name
                        units = ''
                        meta = var.get_metadata(var_name)
                        if meta and 'units' in meta:
                            units = meta['units']
                        sources.append({
                            'name': vt_var_name,
                            'type':  type(vt_var).__name__,
                            'valid': valid,
                            'units': units,
                            'connected': (vt_var_name in connected)
                        })
                elif vtype == 'ndarray':
                    for idx in range(0, len(var)):
                        vname = name + '[' + str(idx) + ']'
                        dtype = type(var[0]).__name__
                        units = ''
                        sources.append({
                            'name': vname,
                            'type': dtype,
                            'valid': valid,
                            'units': units,
                            'connected': (vname in connected)
                        })

        conns['sources'] = sorted(sources, key=lambda d: d['name'])

        # inputs
        dests = []
        if dst_name:
            dst = self.get(dst_name)
        else:
            dst = self
        connected = dst.list_inputs(connected=True)
        for name in dst.list_inputs():
            if dst is self:
                full = name
            else:
                full = '.'.join([dst.name,name])
            var = dst.get(name)
            vtype = type(var).__name__
            if not '.' in name:  # vartree vars handled separately
                units = ''
                meta = dst.get_metadata(name)
                if meta and 'units' in meta:
                    units = meta['units']
                dests.append({
                    'name': name,
                    'type': vtype,
                    'valid': self.get_valid([full])[0],
                    'units': units,
                    'connected': (name in connected)
                })
            if isinstance(var, VariableTree):
                for var_name in var.list_vars():
                    vt_var = var.get(var_name)
                    vt_var_name = name + '.' + var_name
                    units = ''
                    meta = var.get_metadata(var_name)
                    if meta and 'units' in meta:
                        units = meta['units']
                    dests.append({
                        'name': vt_var_name,
                        'type': type(vt_var).__name__,
                        'valid': valid,
                        'units': units,
                        'connected': (vt_var_name in connected)
                    })
            elif vtype == 'ndarray':
                for idx in range(0, len(var)):
                    vname = name + '[' + str(idx) + ']'
                    dtype = type(var[0]).__name__
                    units = ''
                    dests.append({
                        'name': vname,
                        'type': dtype,
                        'valid': valid,
                        'units': units,
                        'connected': (vname in connected)
                    })

        # connections to assembly can be passthrough (output to output)
        if dst is self:
            connected = dst.list_outputs(connected=True)
            for name in dst.list_outputs():
                var = dst.get(name)
                vtype = type(var).__name__
                if not '.' in name:  # vartree vars handled separately
                    units = ''
                    meta = dst.get_metadata(name)
                    if meta and 'units' in meta:
                        units = meta['units']
                    dests.append({
                        'name': name,
                        'type': type(var).__name__,
                        'valid': dst.get_valid([name])[0],
                        'units': units,
                        'connected': (name in connected)
                    })
                if isinstance(var, VariableTree):
                    for var_name in var.list_vars():
                        vt_var = var.get(var_name)
                        vt_var_name = name + '.' + var_name
                        units = ''
                        meta = var.get_metadata(var_name)
                        if meta and 'units' in meta:
                            units = meta['units']
                        dests.append({
                            'name': vt_var_name,
                            'type': type(vt_var).__name__,
                            'valid': valid,
                            'units': units,
                            'connected': (vt_var_name in connected)
                        })
                elif vtype == 'ndarray':
                    for idx in range(0, len(var)):
                        vname = name + '[' + str(idx) + ']'
                        dtype = type(var[0]).__name__
                        units = ''
                        dests.append({
                            'name': vname,
                            'type': dtype,
                            'valid': valid,
                            'units': units,
                            'connected': (vname in connected)
                        })

        conns['destinations'] = sorted(dests, key=lambda d: d['name'])

        # connections
        connections = []
        conntuples = self.list_connections(show_passthrough=True,
                                           visible_only=True)
        comp_names = self.list_components()
        for src_var, dst_var in conntuples:
            src_root = src_var.split('.')[0]
            dst_root = dst_var.split('.')[0]
            if (((src_name and src_root == src_name) or
                 (not src_name and src_root not in comp_names)) and
                ((dst_name and dst_root == dst_name) or
                 (not dst_name and dst_root not in comp_names))):
                connections.append([src_var, dst_var])
        conns['connections'] = connections

        return conns


def dump_iteration_tree(obj, full=False):
    """Returns a text version of the iteration tree
    of an OpenMDAO object or hierarchy.  The tree
    shows which are being iterated over by which
    drivers.

    If full is True, show pseudocomponents as well.
    """
    def _dump_iteration_tree(obj, f, tablevel):
        if is_instance(obj, Driver):
            f.write(' ' * tablevel)
            f.write(obj.get_pathname())
            f.write('\n')
            names = set(obj.workflow.get_names())
            for comp in obj.workflow:
                if not full and comp.name not in names:
                    continue
                if is_instance(comp, Driver) or is_instance(comp, Assembly):
                    _dump_iteration_tree(comp, f, tablevel + 3)
                else:
                    f.write(' ' * (tablevel + 3))
                    f.write(comp.get_pathname())
                    f.write('\n')
        elif is_instance(obj, Assembly):
            f.write(' ' * tablevel)
            f.write(obj.get_pathname())
            f.write('\n')
            _dump_iteration_tree(obj.driver, f, tablevel + 3)
    f = cStringIO.StringIO()
    _dump_iteration_tree(obj, f, 0)
    return f.getvalue()<|MERGE_RESOLUTION|>--- conflicted
+++ resolved
@@ -722,28 +722,7 @@
 
         self._set_exec_state('INVALID')
 
-<<<<<<< HEAD
-        if varnames is None:
-            self.set_valid(invalidated_ins, False)
-        else:  # only invalidate *connected* inputs, because unconnected inputs
-               # are always valid
-            self.set_valid([n for n in invalidated_ins
-                                  if n in conn_ins], False)
-
-        if invalidated_ins:
-            outs = self._depgraph.invalidate_deps(self, '',
-                                                  invalidated_ins, force)
-
-# FIXME: Set all connected outputs invalid as well -- fixes NREL bug.
-#        But, returning all these outs causes some test errors.
-#        outs |= set(self.list_outputs(connected=True))
-        if outs:
-            self.set_valid(outs, False)
-
-        return outs
-=======
         return self._depgraph.invalidate_deps(self, names)
->>>>>>> edf99e87
 
     def exec_counts(self, compnames):
         return [getattr(self, c).exec_count for c in compnames]
