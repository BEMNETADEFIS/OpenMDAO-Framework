""" Class definition for Assembly. """


#public symbols
__all__ = ['Assembly', 'set_as_top']

import cStringIO
import threading
import re

from zope.interface import implementedBy

# pylint: disable-msg=E0611,F0401
import networkx as nx

from openmdao.main.interfaces import implements, IAssembly, IDriver, \
                                     IArchitecture, IComponent, IContainer, \
                                     ICaseIterator, ICaseRecorder, IDOEgenerator
from openmdao.main.mp_support import has_interface
from openmdao.main.container import _copydict
from openmdao.main.component import Component, Container
from openmdao.main.variable import Variable
from openmdao.main.vartree import VariableTree
from openmdao.main.datatypes.api import Slot
from openmdao.main.driver import Driver, Run_Once
from openmdao.main.hasparameters import HasParameters, ParameterGroup
from openmdao.main.hasconstraints import HasConstraints, HasEqConstraints, \
                                         HasIneqConstraints
from openmdao.main.hasobjective import HasObjective, HasObjectives
from openmdao.main.rbac import rbac
from openmdao.main.mp_support import is_instance
from openmdao.main.printexpr import eliminate_expr_ws
from openmdao.main.exprmapper import ExprMapper, PseudoComponent
from openmdao.main.array_helpers import is_differentiable_var
from openmdao.main.depgraph import is_comp_node, is_boundary_node

from openmdao.util.nameutil import partition_names_by_comp
from openmdao.util.log import logger

_iodict = {'out': 'output', 'in': 'input'}

_missing = object()

__has_top__ = False
__toplock__ = threading.RLock()

def set_as_top(cont, first_only=False):
    """Specifies that the given Container is the top of a Container hierarchy.
    If first_only is True, then only set it as a top if a global
    top doesn't already exist.
    """
    global __has_top__
    with __toplock__:
        if __has_top__ is False and isinstance(cont, Assembly):
            __has_top__ = True
        elif first_only:
            return cont
    if cont._call_cpath_updated:
        cont.cpath_updated()
    return cont


class PassthroughTrait(Variable):
    """A trait that can use another trait for validation, but otherwise is
    just a trait that lives on an Assembly boundary and can be connected
    to other traits within the Assembly.
    """

    def validate(self, obj, name, value):
        """Validation for the PassThroughTrait."""
        if self.validation_trait:
            return self.validation_trait.validate(obj, name, value)
        return value


class PassthroughProperty(Variable):
    """Replacement for PassthroughTrait when the target is a proxy/property
    trait. PassthroughTrait would get a core dump while pickling.
    """
    def __init__(self, target_trait, **metadata):
        self._trait = target_trait
        self._vals = {}
        super(PassthroughProperty, self).__init__(**metadata)

    def get(self, obj, name):
        return self._vals.get(obj, {}).get(name, self._trait.default_value)

    def set(self, obj, name, value):
        if obj not in self._vals:
            self._vals[obj] = {}
        self._vals[obj][name] = self._trait.validate(obj, name, value)


def _find_common_interface(obj1, obj2):
    for iface in (IAssembly, IComponent, IDriver, IArchitecture, IContainer,
                  ICaseIterator, ICaseRecorder, IDOEgenerator):
        if has_interface(obj1, iface) and has_interface(obj2, iface):
            return iface
    return None


class Assembly(Component):
    """This is a container of Components. It understands how to connect inputs
    and outputs between its children.  When executed, it runs the top level
    Driver called 'driver'.
    """

    implements(IAssembly)

    driver = Slot(IDriver, allow_none=True,
                    desc="The top level Driver that manages execution of "
                    "this Assembly.")

    def __init__(self):

        super(Assembly, self).__init__()

        self._exprmapper = ExprMapper(self)
        self._graph_loops = []
        self.J_input_keys = None
        self.J_output_keys = None

        # parent depgraph may have to invalidate us multiple times per pass
        self._invalidation_type = 'partial'

        # default Driver executes its workflow once
        self.add('driver', Run_Once())

        # we're the top Assembly only if we're the first instantiated
        set_as_top(self, first_only=True)

        # Assemblies automatically figure out their own derivatives, so
        # any boundary vars that are unconnected should be zero.
        self.missing_deriv_policy = 'assume_zero'

    @rbac(('owner', 'user'))
    def set_itername(self, itername, seqno=0):
        """
        Set current 'iteration coordinates'. Overrides :class:`Component`
        to propagate to driver, and optionally set the initial count in the
        driver's workflow. Setting the initial count is typically done by
        :class:`CaseIterDriverBase` on a remote top level assembly.

        itername: string
            Iteration coordinates.

        seqno: int
            Initial execution count for driver's workflow.
        """
        super(Assembly, self).set_itername(itername)
        self.driver.set_itername(itername)
        if seqno:
            self.driver.workflow.set_initial_count(seqno)

    def find_referring_connections(self, name):
        """Returns a list of connections where the given name is referred
        to either in the source or the destination.
        """
        exprset = set(self._exprmapper.find_referring_exprs(name))
        return [(u, v) for u, v in self._depgraph.list_connections(show_passthrough=True, show_external=True)
                                        if u in exprset or v in exprset]

    def find_in_workflows(self, name):
        """Returns a list of tuples of the form (workflow, index) for all
        workflows in the scope of this Assembly that contain the given
        component name.
        """
        wflows = []
        for item in self.list_containers():
            if item != name:
                obj = self.get(item)
                if isinstance(obj, Driver) and name in obj.workflow:
                    wflows.append((obj.workflow, obj.workflow.index(name)))
        return wflows

    def _cleanup_autopassthroughs(self, name):
        """Clean up any autopassthrough connections involving the given name.
        Returns a list containing a tuple for each removed connection.
        """
        old_autos = []
        if self.parent:
            old_rgx = re.compile(r'(\W?)%s.' % name)
            par_rgx = re.compile(r'(\W?)parent.')

            for u, v in self._depgraph.list_autopassthroughs():
                newu = re.sub(old_rgx, r'\g<1>%s.' % '.'.join([self.name, name]), u)
                newv = re.sub(old_rgx, r'\g<1>%s.' % '.'.join([self.name, name]), v)
                if newu != u or newv != v:
                    old_autos.append((u, v))
                    u = re.sub(par_rgx, r'\g<1>', newu)
                    v = re.sub(par_rgx, r'\g<1>', newv)
                    self.parent.disconnect(u, v)
        return old_autos

    def rename(self, oldname, newname):
        """Renames a child of this object from oldname to newname."""
        self._check_rename(oldname, newname)
        conns = self.find_referring_connections(oldname)
        wflows = self.find_in_workflows(oldname)
        old_autos = self._cleanup_autopassthroughs(oldname)

        obj = self.remove(oldname)
        obj.name = newname
        self.add(newname, obj)

        # oldname has now been removed from workflows, but newname may be in the
        # wrong location, so force it to be at the same index as before removal
        for wflow, idx in wflows:
            wflow.remove(newname)
            wflow.add(newname, idx)

        old_rgx = re.compile(r'(\W?)%s.' % oldname)
        par_rgx = re.compile(r'(\W?)parent.')

        # recreate all of the broken connections after translating oldname to newname
        for u, v in conns:
            self.connect(re.sub(old_rgx, r'\g<1>%s.' % newname, u),
                         re.sub(old_rgx, r'\g<1>%s.' % newname, v))

        # recreate autopassthroughs
        if self.parent:
            for u, v in old_autos:
                u = re.sub(old_rgx, r'\g<1>%s.' % '.'.join([self.name, newname]), u)
                v = re.sub(old_rgx, r'\g<1>%s.' % '.'.join([self.name, newname]), v)
                u = re.sub(par_rgx, r'\g<1>', u)
                v = re.sub(par_rgx, r'\g<1>', v)
                self.parent.connect(u, v)

    def replace(self, target_name, newobj):
        """Replace one object with another, attempting to mimic the
        inputs and connections of the replaced object as much as possible.
        """
        tobj = getattr(self, target_name)

        # Save existing driver references.
        refs = {}
        if has_interface(tobj, IComponent):
            for cname in self.list_containers():
                obj = getattr(self, cname)
                if obj is not tobj and has_interface(obj, IDriver):
                    refs[cname] = obj.get_references(target_name)
                    #obj.remove_references(target_name)

        if hasattr(newobj, 'mimic'):
            try:
                # this should copy inputs, delegates and set name
                newobj.mimic(tobj)
            except Exception:
                self.reraise_exception("Couldn't replace '%s' of type %s with type %s"
                                       % (target_name, type(tobj).__name__,
                                          type(newobj).__name__))

        exprconns = [(u,v) for u,v in self._exprmapper.list_connections()
                                 if '_pseudo_' not in u and '_pseudo_' not in v]
        conns = self.find_referring_connections(target_name)
        wflows = self.find_in_workflows(target_name)

        # Assemblies sometimes create inputs and outputs in their configure()
        # function, so call it early if possible
        if self._call_cpath_updated is False and isinstance(obj, Container):
            newobj.parent = self
            newobj.name = target_name
            newobj.cpath_updated()

        # check that all connected vars exist in the new object
        req_vars = set([u.split('.', 1)[1].split('[', 1)[0]
                        for u, v in conns if u.startswith(target_name+'.')])
        req_vars.update([v.split('.', 1)[1].split('[', 1)[0]
                         for u, v in conns if v.startswith(target_name+'.')])
        missing = [v for v in req_vars if not newobj.contains(v)]
        if missing:
            self._logger.warning("the following variables are connected to "
                                 "other components but are missing in "
                                 "the replacement object: %s" % missing)

        # remove expr connections
        for u,v in exprconns:
            self.disconnect(u, v)

        # remove any existing connections to replacement object
        if has_interface(newobj, IComponent):
            self.disconnect(newobj.name)

        self.add(target_name, newobj)  # this will remove the old object
                                       # and any connections to it

        # recreate old connections
        for u, v in exprconns:
            try:
                self.connect(u, v)
            except Exception as err:
                self._logger.warning("Couldn't connect '%s' to '%s': %s",
                                     u, v, err)

        # Restore driver references.
        for dname, _refs in refs.items():
            drv = getattr(self, dname)
            drv.remove_references(target_name)
            drv.restore_references(_refs)

        # add new object (if it's a Component) to any
        # workflows where target was
        if has_interface(newobj, IComponent):
            for wflow, idx in wflows:
                wflow.add(target_name, idx)

    def remove(self, name):
        """Remove the named container object from this assembly
        and remove it from its workflow(s) if it's a Component
        or pseudo component.
        """
        obj = getattr(self, name)
        if has_interface(obj, IComponent) or \
           isinstance(obj, PseudoComponent):
            for cname in self.list_containers():
                obj = getattr(self, cname)
                if isinstance(obj, Driver):
                    obj.remove_references(name)
            self.disconnect(name)
        elif name in self.list_inputs() or name in self.list_outputs():
            self.disconnect(name)

        return super(Assembly, self).remove(name)

    def create_passthrough(self, pathname, alias=None):
        """Creates a PassthroughTrait that uses the trait indicated by
        pathname for validation, adds it to self, and creates a connection
        between the two. If alias is *None,* the name of the alias trait will
        be the last entry in its pathname. The trait specified by pathname
        must exist.
        """
        parts = pathname.split('.')
        if alias:
            newname = alias
        else:
            newname = parts[-1]

        if newname in self.__dict__:
            self.raise_exception("'%s' already exists" %
                                 newname, KeyError)
        if len(parts) < 2:
            self.raise_exception('destination of passthrough must be a dotted'
                                 ' path', NameError)
        comp = self
        for part in parts[:-1]:
            try:
                comp = getattr(comp, part)
            except AttributeError:
                trait = None
                break
        else:
            trait = comp.get_trait(parts[-1])
            iotype = comp.get_iotype(parts[-1])

        if trait:
            ttype = trait.trait_type
            if ttype is None:
                ttype = trait
        else:
            if not self.contains(pathname):
                self.raise_exception("the variable named '%s' can't be found" %
                                     pathname, KeyError)
            iotype = self.get_metadata(pathname, 'iotype')

        if trait is not None and not trait.validate:
            # no validate function, so just don't use trait for validation
            trait = None

        metadata = self.get_metadata(pathname)
        metadata['target'] = pathname
        # PassthroughTrait to a trait with get/set methods causes a core dump
        # in Traits (at least through 3.6) while pickling.
        if "validation_trait" in metadata:
            if metadata['validation_trait'].get is None:
                newtrait = PassthroughTrait(**metadata)
            else:
                newtrait = PassthroughProperty(metadata['validation_trait'],
                                               **metadata)
        elif trait and ttype.get:
            newtrait = PassthroughProperty(ttype, **metadata)
        else:
            newtrait = PassthroughTrait(validation_trait=trait, **metadata)
        self.add_trait(newname, newtrait)

        # Copy trait value according to 'copy' attribute in the trait
        val = self.get(pathname)

        ttype = trait.trait_type
        if ttype.copy:
            # Variable trees need to point to a new parent.
            # Also, let's not deepcopy the outside universe
            if isinstance(val, Container):
                val_copy = val.copy()
                val_copy.parent = self
                val = val_copy
            else:
                val = _copydict[ttype.copy](val)

        setattr(self, newname, val)

        try:
            if iotype == 'in':
                self.connect(newname, pathname)
            else:
                self.connect(pathname, newname)
        except RuntimeError as err:
            self.remove(newname)
            raise err

        return newtrait

    def get_passthroughs(self):
        ''' Get all the inputs and outputs of the assembly's child components
        and indicate for each whether or not it is a passthrough variable.
        If it is a passthrough, provide the assembly's name for the variable.
        '''
        inputs = {}
        outputs = {}
        passthroughs = {}

        for name in self.list_inputs() + self.list_outputs():
            target = self.get_metadata(name, 'target')
            if target is not None:
                passthroughs[target] = name

        for comp in self.list_components():
            inputs[comp] = {}
            input_vars = self.get(comp).list_inputs()
            for var_name in input_vars:
                var_path = '.'.join([comp, var_name])
                if var_path in passthroughs:
                    inputs[comp][var_name] = passthroughs[var_path]
                else:
                    inputs[comp][var_name] = False

            outputs[comp] = {}
            output_vars = self.get(comp).list_outputs()
            for var_name in output_vars:
                var_path = '.'.join([comp, var_name])
                if var_path in passthroughs:
                    outputs[comp][var_name] = passthroughs[var_path]
                else:
                    outputs[comp][var_name] = False

        return {
            'inputs': inputs,
            'outputs': outputs
        }

    def _split_varpath(self, path):
        """Return a tuple of compname,component,varname given a path
        name of the form 'compname.varname'. If the name is of the form
        'varname', then compname will be None and comp is self.
        """
        try:
            compname, varname = path.split('.', 1)
        except ValueError:
            return (None, self, path)

        t = self.get_trait(compname)
        if t and t.iotype:
            return (None, self, path)
        return (compname, getattr(self, compname), varname)

    @rbac(('owner', 'user'))
    def connect(self, src, dest):
        """Connect one src expression to one destination expression. This could
        be a normal connection between variables from two internal Components,
        or it could be a passthrough connection, which connects across the scope
        boundary of this object.  When a pathname begins with 'parent.', that
        indicates it is referring to a Variable outside of this object's scope.

        src: str
            Source expression string.

        dest: str or list(str)
            Destination expression string(s).
        """
        src = eliminate_expr_ws(src)

        #self.config_changed(update_parent=False)

        if isinstance(dest, basestring):
            dest = (dest,)
        for dst in dest:
            dst = eliminate_expr_ws(dst)
            try:
                self._connect(src, dst)
            except Exception:
                self.reraise_exception("Can't connect '%s' to '%s'" % (src, dst))

    def _connect(self, src, dest):
        """Handle one connection destination. This should only be called via
        the connect() function, never directly.
        """

        # Among other things, check if already connected.
        srcexpr, destexpr, pcomp_type = \
                   self._exprmapper.check_connect(src, dest, self)

        # Check if dest is declared as a parameter in any driver in the assembly
        # TODO: change this to use 'param' metadata stored in depgraph
        for item in self.list_containers():
            comp = self.get(item)
            if isinstance(comp, Driver) and hasattr(comp, 'list_param_targets'):
                if dest in comp.list_param_targets():
                    msg = "destination '%s' is a Parameter in " % dest
                    msg += "driver '%s'." % comp.name
                    self.raise_exception(msg, RuntimeError)

        if pcomp_type is not None:
            pseudocomp = PseudoComponent(self, srcexpr, destexpr,
                                         pseudo_type=pcomp_type)
            self.add(pseudocomp.name, pseudocomp)
            pseudocomp.make_connections(self)
        else:
            pseudocomp = None
            super(Assembly, self).connect(src, dest)

        try:
            self._exprmapper.connect(srcexpr, destexpr, self, pseudocomp)
        except Exception:
            super(Assembly, self).disconnect(src, dest)
            raise

        if not srcexpr.refs_parent():
            if not destexpr.refs_parent():
                # if it's an internal connection, could change dependencies,
                # so we have to call config_changed to notify our driver
                self.config_changed(update_parent=False)

                outs = self._depgraph.invalidate_deps(self, [dest])
                if (outs is None) or outs:
                    for cname, vnames in partition_names_by_comp(outs).items():
                        self.child_invalidated(cname, vnames)

    @rbac(('owner', 'user'))
    def disconnect(self, varpath, varpath2=None):
        """If varpath2 is supplied, remove the connection between varpath and
        varpath2. Otherwise, if varpath is the name of a trait, remove all
        connections to/from varpath in the current scope. If varpath is the
        name of a Component, remove all connections from all of its inputs
        and outputs.
        """
        try:
            if varpath2 is None and self.parent and '.' not in varpath and \
               is_boundary_node(self._depgraph, varpath):
                # boundary var. make sure it's disconnected in parent
                self.parent.disconnect('.'.join([self.name, varpath]))

            to_remove, pcomps = self._exprmapper.disconnect(varpath, varpath2)

            graph = self._depgraph

            if to_remove:
                for u, v in graph.list_connections(show_external=True):
                    if (u, v) in to_remove:
                        super(Assembly, self).disconnect(u, v)
                        to_remove.remove((u, v))

                for u, v in graph.list_autopassthroughs():
                    if (u, v) in to_remove:
                        super(Assembly, self).disconnect(u, v)
                        to_remove.remove((u, v))

            if to_remove:  # look for pseudocomp expression connections
                for node, data in graph.nodes_iter(data=True):
                    if 'srcexpr' in data:
                        for u, v in to_remove:
                            if data['srcexpr'] == u or data['destexpr'] == v:
                                pcomps.add(node)

            for name in pcomps:
                if '_pseudo_' not in varpath:
                    self.remove(name)
                else:
                    try:
                        self.remove_trait(name)
                    except:
                        pass
                try:
                    graph.remove(name)
                except (KeyError, nx.exception.NetworkXError):
                    pass
        finally:
            self.config_changed()

    def config_changed(self, update_parent=True):
        """Call this whenever the configuration of this Component changes,
        for example, children are added or removed, connections are made
        or removed, etc.
        """
        super(Assembly, self).config_changed(update_parent)

        # drivers must tell workflows that config has changed because
        # dependencies may have changed
        for name in self.list_containers():
            cont = getattr(self, name)
            if isinstance(cont, Driver):
                cont.config_changed(update_parent=False)

        # Detect and save any loops in the graph.
        self._graph_loops = None

        self.J_input_keys = self.J_output_keys = None

    def _set_failed(self, path, value, index=None, src=None, force=False):
        parts = path.split('.', 1)
        if len(parts) > 1:
            obj = getattr(self, parts[0])
            if isinstance(obj, PseudoComponent):
                obj.set(parts[1], value, index, src, force)

    def execute(self):
        """Runs driver and updates our boundary variables."""
        self.driver.run(ffd_order=self.ffd_order,
                        case_id=self._case_id)
        self._depgraph.update_boundary_outputs(self)

    def step(self):
        """Execute a single child component and return."""
        self.driver.step()

    def stop(self):
        """Stop the calculation."""
        self.driver.stop()

    def list_connections(self, show_passthrough=True,
                               visible_only=False,
                               show_expressions=False):
        """Return a list of tuples of the form (outvarname, invarname).
        """
        conns = self._depgraph.list_connections(show_passthrough=show_passthrough)
        if visible_only:
            newconns = []
            for u, v in conns:
                if u.startswith('_pseudo_'):
                    pcomp = getattr(self, u.split('.', 1)[0])
                    newconns.extend(pcomp.list_connections(is_hidden=True,
                                     show_expressions=show_expressions))
                elif v.startswith('_pseudo_'):
                    pcomp = getattr(self, v.split('.', 1)[0])
                    newconns.extend(pcomp.list_connections(is_hidden=True,
                                     show_expressions=show_expressions))
                else:
                    newconns.append((u, v))
            return newconns
        return conns

    @rbac(('owner', 'user'))
    def update_inputs(self, compname):
        """Transfer input data to input expressions on the specified component.
        The inputs iterator is assumed to contain strings that reference
        component variables relative to the component, e.g., 'abc[3][1]' rather
        than 'comp1.abc[3][1]'.
        """
        invalid_ins = self._depgraph.list_inputs(compname,
                                                 invalid=True)
        if invalid_ins:
            self._update_invalid_dests(compname, invalid_ins)

    def update_outputs(self, outnames):
        """Execute any necessary internal or predecessor
        components in order to make the specified output
        variables valid.
        """
        data = self._depgraph.node
        invalid_dests = [n for n in outnames
                           if data[n]['valid'] is False]
        if invalid_dests:
            self._update_invalid_dests(None, invalid_dests)

    def _update_invalid_dests(self, startcomp, invalid_dests):
        graph = self._depgraph
        invalids = set()
        for inv_dest in invalid_dests:
            invalids.update([s for s in graph.get_sources(inv_dest)
                                if not graph.node[s]['valid']])

        # if source vars are invalid, request an update
        if invalids:
            loops = graph.get_loops()

            for cname, vnames in partition_names_by_comp(invalids).items():
                if cname is None or not is_comp_node(graph, cname): # boundary var
                    if self.parent:
                        self.parent.update_inputs(self.name)

                # If our start component is in a loop with us, don't
                # run it. Otherwise you have infinite recursion. It is
                # the responsibility of the solver to properly execute
                # the comps in its loop.
                elif loops:
                    for loop in loops:
                        if startcomp in loop and cname in loop:
                            break
                    else:
                        getattr(self, cname).update_outputs(vnames)
                else:
                    getattr(self, cname).update_outputs(vnames)

        try:
            for inv_dest in invalid_dests:
                self._depgraph.update_destvar(self, inv_dest)
        except Exception as err:
            self.raise_exception(str(err), type(err))

    def _input_updated(self, name, fullpath=None):
        outs = self.invalidate_deps([name])
        if outs and self.parent:
            self.parent.child_invalidated(self.name, outs)

    @rbac(('owner', 'user'))
    def child_invalidated(self, childname, vnames=None, iotype='out'):
        """Invalidate all variables that depend on the variable
        provided by the child that has been invalidated.
        """
        if childname not in self._depgraph:
            return []

        if vnames is None:
            vnames = [childname]
        elif childname:
            vnames = ['.'.join([childname, n]) for n in vnames]
            if iotype == 'in':
                for name in vnames[:]:
                    vnames.extend(self._depgraph._all_child_vars(name,
                                                                 direction='in'))

        bouts = self.invalidate_deps(vnames)
        if bouts and self.parent:
            self.parent.child_invalidated(self.name, bouts)
        return bouts

    @rbac(('owner', 'user'))
    def child_run_finished(self, childname, outs=None):
        """Called by a child when it completes its run() function."""
        self._depgraph.child_run_finished(childname, outs)

    @rbac(('owner', 'user'))
    def get_valid(self, names):
        """Get the value of the validity flag for the specified variables.
        Returns a list of bools.

        names: iterator of str
            Names of variables whose validity is requested.
        """
        data = self._depgraph.node
        return [data[n]['valid'] for n in names]

    def set_valid(self, names, valid):
        """Mark the io traits with the given names as valid or invalid."""
        data = self._depgraph.node
        for name in names:
            data[name]['valid'] = valid

    def _validate(self):
        # validate boundary inputs and outputs and their subvars
        self._depgraph.validate_boundary_vars()
        super(Assembly, self)._validate()

    def has_partial_validation(self):
        return True

    def invalidate_deps(self, varnames=None):
        """Mark all Variables invalid that depend on varnames.
        Returns a list of our newly invalidated boundary outputs.

        varnames: iter of str (optional)
            An iterator of names of destination variables.
        """
        # If varnames is None, we're being called from a parent Assembly
        # as part of a higher level invalidation, so we only need to look
        # at our connected inputs
        if varnames is None:
            names = self._depgraph.get_extern_srcs()
        else:
            names = varnames

        self._set_exec_state('INVALID')

        return self._depgraph.invalidate_deps(self, names)

    def exec_counts(self, compnames):
        return [getattr(self, c).exec_count for c in compnames]

    def check_gradient(self, name=None, inputs=None, outputs=None,
                       stream=None, mode='auto',
                       fd_form='forward', fd_step=1.0e-6,
                       fd_step_type='absolute'):

        """Compare the OpenMDAO-calculated gradient with one calculated
        by straight finite-difference. This provides the user with a way
        to validate his derivative functions (apply_deriv and provideJ.)
        Note that fake finite difference is turned off so that we are
        doing a straight comparison.

        name: (optional) str
            If provided, specifies the name of a Driver or Component to
            calculate the gradient for.  If name specifies a Driver,
            the inputs used to calculate the gradient will be generated
            from the parameters of the Driver, and the outputs will be
            generated from the constraints and objectives of the Driver.
            If name specifies a Component, the inputs and outputs of that
            Component will be used to calculate the gradient.

        inputs: (optional) iter of str or None
            Names of input variables. The calculated gradient will be
            the matrix of values of the output variables with respect
            to these input variables. If no value is provided for inputs,
            they will be determined based on the 'name' argument.
            If the inputs are not specified and name is not specified,
            then they will be generated from the parameters of
            the object named 'driver'.

        outputs: (optional) iter of str or None
            Names of output variables. The calculated gradient will be
            the matrix of values of these output variables with respect
            to the input variables. If no value is provided for outputs,
            they will be determined based on the 'name' argument.
            If the outputs are not specified and name is not specified,
            then they will be generated from the objectives and constraints
            of the object named 'driver'.

        stream: (optional) file-like object, str, or None
            Where to write to, default stdout. If a string is supplied,
            that is used as a filename. If None, no output is written.

        mode: (optional) str or None
            Set to 'forward' for forward mode, 'adjoint' for adjoint mode,
            or 'auto' to let OpenMDAO determine the correct mode.
            Defaults to 'auto'.

        fd_form: str
            Finite difference mode. Valid choices are 'forward', 'adjoint' ,
            'central'. Default is 'forward'

        fd_step: float
            Default step_size for finite difference. Default is 1.0e-6.

        fd_step_type: str
            Finite difference step type. Set to 'absolute' or 'relative'.
            Default is 'absolute'.

        Returns the finite difference gradient, the OpenMDAO-calculated gradient,
        a list of the gradient names, and a list of suspect inputs/outputs.
        """
        driver = self.driver
        obj = None

        base_fd_form = driver.gradient_options.fd_form
        base_fd_step = driver.gradient_options.fd_step
        base_fd_step_type = driver.gradient_options.fd_step_type

        driver.gradient_options.fd_form = fd_form
        driver.gradient_options.fd_step = fd_step
        driver.gradient_options.fd_step_type = fd_step_type

        # tuples cause problems.
        if inputs:
            inputs = list(inputs)
        if outputs:
            outputs = list(outputs)

        if inputs and outputs:
            if name:
                logger.warning("The 'inputs' and 'outputs' args were specified"
                               " to check_gradient, so the 'name' arg (%s) is"
                               " ignored.", name)
        elif not name:
            # we're missing either inputs or outputs, so we need a name
            name = 'driver'

        if name:
            obj = getattr(self, name, None)
            if obj is None:
                self.raise_exception("Can't find object named '%s'." % name)
            if has_interface(obj, IDriver):
                driver = obj

        # fill in any missing inputs or outputs using the object specified by 'name'
        if not inputs:
            if has_interface(obj, IDriver):
                pass  # workflow.check_gradient can pull inputs from driver
            elif has_interface(obj, IAssembly):
                inputs = ['.'.join([obj.name, inp])
                          for inp in obj.list_inputs()
                                  if is_differentiable_var(inp, obj)]
                inputs = sorted(inputs)
            elif has_interface(obj, IComponent):
                inputs = ['.'.join([obj.name, inp])
                          for inp in obj.list_deriv_vars()[0]]
                inputs = sorted(inputs)
            else:
                self.raise_exception("Can't find any inputs for generating gradient.")
        if not outputs:
            if has_interface(obj, IDriver):
                pass # workflow.check_gradient can pull outputs from driver
            elif has_interface(obj, IAssembly):
                outputs = ['.'.join([obj.name, out])
                           for out in obj.list_outputs()
                                   if is_differentiable_var(out, obj)]
                outputs = sorted(outputs)
            elif has_interface(obj, IComponent):
                outputs = ['.'.join([obj.name, outp])
                          for outp in obj.list_deriv_vars()[1]]
                inputs = sorted(inputs)
            else:
                self.raise_exception("Can't find any outputs for generating gradient.")


        if not inputs or not outputs:
            msg = 'Component %s has no analytic derivatives.' % obj.name
            self.raise_exception(msg)

        result = driver.workflow.check_gradient(inputs=inputs,
                                                outputs=outputs,
                                                stream=stream,
                                                mode=mode)

        driver.gradient_options.fd_form = base_fd_form
        driver.gradient_options.fd_step = base_fd_step
        driver.gradient_options.fd_step_type = base_fd_step_type
        return result

    def provideJ(self, required_inputs, required_outputs, check_only=False):
        '''An assembly calculates its Jacobian by calling the calc_gradient
        method on its base driver. Note, derivatives are only calculated for
        floats and iterable items containing floats.'''

        # Sub-assembly sourced
        input_keys = []
        output_keys = []

        # Parent-assembly sourced
        self.J_input_keys = []
        self.J_output_keys = []
        self._provideJ_bounds = None

        depgraph = self._depgraph

        for src in required_inputs:
            varname = depgraph.base_var(src)
<<<<<<< HEAD
            target = [n for n in depgraph.successors(varname)
                              if not n.startswith('parent.') and 
                                 depgraph.base_var(n) != varname] 
            if len(target) == 0:
                target = [n for n in depgraph.successors(src)
                                  if not n.startswith('parent.')]
                if len(target) == 0:
                    continue

=======
            target1 = [n for n in depgraph.successors(varname)
                              if not n.startswith('parent.') and depgraph.base_var(n) != varname]
            target2 = []
            if src in depgraph.node:
                target2 = [n for n in depgraph.successors(src)
                           if not n.startswith('parent.') and \
                           depgraph.base_var(n) != varname and \
                           n not in target1]
            if len(target1) == 0 and len(target1) == 0:
                continue
>>>>>>> 85afdc2e
            # If subvar, only ask the assembly to calculate the
            # elements we need.
            if src != varname:
                tail = src[len(varname):]
                target1 = ['%s%s' % (targ, tail) for targ in target1]

            input_keys.append(tuple(target1 + target2))
            self.J_input_keys.append(src)

        for target in required_outputs:
            varname = depgraph.base_var(target)
            src = depgraph.predecessors(varname)
            if len(src) == 0:
                src = depgraph.get_sources(target)
                if len(src) == 0:
                    continue

            src = src[0]

            # If subvar, only ask the assembly to calculate the
            # elements we need.
            if target != varname:
                tail = target[len(varname):]
                src = '%s%s' % (src, tail)

            output_keys.append(src)
            self.J_output_keys.append(target)

        if check_only:
            return None
        return self.driver.calc_gradient(input_keys, output_keys)


    def list_deriv_vars(self):
        return self.J_input_keys, self.J_output_keys

    def list_components(self):
        ''' List the components in the assembly.
        '''
        names = [name for name in self.list_containers()
                     if isinstance(self.get(name), Component)]
        return names

    def get_dataflow(self):
        ''' Get a dictionary of components and the connections between them
            that make up the data flow for the assembly;
            also includes parameter, constraint, and objective flows.
        '''
        components  = []
        connections = []
        parameters  = []
        constraints = []
        objectives  = []

        # list of components (name & type) in the assembly
        g = self._depgraph.component_graph()
        names = [name for name in nx.algorithms.dag.topological_sort(g)
                               if not name.startswith('@')]

        # Bubble-up drivers ahead of their parameter targets.
        sorted_names = []
        for name in names:
            comp = self.get(name)
            if is_instance(comp, Driver) and hasattr(comp, '_delegates_'):
                driver_index = len(sorted_names)
                for dname, dclass in comp._delegates_.items():
                    inst = getattr(comp, dname)
                    if isinstance(inst, HasParameters):
                        refs = inst.get_referenced_compnames()
                        for ref in refs:
                            try:
                                target_index = sorted_names.index(ref)
                            except ValueError:
                                pass
                            else:
                                driver_index = min(driver_index, target_index)
                sorted_names.insert(driver_index, name)
            else:
                sorted_names.append(name)

        # Process names in new order.
        for name in sorted_names:
            comp = self.get(name)
            if is_instance(comp, Component):
                inames = [cls.__name__
                          for cls in list(implementedBy(comp.__class__))]
                components.append({
                    'name':       comp.name,
                    'pathname':   comp.get_pathname(),
                    'type':       type(comp).__name__,
                    'valid':      comp.is_valid(),
                    'interfaces': inames,
                    'python_id':  id(comp)
                })

            if is_instance(comp, Driver):
                if hasattr(comp, '_delegates_'):
                    for name, dclass in comp._delegates_.items():
                        inst = getattr(comp, name)
                        if isinstance(inst, HasParameters):
                            for name, param in inst.get_parameters().items():
                                if isinstance(param, ParameterGroup):
                                    for n, p in zip(name, tuple(param.targets)):
                                        parameters.append([comp.name + '.' + n, p])
                                else:
                                    parameters.append([comp.name + '.' + name,
                                                       param.target])
                        elif isinstance(inst, (HasConstraints,
                                               HasEqConstraints,
                                               HasIneqConstraints)):
                            for path in inst.get_referenced_varpaths():
                                name, _, rest = path.partition('.')
                                constraints.append([path,
                                                    comp.name + '.' + rest])
                        elif isinstance(inst, (HasObjective,
                                               HasObjectives)):
                            for path in inst.get_referenced_varpaths():
                                name, _, rest = path.partition('.')
                                objectives.append([path,
                                                   comp.name + '.' + name])

        # list of connections (convert tuples to lists)
        conntuples = self.list_connections(show_passthrough=True,
                                           visible_only=True)
        for connection in conntuples:
            connections.append(list(connection))

        return {'components': components, 'connections': connections,
                'parameters': parameters, 'constraints': constraints,
                'objectives': objectives}

    def get_connections(self, src_name, dst_name):
        ''' Get a list of the outputs from the component *src_name* (sources),
            the inputs to the component *dst_name* (destinations) and the
            connections between them.
        '''
        conns = {}

        # outputs
        sources = []
        if src_name:
            src = self.get(src_name)
        else:
            src = self
        connected = src.list_outputs(connected=True)
        for name in src.list_outputs():
            if src is self:
                full = name
            else:
                full = '.'.join([src.name, name])
            var = src.get(name)
            vtype = type(var).__name__
            if not '.' in name:  # vartree vars handled separately
                units = ''
                meta = src.get_metadata(name)
                if meta and 'units' in meta:
                    units = meta['units']
                valid = self.get_valid([full])[0]
                sources.append({
                    'name': name,
                    'type': vtype,
                    'valid': valid,
                    'units': units,
                    'connected': (name in connected)
                })
            if isinstance(var, VariableTree):
                for var_name in var.list_vars():
                    vt_var = var.get(var_name)
                    vt_var_name = name + '.' + var_name
                    units = ''
                    meta = var.get_metadata(var_name)
                    if meta and 'units' in meta:
                        units = meta['units']
                    sources.append({
                        'name': vt_var_name,
                        'type':  type(vt_var).__name__,
                        'valid': valid,
                        'units': units,
                        'connected': (vt_var_name in connected)
                    })
            elif vtype == 'ndarray':
                for idx in range(0, len(var)):
                    vname = name + '[' + str(idx) + ']'
                    dtype = type(var[0]).__name__
                    units = ''
                    sources.append({
                        'name': vname,
                        'type': dtype,
                        'valid': valid,
                        'units': units,
                        'connected': (vname in connected)
                    })

        # connections to assembly can be passthrough (input to input)
        if src is self:
            connected = src.list_inputs(connected=True)
            for name in src.list_inputs():
                var = src.get(name)
                vtype = type(var).__name__
                if not '.' in name:  # vartree vars handled separately
                    units = ''
                    meta = src.get_metadata(name)
                    if meta and 'units' in meta:
                        units = meta['units']
                    sources.append({
                        'name': name,
                        'type': vtype,
                        'valid': src.get_valid([name])[0],
                        'units': units,
                        'connected': (name in connected)
                    })
                if isinstance(var, VariableTree):
                    for var_name in var.list_vars():
                        vt_var = var.get(var_name)
                        vt_var_name = name + '.' + var_name
                        units = ''
                        meta = var.get_metadata(var_name)
                        if meta and 'units' in meta:
                            units = meta['units']
                        sources.append({
                            'name': vt_var_name,
                            'type':  type(vt_var).__name__,
                            'valid': valid,
                            'units': units,
                            'connected': (vt_var_name in connected)
                        })
                elif vtype == 'ndarray':
                    for idx in range(0, len(var)):
                        vname = name + '[' + str(idx) + ']'
                        dtype = type(var[0]).__name__
                        units = ''
                        sources.append({
                            'name': vname,
                            'type': dtype,
                            'valid': valid,
                            'units': units,
                            'connected': (vname in connected)
                        })

        conns['sources'] = sorted(sources, key=lambda d: d['name'])

        # inputs
        dests = []
        if dst_name:
            dst = self.get(dst_name)
        else:
            dst = self
        connected = dst.list_inputs(connected=True)
        for name in dst.list_inputs():
            if dst is self:
                full = name
            else:
                full = '.'.join([dst.name, name])
            var = dst.get(name)
            vtype = type(var).__name__
            if not '.' in name:  # vartree vars handled separately
                units = ''
                meta = dst.get_metadata(name)
                if meta and 'units' in meta:
                    units = meta['units']
                dests.append({
                    'name': name,
                    'type': vtype,
                    'valid': self.get_valid([full])[0],
                    'units': units,
                    'connected': (name in connected)
                })
            if isinstance(var, VariableTree):
                for var_name in var.list_vars():
                    vt_var = var.get(var_name)
                    vt_var_name = name + '.' + var_name
                    units = ''
                    meta = var.get_metadata(var_name)
                    if meta and 'units' in meta:
                        units = meta['units']
                    dests.append({
                        'name': vt_var_name,
                        'type': type(vt_var).__name__,
                        'valid': valid,
                        'units': units,
                        'connected': (vt_var_name in connected)
                    })
            elif vtype == 'ndarray':
                for idx in range(0, len(var)):
                    vname = name + '[' + str(idx) + ']'
                    dtype = type(var[0]).__name__
                    units = ''
                    dests.append({
                        'name': vname,
                        'type': dtype,
                        'valid': valid,
                        'units': units,
                        'connected': (vname in connected)
                    })

        # connections to assembly can be passthrough (output to output)
        if dst is self:
            connected = dst.list_outputs(connected=True)
            for name in dst.list_outputs():
                var = dst.get(name)
                vtype = type(var).__name__
                if not '.' in name:  # vartree vars handled separately
                    units = ''
                    meta = dst.get_metadata(name)
                    if meta and 'units' in meta:
                        units = meta['units']
                    dests.append({
                        'name': name,
                        'type': type(var).__name__,
                        'valid': dst.get_valid([name])[0],
                        'units': units,
                        'connected': (name in connected)
                    })
                if isinstance(var, VariableTree):
                    for var_name in var.list_vars():
                        vt_var = var.get(var_name)
                        vt_var_name = name + '.' + var_name
                        units = ''
                        meta = var.get_metadata(var_name)
                        if meta and 'units' in meta:
                            units = meta['units']
                        dests.append({
                            'name': vt_var_name,
                            'type': type(vt_var).__name__,
                            'valid': valid,
                            'units': units,
                            'connected': (vt_var_name in connected)
                        })
                elif vtype == 'ndarray':
                    for idx in range(0, len(var)):
                        vname = name + '[' + str(idx) + ']'
                        dtype = type(var[0]).__name__
                        units = ''
                        dests.append({
                            'name': vname,
                            'type': dtype,
                            'valid': valid,
                            'units': units,
                            'connected': (vname in connected)
                        })

        conns['destinations'] = sorted(dests, key=lambda d: d['name'])

        # connections
        connections = []
        conntuples = self.list_connections(show_passthrough=True,
                                           visible_only=True)
        comp_names = self.list_components()
        for src_var, dst_var in conntuples:
            src_root = src_var.split('.')[0]
            dst_root = dst_var.split('.')[0]
            if (((src_name and src_root == src_name) or
                 (not src_name and src_root not in comp_names)) and
                ((dst_name and dst_root == dst_name) or
                 (not dst_name and dst_root not in comp_names))):
                connections.append([src_var, dst_var])
        conns['connections'] = connections

        return conns


def dump_iteration_tree(obj, full=False):
    """Returns a text version of the iteration tree
    of an OpenMDAO object or hierarchy.  The tree
    shows which are being iterated over by which
    drivers.

    If full is True, show pseudocomponents as well.
    """
    def _dump_iteration_tree(obj, f, tablevel):
        if is_instance(obj, Driver):
            f.write(' ' * tablevel)
            f.write(obj.get_pathname())
            f.write('\n')
            names = set(obj.workflow.get_names())
            for comp in obj.workflow:
                if not full and comp.name not in names:
                    continue
                if is_instance(comp, Driver) or is_instance(comp, Assembly):
                    _dump_iteration_tree(comp, f, tablevel + 3)
                else:
                    f.write(' ' * (tablevel + 3))
                    f.write(comp.get_pathname())
                    f.write('\n')
        elif is_instance(obj, Assembly):
            f.write(' ' * tablevel)
            f.write(obj.get_pathname())
            f.write('\n')
            _dump_iteration_tree(obj.driver, f, tablevel + 3)
    f = cStringIO.StringIO()
    _dump_iteration_tree(obj, f, 0)
    return f.getvalue()<|MERGE_RESOLUTION|>--- conflicted
+++ resolved
@@ -941,17 +941,6 @@
 
         for src in required_inputs:
             varname = depgraph.base_var(src)
-<<<<<<< HEAD
-            target = [n for n in depgraph.successors(varname)
-                              if not n.startswith('parent.') and 
-                                 depgraph.base_var(n) != varname] 
-            if len(target) == 0:
-                target = [n for n in depgraph.successors(src)
-                                  if not n.startswith('parent.')]
-                if len(target) == 0:
-                    continue
-
-=======
             target1 = [n for n in depgraph.successors(varname)
                               if not n.startswith('parent.') and depgraph.base_var(n) != varname]
             target2 = []
@@ -962,7 +951,7 @@
                            n not in target1]
             if len(target1) == 0 and len(target1) == 0:
                 continue
->>>>>>> 85afdc2e
+
             # If subvar, only ask the assembly to calculate the
             # elements we need.
             if src != varname:
