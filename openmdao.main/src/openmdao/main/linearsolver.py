""" Linear solvers that are used to solve for the gradient of an OpenMDAO System.
(Not to be confused with the OpenMDAO Solver classes.)
"""

<<<<<<< HEAD
=======
import sys
import traceback

>>>>>>> 01f2ebc5
# pylint: disable=E0611, F0401
import numpy as np
from scipy.sparse.linalg import gmres, LinearOperator

from openmdao.main.mpiwrap import MPI, PETSc
from openmdao.util.graph import fix_single_tuple
from openmdao.util.log import logger


class LinearSolver(object):
    """ A base class for linear solvers """

    def __init__(self, system):
        """ Set up any LinearSolver object """
        self._system = system
        self.options = system.options

        # Figure out base indentation for printing the residual during convergence.
        level = 0
        if hasattr(system, '_parent_system') and \
           system._parent_system is not None and \
           hasattr(system._parent_system, '_comp'):
            drv = system._parent_system._comp
            self.drv_name = drv.name
            if drv.itername == '-driver':
                level = 0
            else:
                level = drv.itername.count('.') + 1

        else:
            self.drv_name = system.name

        self.indent = '   ' * level

    def print_norm(self, driver_string, iteration, res, res0, msg=None, solver='LN'):
        """ Prints out the norm of the residual in a neat readable format.
        """

        if msg is not None:
            form = self.indent + '[%s]    %s: %s   %d | %s'
            print form % (self.drv_name, solver, self.ln_string, iteration, msg)
            return

        form = self.indent + '[%s]    %s: %s   %d | %.9g %.9g'
        print form % (self.drv_name, solver, self.ln_string, iteration, res, res/res0)

    def _norm(self):
        """ Computes the norm of the linear residual """
        system = self._system
        system.rhs_vec.array[:] = 0.0
        system.applyJ(system.vector_vars.keys())
        system.rhs_vec.array[:] *= -1.0
        system.rhs_vec.array[:] += system.rhs_buf[:]

        if MPI:
            system.rhs_vec.petsc_vec.assemble()
            return system.rhs_vec.petsc_vec.norm()
        else:
            return np.linalg.norm(system.rhs_vec.array)


class ScipyGMRES(LinearSolver):
    """ Scipy's GMRES Solver. This is a serial solver, so
    it should never be used in an MPI setting.
    """

    ln_string = 'GMRES'

    def __init__(self, system):
        """ Set up ScipyGMRES object """
        super(ScipyGMRES, self).__init__(system)

        n_edge = system.vec['f'].array.size

        system.rhs_buf = np.zeros((n_edge, ))
        system.sol_buf = np.zeros((n_edge, ))
        self.A = LinearOperator((n_edge, n_edge),
                                matvec=self.mult,
                                dtype=float)

    def calc_gradient(self, inputs, outputs, return_format='array'):
        """ Run GMRES solver to return a Jacobian of outputs
        with respect to inputs.
        """

        system = self._system
        RHS = system.rhs_buf
        A = self.A

        if return_format == 'dict':
            J = {}
            for okey in outputs:
                J[okey] = {}
                for ikey in inputs:
                    if isinstance(ikey, tuple):
                        ikey = ikey[0]
                    J[okey][ikey] = None
        else:
            num_input = system.get_size(inputs)
            num_output = system.get_size(outputs)
            J = np.zeros((num_output, num_input))

        if system.mode == 'adjoint':
            outputs, inputs = inputs, outputs

        # If Forward mode, solve linear system for each parameter
        # If Adjoint mode, solve linear system for each requested output
        j = 0
        for param in inputs:

            if isinstance(param, tuple):
                param = param[0]

            in_indices = system.vec['u'].indices(system.scope, param)
            jbase = j

            for irhs in in_indices:

                RHS[irhs] = 1.0

                # Call GMRES to solve the linear system
                dx = self.solve(RHS)

                RHS[irhs] = 0.0

                i = 0
                for item in outputs:

                    if isinstance(item, tuple):
                        item = item[0]

                    out_indices = system.vec['u'].indices(system.scope, item)
                    nk = len(out_indices)

                    if return_format == 'dict':
                        if system.mode == 'forward':
                            if J[item][param] is None:
                                J[item][param] = np.zeros((nk, len(in_indices)))
                            J[item][param][:, j-jbase] = dx[out_indices]
                        else:
                            if J[param][item] is None:
                                J[param][item] = np.zeros((len(in_indices), nk))
                            J[param][item][j-jbase, :] = dx[out_indices]

                    else:
                        if system.mode == 'forward':
                            J[i:i+nk, j] = dx[out_indices]
                        else:
                            J[j, i:i+nk] = dx[out_indices]
                        i += nk

                j += 1

        #print inputs, '\n', outputs, '\n', J
        return J

    def solve(self, arg):
        """ Solve the coupled equations for a new state vector that nulls the
        residual. Used by the Newton solvers."""

        system = self._system
        options = self.options
        A = self.A

        #print system.name, 'Linear solution start vec', system.rhs_vec.array
        # Call GMRES to solve the linear system
        dx, info = gmres(A, arg,
                         tol=options.atol,
                         maxiter=options.maxiter)

        if info > 0:
            msg = "ERROR in calc_gradient in '%s': gmres failed to converge " \
                  "after %d iterations"
            logger.error(msg, system.name, info)
        elif info < 0:
            msg = "ERROR in calc_gradient in '%s': gmres failed"
            logger.error(msg, system.name)

        #print system.name, 'Linear solution vec', -dx
        return dx


    def mult(self, arg):
        """ GMRES Callback: applies Jacobian matrix. Mode is determined by the
        system."""

        system = self._system
        system.sol_vec.array[:] = arg[:]

        # Start with a clean slate
        system.rhs_vec.array[:] = 0.0
        system.clear_dp()

        if system._parent_system:
            vnames = system._parent_system._relevant_vars
        else:
            vnames = system.flat_vars.keys()
        system.applyJ(vnames)

        #print system.name, 'mult: arg, result', arg, system.rhs_vec.array[:]
        #print system.rhs_vec.keys()
        return system.rhs_vec.array[:]


class PETSc_KSP(LinearSolver):
    """ PETSc's KSP solver with preconditioning. MPI is supported."""

    ln_string = 'KSP'

    # This class object is given to KSP as a callback object for printing the residual.
    class Monitor(object):
        """ Prints output from PETSc's KSP solvers """

        def __init__(self, ksp):
            """ Stores pointer to the ksp solver """
            self._ksp = ksp
            self._norm0 = 1.0

        def __call__(self, ksp, counter, norm):
            """ Store norm if first iteration, and print norm """
            if counter == 0 and norm != 0.0:
                self._norm0 = norm

            if self._ksp.options.iprint > 0:
                self._ksp.print_norm(self._ksp.ln_string, counter, norm, self._norm0)

    def __init__(self, system):
        """ Set up KSP object """
        super(PETSc_KSP, self).__init__(system)

        lsize = np.sum(system.local_var_sizes[system.mpi.rank, :])
        size = np.sum(system.local_var_sizes)
        jac_mat = PETSc.Mat().createPython([(lsize, size), (lsize, size)],
                                           comm=system.mpi.comm)
        jac_mat.setPythonContext(self)
        jac_mat.setUp()

        self.ksp = PETSc.KSP().create(comm=system.mpi.comm)
        self.ksp.setOperators(jac_mat)
        self.ksp.setType('fgmres')
        self.ksp.setGMRESRestart(1000)
        self.ksp.setPCSide(PETSc.PC.Side.RIGHT)
        self.ksp.setMonitor(self.Monitor(self))

        pc_mat = self.ksp.getPC()
        pc_mat.setType('python')
        pc_mat.setPythonContext(self)

        system.rhs_buf = np.zeros((lsize, ))
        system.sol_buf = np.zeros((lsize, ))

        # Set these in the system
        #print "KSP: creating sol buf, size %d" % lsize
        system.sol_buf_petsc = PETSc.Vec().createWithArray(system.sol_buf,
                                                     comm=system.mpi.comm)
        #print "KSP: creating rhs buf, size %d" % lsize
        system.rhs_buf_petsc = PETSc.Vec().createWithArray(system.rhs_buf,
                                                     comm=system.mpi.comm)

    def calc_gradient(self, inputs, outputs, return_format='dict'):
        """Returns a nested dict of sensitivities if return_format == 'dict'.
        """

        system = self._system
        options = self.options
        name2collapsed = system.scope.name2collapsed

        inputs = [fix_single_tuple(x) for x in inputs]
        outputs = [fix_single_tuple(x) for x in outputs]

        if return_format == 'dict':
            J = {}
            for okey in outputs:
                J[okey] = {}
                for ikey in inputs:
                    if isinstance(ikey, tuple):
                        ikey = ikey[0]
                    J[okey][ikey] = None
        else:
            num_input = system.get_size(inputs)
            num_output = system.get_size(outputs)
            J = np.zeros((num_output, num_input))

        if system.mode == 'adjoint':
            outputs, inputs = inputs, outputs

        self.ksp.setTolerances(max_it=options.maxiter,
                               atol=options.atol,
                               rtol=options.rtol)

        j = 0
        for param in inputs:

            if isinstance(param, tuple):
                param = param[0]

            param_tup = name2collapsed[param]
            param_size = system.get_size(param)

            jbase = j

            for irhs in xrange(param_size):

                # Solve the system with PetSC KSP
                solvec = system._compute_derivatives(param_tup, irhs)

                i = 0
                for out in outputs:

                    if isinstance(out, tuple):
                        out = out[0]

                    out_size = system.get_size(out)

                    if return_format == 'dict':
                        if system.mode == 'forward':
                            if out in solvec:
                                if J[out][param] is None:
                                    J[out][param] = np.zeros((out_size, param_size))
                                J[out][param][:, j-jbase] = solvec[out]
                            else:
                                del J[out][param]
                        else:
                            if out in solvec:
                                if J[param][out] is None:
                                    J[param][out] = np.zeros((param_size, out_size))
                                J[param][out][j-jbase, :] = solvec[out]
                            else:
                                del J[param][out]

                    else:
                        if out in solvec:
                            nk = len(solvec[out])
                            if system.mode == 'forward':
                                J[i:i+nk, j] = solvec[out]
                            else:
                                J[j, i:i+nk] = solvec[out]
                            i += nk
                j += 1

        return J

    def solve(self, arg):
        """ Solve the coupled equations for a new state vector that nulls the
        residual. Used by the Newton solvers."""

        system = self._system
        options = self.options

        self.ksp.setTolerances(max_it=options.maxiter,
                               atol=options.atol,
                               rtol=options.rtol)

        system.rhs_buf[:] = arg[:]
        self.ksp.solve(system.rhs_buf_petsc, system.sol_buf_petsc)

        #print 'newton solution vec', system.vec['df'].array[:]
        return system.sol_buf[:]

    def mult(self, mat, sol_vec, rhs_vec):
        """ KSP Callback: applies Jacobian matrix. Mode is determined by the
        system."""

        system = self._system
        system.sol_vec.array[:] = sol_vec.array[:]

        # Start with a clean slate
        system.rhs_vec.array[:] = 0.0
        system.clear_dp()

        if system._parent_system:
            vnames = system._parent_system._relevant_vars
        else:
            vnames = system.flat_vars.keys()
        system.applyJ(vnames)

        rhs_vec.array[:] = system.rhs_vec.array[:]
        #print 'names = %s' % system.sol_vec.keys()
        #print 'arg = %s, result=%s' % (sol_vec.array, rhs_vec.array)
        #print 'df, du, dp', system.vec['df'].array, system.vec['du'].array, system.vec['dp'].array

    def apply(self, mat, sol_vec, rhs_vec):
        """ Applies preconditioner """

        #system = self._system

        # TODO - Preconditioning is not supported yet, so mimic an Identity
        # matrix.
        rhs_vec.array[:] = sol_vec.array[:]

        #system.rhs_vec.array[:] = sol_vec.array[:]
        #system.solve_precon()
        #rhs_vec.array[:] = system.sol_vec.array[:]


class LinearGS(LinearSolver):
    """ Linear block Gauss Seidel. MPI is not supported yet.
    Serial block solve of D x = b - (L+U) x """

    ln_string = 'LIN_GS'

    def __init__(self, system):
        """ Set up LinearGS object """
        super(LinearGS, self).__init__(system)

        lsize = np.sum(system.local_var_sizes[system.mpi.rank, :])

        system.sol_buf = np.zeros(lsize)
        system.rhs_buf = np.zeros(lsize)

    def calc_gradient(self, inputs, outputs, return_format='array'):
        """ Run GMRES solver to return a Jacobian of outputs
        with respect to inputs.
        """

        system = self._system

        # Size the problem
        num_input = system.get_size(inputs)
        num_output = system.get_size(outputs)

        if return_format == 'dict':
            J = {}
            for okey in outputs:
                J[okey] = {}
                for ikey in inputs:
                    if isinstance(ikey, tuple):
                        ikey = ikey[0]
                    J[okey][ikey] = None
        else:
            J = np.zeros((num_output, num_input))


        if system.mode == 'adjoint':
            outputs, inputs = inputs, outputs

        # If Forward mode, solve linear system for each parameter
        # If Reverse mode, solve linear system for each requested output
        j = 0
        for param in inputs:

            if isinstance(param, tuple):
                param = param[0]

            in_indices = system.rhs_vec.indices(system.scope, param)
            nj = len(in_indices)
            jbase = j

            for irhs in in_indices:

                system.clear_dp()
                system.sol_vec.array[:] = 0.0
                system.rhs_vec.array[:] = 0.0
                system.rhs_vec.array[irhs] = 1.0

                # Perform LinearGS solve
                dx = self.solve(system.rhs_vec.array)

                #system.rhs_vec.array[irhs] = 0.0

                i = 0
                for item in outputs:

                    if isinstance(item, tuple):
                        item = item[0]

                    out_indices = system.sol_vec.indices(system.scope, item)
                    nk = len(out_indices)

                    if return_format == 'dict':
                        if system.mode == 'forward':
                            if J[item][param] is None:
                                J[item][param] = np.zeros((nk, nj))
                            J[item][param][:, j-jbase] = dx[out_indices]
                        else:
                            if J[param][item] is None:
                                J[param][item] = np.zeros((nj, nk))
                            J[param][item][j-jbase, :] = dx[out_indices]

                    else:
                        if system.mode == 'forward':
                            J[i:i+nk, j] = dx[out_indices]
                        else:
                            J[j, i:i+nk] = dx[out_indices]
                        i += nk

                j += 1

        #print inputs, '\n', outputs, '\n', J
        return J

    def solve(self, arg):
        """ Executes an iterative solver """
        system = self._system
        #print "START", system.name

        system.rhs_buf[:] = arg[:]
        system.sol_buf[:] = system.sol_vec.array[:]
        options = self.options
        system = self._system

        norm0, norm = 1.0, 1.0
        counter = 0
        if self.options.iprint > 0:
            self.print_norm(self.ln_string, counter, norm, norm0)

        while counter < options.maxiter and norm > options.atol and \
              norm/norm0 > options.rtol:

            if system.mode == 'forward':
<<<<<<< HEAD
                #print "Start Forward", system.name, system
                for subsystem in system.subsystems(local=True):
                    #print "Z1", system.vec['du'].array, system.vec['dp'].array, system.vec['df'].array
                    system.scatter('du', 'dp', subsystem=subsystem)
                    #print "Z2", system.vec['du'].array, system.vec['dp'].array, system.vec['df'].array
=======
                #print "Start Forward", system.name, system; sys.stdout.flush()
                for subsystem in system.subsystems(local=True):
                    #print subsystem.name; sys.stdout.flush()
                    #print "Z1", system.vec['du'].array, system.vec['dp'].array, system.vec['df'].array; sys.stdout.flush()
                    system.scatter('du', 'dp', subsystem=subsystem)
                    #print "Z2", system.vec['du'].array, system.vec['dp'].array, system.vec['df'].array; sys.stdout.flush()
>>>>>>> 01f2ebc5
                    system.rhs_vec.array[:] = 0.0
                    subsystem.applyJ(system.flat_vars.keys())
                    system.rhs_vec.array[:] *= -1.0
                    system.rhs_vec.array[:] += system.rhs_buf[:]
                    sub_options = options if subsystem.options is None \
                                          else subsystem.options
<<<<<<< HEAD
                    #print "Z4", system.vec['du'].array, system.vec['dp'].array, system.vec['df'].array
                    subsystem.solve_linear(sub_options)
                    #print "Z5", system.vec['du'].array, system.vec['dp'].array, system.vec['df'].array
                    #print subsystem.name, system.rhs_vec.array, system.sol_vec.array
                #print "End", system.name
            elif system.mode == 'adjoint':
                #print "Start Adjoint", system.name, system
=======
                    #print "Z4", system.vec['du'].array, system.vec['dp'].array, system.vec['df'].array; sys.stdout.flush()
                    subsystem.solve_linear(sub_options)
                    #print "Z5", system.vec['du'].array, system.vec['dp'].array, system.vec['df'].array
                    #print subsystem.name, system.rhs_vec.array, system.sol_vec.array; sys.stdout.flush()

                #print "End", system.name; sys.stdout.flush()
            elif system.mode == 'adjoint':
                #print "Start Adjoint", system.name, system; sys.stdout.flush()
>>>>>>> 01f2ebc5

                rev_systems = [item for item in reversed(system.subsystems(local=True))]

                for subsystem in rev_systems:
                    #print "Outer", subsystem.name; sys.stdout.flush()
                    system.sol_buf[:] = system.rhs_buf[:]

                    # Instead of a double loop, we can use the graph to only
                    # call applyJ on the component behind us. This led to a
                    # nice speedup.
                    succs = [str(node) for node in system.graph.successors(subsystem.node)]

                    for subsystem2 in rev_systems:
                        if subsystem2.name in succs:
                            #print "Inner", subsystem2.name; sys.stdout.flush()
                            system.rhs_vec.array[:] = 0.0
                            args = subsystem.flat_vars.keys()
                            #print "Z1", system.vec['du'].array, system.vec['dp'].array, system.vec['df'].array; sys.stdout.flush()
                            subsystem2.applyJ(args)
                            #print "Z2", system.vec['du'].array, system.vec['dp'].array, system.vec['df'].array; sys.stdout.flush()
                            system.scatter('du', 'dp', subsystem=subsystem2)
                            #print subsystem2.name, subsystem2.vec['dp'].keys(), subsystem2.vec['du'].keys()
                            #print "Z3", system.vec['du'].array, system.vec['dp'].array, system.vec['df'].array; sys.stdout.flush()
                            system.sol_buf[:] -= system.rhs_vec.array[:]
                            system.vec['dp'].array[:] = 0.0
                            #print "Z4", system.vec['du'].array, system.vec['dp'].array, system.vec['df'].array; sys.stdout.flush()
                    system.rhs_vec.array[:] = system.sol_buf[:]
                    #print "Z5", system.vec['du'].array, system.vec['dp'].array, system.vec['df'].array; sys.stdout.flush()
                    #print "len dp",len(system.vec['dp'].array); sys.stdout.flush()
                    if len(system.vec['dp'].array) == 0:
                        psys = system._parent_system
                        #print "pZ5", psys.vec['du'].array, psys.vec['dp'].array, psys.vec['df'].array; sys.stdout.flush()
                    try:
                        subsystem.solve_linear(options)
                    except:
                        traceback.print_exc(); sys.stderr.flush()
                        raise
                    #print "Z6", system.vec['du'].array, system.vec['dp'].array, system.vec['df'].array; sys.stdout.flush()
                    if len(system.vec['dp'].array) == 0:
                        psys = system._parent_system
                        #print "pZ6", psys.vec['du'].array, psys.vec['dp'].array, psys.vec['df'].array; sys.stdout.flush()

            norm = self._norm()
            if len(system.vec['dp'].array) == 0:
                psys = system._parent_system
                #print "pZ7afternorm", psys.vec['du'].array, psys.vec['dp'].array, psys.vec['df'].array; sys.stdout.flush()
            counter += 1
            if self.options.iprint > 0:
                self.print_norm(self.ln_string, counter, norm, norm0)

        #print 'return', options.parent.name, np.linalg.norm(system.rhs_vec.array), system.rhs_vec.array
        #print 'Linear solution vec', system.sol_vec.array; sys.stdout.flush()
        if len(system.vec['dp'].array) == 0:
            psys = system._parent_system
            #print "pZZ", psys.vec['du'].array, psys.vec['dp'].array, psys.vec['df'].array; sys.stdout.flush()

        return system.sol_vec.array<|MERGE_RESOLUTION|>--- conflicted
+++ resolved
@@ -2,12 +2,9 @@
 (Not to be confused with the OpenMDAO Solver classes.)
 """
 
-<<<<<<< HEAD
-=======
 import sys
 import traceback
 
->>>>>>> 01f2ebc5
 # pylint: disable=E0611, F0401
 import numpy as np
 from scipy.sparse.linalg import gmres, LinearOperator
@@ -518,35 +515,18 @@
               norm/norm0 > options.rtol:
 
             if system.mode == 'forward':
-<<<<<<< HEAD
-                #print "Start Forward", system.name, system
-                for subsystem in system.subsystems(local=True):
-                    #print "Z1", system.vec['du'].array, system.vec['dp'].array, system.vec['df'].array
-                    system.scatter('du', 'dp', subsystem=subsystem)
-                    #print "Z2", system.vec['du'].array, system.vec['dp'].array, system.vec['df'].array
-=======
                 #print "Start Forward", system.name, system; sys.stdout.flush()
                 for subsystem in system.subsystems(local=True):
                     #print subsystem.name; sys.stdout.flush()
                     #print "Z1", system.vec['du'].array, system.vec['dp'].array, system.vec['df'].array; sys.stdout.flush()
                     system.scatter('du', 'dp', subsystem=subsystem)
                     #print "Z2", system.vec['du'].array, system.vec['dp'].array, system.vec['df'].array; sys.stdout.flush()
->>>>>>> 01f2ebc5
                     system.rhs_vec.array[:] = 0.0
                     subsystem.applyJ(system.flat_vars.keys())
                     system.rhs_vec.array[:] *= -1.0
                     system.rhs_vec.array[:] += system.rhs_buf[:]
                     sub_options = options if subsystem.options is None \
                                           else subsystem.options
-<<<<<<< HEAD
-                    #print "Z4", system.vec['du'].array, system.vec['dp'].array, system.vec['df'].array
-                    subsystem.solve_linear(sub_options)
-                    #print "Z5", system.vec['du'].array, system.vec['dp'].array, system.vec['df'].array
-                    #print subsystem.name, system.rhs_vec.array, system.sol_vec.array
-                #print "End", system.name
-            elif system.mode == 'adjoint':
-                #print "Start Adjoint", system.name, system
-=======
                     #print "Z4", system.vec['du'].array, system.vec['dp'].array, system.vec['df'].array; sys.stdout.flush()
                     subsystem.solve_linear(sub_options)
                     #print "Z5", system.vec['du'].array, system.vec['dp'].array, system.vec['df'].array
@@ -555,7 +535,6 @@
                 #print "End", system.name; sys.stdout.flush()
             elif system.mode == 'adjoint':
                 #print "Start Adjoint", system.name, system; sys.stdout.flush()
->>>>>>> 01f2ebc5
 
                 rev_systems = [item for item in reversed(system.subsystems(local=True))]
 
