""" A workflow that allows the user to explicitly specify the execution
order. This workflow serves as the immediate base class for the two most
important workflows: Dataflow and CyclicWorkflow."""

import networkx as nx

from openmdao.main.derivatives import flattened_size, flattened_value, \
                                      calc_gradient, applyJ
from openmdao.main.exceptions import RunStopped
from openmdao.main.pseudoassembly import PseudoAssembly
from openmdao.main.vartree import VariableTree
from openmdao.main.workflow import Workflow
from openmdao.main.exceptions import RunStopped

try:
    from numpy import ndarray, zeros
except ImportError as err:
    import logging
    logging.warn("In %s: %r", __file__, err)
    from openmdao.main.numpy_fallback import ndarray, zeros

__all__ = ['SequentialWorkflow']


class SequentialWorkflow(Workflow):
    """A Workflow that is a simple sequence of components."""

    def __init__(self, parent=None, scope=None, members=None):
        """ Create an empty flow. """
        self._names = []
        super(SequentialWorkflow, self).__init__(parent, scope, members)
        
        # Bookkeeping for calculating the residual.
        self._severed_edges = set()
        self._additional_edges = []
        self._hidden_edges = set()
        self.res = None
        self.bounds = None
        
        self.derivative_iterset = None
        self._collapsed_graph = None
        self._topsort = None
        self._find_nondiff_blocks = True
        
    def __iter__(self):
        """Returns an iterator over the components in the workflow."""
        return iter(self.get_components(full=True))

    def __len__(self):
        return len(self._names)

    def __contains__(self, comp):
        return comp in self._names

    def index(self, comp):
        """Return index number for a component in this workflow."""
        return self._names.index(comp)

    def __eq__(self, other):
        return type(self) is type(other) and self._names == other._names

    def __ne__(self, other):
        return not self.__eq__(other)

    def check_config(self):
        """Reinitialize some stuff.""" 
        
        # Do this whenever we rerun, just in-case.
        self._find_nondiff_blocks = True
        
    def get_names(self, full=False):
        """Return a list of component names in this workflow.  If full is True,
        include hidden pseudo-components in the list.
        """
        if full:
            return self._names + \
                   list(self.scope._depgraph.find_betweens(self._names))
        else:
            return self._names[:]

    def add(self, compnames, index=None, check=False):
        """ Add new component(s) to the end of the workflow by name. """
        if isinstance(compnames, basestring):
            nodes = [compnames]
        else:
            nodes = compnames

        try:
            iter(nodes)
        except TypeError:
            raise TypeError("Components must be added by name to a workflow.")

        for node in nodes:
            if isinstance(node, basestring):

                if check:
                    # check whether each node is valid and if not then
                    # construct a useful error message.
                    name = self._parent.parent.name
                    if not name:
                        name = "the top assembly."

                    # Components in subassys are never allowed.
                    if '.' in node:
                        msg = "Component '%s' is not" % node + \
                              " in the scope of %s" % name
                        raise AttributeError(msg)

                    # Does the component really exist?
                    try:
                        target = self._parent.parent.get(node)
                    except AttributeError:
                        msg = "Component '%s'" % node + \
                              " does not exist in %s" % name
                        raise AttributeError(msg)

                    # Don't add yourself to your own workflow
                    if target == self._parent:
                        msg = "You cannot add a driver to its own workflow"
                        raise AttributeError(msg)

                    # Check for circular dependency in driver workflow
                    if hasattr(target, 'iteration_set'):
                        iterset = target.iteration_set()
                        if self._parent in iterset:
                            msg = "Driver recursion loop detected"
                            raise AttributeError(msg)

                if index is None:
                    self._names.append(node)
                else:
                    self._names.insert(index, node)
                    index += 1
            else:
                msg = "Components must be added by name to a workflow."
                raise TypeError(msg)

        # We seem to need this so that get_attributes is correct for the GUI.
        if check:
            self.config_changed()

    def remove(self, compname):
        """Remove a component from the workflow by name. Do not report an
        error if the specified component is not found.
        """
        if not isinstance(compname, basestring):
            msg = "Components must be removed by name from a workflow."
            raise TypeError(msg)
        try:
            self._names.remove(compname)
        except ValueError:
            pass

    def clear(self):
        """Remove all components from this workflow."""
        self._names = []

    def get_interior_edges(self):
        """ Returns an alphabetical list of all output edges that are
        interior to the set of components supplied. When used for derivative
        calculation, the parameter inputs and response outputs are also
        included. If there are non-differentiable blocks grouped in
        pseudo-assemblies, then those interior edges are excluded.
        """
        
        graph = self.scope._depgraph
        edges = graph.get_interior_edges(self.get_names(full=True))
        edges = edges.union(self._additional_edges)
        edges = edges - self._hidden_edges
                
        return sorted(list(edges))

    def initialize_residual(self):
        """Creates the array that stores the residual. Also returns the
        number of edges.
        """
        nEdge = 0
        self.bounds = {}
        for edge in self.get_interior_edges():
            if edge[0] == '@in':
                src = edge[1]
            else:
                src = edge[0]
            val = self.scope.get(src)
            width = flattened_size(src, val)
            self.bounds[edge] = (nEdge, nEdge+width)
            nEdge += width

        # Initialize the residual vector on the first time through, and also
        # if for some reason the number of edges has changed.
        if self.res is None or nEdge != self.res.shape[0]:
            self.res = zeros((nEdge, 1))

        return nEdge

    def calculate_residuals(self):
        """Calculate and return the vector of residuals based on the current
        state of the system in our workflow."""
        for edge in self.get_interior_edges():
            src, target = edge
            src_val = self.scope.get(src)
            src_val = flattened_value(src, src_val).reshape(-1, 1)
            target_val = self.scope.get(target)
            target_val = flattened_value(target, target_val).reshape(-1, 1)
            i1, i2 = self.bounds[edge]
            self.res[i1:i2] = src_val - target_val

        return self.res

    def set_new_state(self, dv):
        """Adds a vector of new values to the current model state at the
        input edges.

        dv: ndarray (nEdge, 1)
            Array of values to add to the model inputs.
        """
        for edge in self._severed_edges:
            src, target = edge
            i1, i2 = self.bounds[edge]
            old_val = self.scope.get(target)

            if isinstance(old_val, float):
                new_val = old_val + float(dv[i1:i2])
            elif isinstance(old_val, ndarray):
                shape = old_val.shape
                if len(shape) > 1:
                    new_val = old_val.flatten() + dv[i1:i2]
                    new_val = new_val.reshape(shape)
                else:
                    new_val = old_val + dv[i1:i2]
            elif isinstance(old_val, VariableTree):
                new_val = old_val.copy()
                self._update(target, new_val, dv[i1:i2])
            else:
                msg = "Variable %s is of type %s." % (target, type(old_val)) + \
                      " This type is not supported by the MDA Solver."
                self.scope.raise_exception(msg, RuntimeError)

            # Poke new value into the input end of the edge.
            self.scope.set(target, new_val, force=True)

            # Prevent OpenMDAO from stomping on our poked input.
            comp_name, dot, var_name = target.partition('.')
            comp = self.scope.get(comp_name)
            comp._valid_dict[var_name] = True

            #(An alternative way to prevent the stomping. This is more
            #concise, but setting an output and allowing OpenMDAO to pull it
            #felt hackish.)
            #self.scope.set(src, new_val, force=True)

    def _update(self, name, vtree, dv, i1=0):
        """ Update VariableTree `name` value `vtree` from `dv`. """
        for key in sorted(vtree.list_vars()):  # Force repeatable order.
            value = getattr(vtree, key)
            if isinstance(value, float):
                setattr(vtree, key, value + float(dv[i1]))
                i1 += 1
            elif isinstance(value, ndarray):
                shape = value.shape
                size = value.size
                i2 = i1 + size
                if len(shape) > 1:
                    value = value.flatten() + dv[i1:i2]
                    value = value.reshape(shape)
                else:
                    value = value + dv[i1:i2]
                setattr(vtree, key, value)
                i1 += size
            elif isinstance(value, VariableTree):
                i1 = self._update('.'.join((name, key)), value, dv, i1)
            else:
                msg = "Variable %s is of type %s." % (name, type(value)) + \
                      " This type is not supported by the MDA Solver."
                self.scope.raise_exception(msg, RuntimeError)

        return i1

    def matvecFWD(self, arg):
        '''Callback function for performing the matrix vector product of the
        workflow's full Jacobian with an incoming vector arg.'''

        # Bookkeeping dictionaries
        inputs = {}
        outputs = {}

        # Start with zero-valued dictionaries cotaining keys for all inputs
        pa_ref = {}
        for comp in self.derivative_iter():
            name = comp.name
            inputs[name] = {}
            outputs[name] = {}
            
            # Interior Edges use original names, so we need to know
            # what comps are in a pseudo-assy.
            if '~' in name:
                for item in comp.inputs + comp.outputs:
                    key = item.partition('.')[0]
                    pa_ref[key] = name


        # Fill input dictionaries with values from input arg.
        for edge in self.get_interior_edges():
            src, target = edge
            i1, i2 = self.bounds[edge]
            
            if src != '@in':
                comp_name, dot, var_name = src.partition('.')
                if comp_name in pa_ref:
                    var_name = '%s.%s' % (comp_name, var_name)
                    comp_name = pa_ref[comp_name]
                outputs[comp_name][var_name] = arg[i1:i2]
                inputs[comp_name][var_name] = arg[i1:i2]

            if target != '@out':
                comp_name, dot, var_name = target.partition('.')
                if comp_name in pa_ref:
                    var_name = '%s.%s' % (comp_name, var_name)
                    comp_name = pa_ref[comp_name]
                inputs[comp_name][var_name] = arg[i1:i2]

        # Call ApplyJ on each component
        for comp in self.derivative_iter():
            name = comp.name
            
            # A component can also define a preconditioner
            if hasattr(comp, 'applyMinv'):
                pre_inputs = inputs[name].copy()
                comp.applyMinv(inputs[name], pre_inputs)
            
            applyJ(comp, inputs[name], outputs[name])

        # Each parameter adds an equation
        for edge in self._additional_edges:
            if edge[0] == '@in':
                i1, i2 = self.bounds[edge]
                comp_name, dot, var_name = edge[1].partition('.')
                if comp_name in pa_ref:
                    var_name = '%s.%s' % (comp_name, var_name)
                    comp_name = pa_ref[comp_name]
                outputs[comp_name][var_name] = arg[i1:i2]

        # Poke results into the return vector
        result = zeros(len(arg))
        for edge in self.get_interior_edges():
            src, target = edge
            i1, i2 = self.bounds[edge]
            
            if src == '@in':
                src = target
                
            comp_name, dot, var_name = src.partition('.')
            if comp_name in pa_ref:
                var_name = '%s.%s' % (comp_name, var_name)
                comp_name = pa_ref[comp_name]
            result[i1:i2] = outputs[comp_name][var_name]
            
        return result
    
    def group_nondifferentiables(self):
        """Method to find all non-differentiable blocks. These blocks
        will be replaced in the differentiation workflow by a pseudo-
        assembly, which can provide its own Jacobian via finite difference.
        """
        
        nondiff = []
        for comp in self.get_components():
            if not hasattr(comp, 'apply_deriv') and \
               not hasattr(comp, 'provideJ'):
                nondiff.append(comp.name)
                
        if len(nondiff) == 0:
            return
        
        collapsed = self._get_collapsed_graph()

        # Groups any connected non-differentiable blocks. Each block is a set
        # of component names.
        nondiff_groups = []
        nondiff_groups.append(set([nondiff[0]]))
        for comp in nondiff[1:]:
            pre = collapsed.predecessors(comp)
            for group in nondiff_groups:
                if len(group.intersection(pre)) > 0:
                    group.add(comp)
                    break
            else:
                nondiff_groups.append(set([comp]))
                
        # We need to copy our graph, and put pseudoasemblies in place
        # of the nondifferentiable components.
        
        graph = nx.DiGraph(collapsed)
        pseudo_assemblies = {}
        
        # for cyclic workflows, remove cut edges.
        for edge in self._severed_edges:
            comp1, _, _ = edge[0].partition('.')
            comp2, _, _ = edge[1].partition('.')
            
            graph.remove_edge(comp1, comp2)
        
        for j, group in enumerate(nondiff_groups):
            pa_name = '~~%d' % j
            
            # Add the pseudo_assemblies:
            graph.add_node(pa_name)
            
            # Carefully replace edges
            inputs = set()
            outputs = set()
            for edge in graph.edges():
                
                dgraph = self.scope._depgraph
                
                if edge[0] in group and edge[1] in group:
                    graph.remove_edge(edge[0], edge[1])
                    var_edge = dgraph.get_interior_edges(edge)
                    self._hidden_edges = self._hidden_edges.union(var_edge)
                elif edge[0] in group:
                    graph.remove_edge(edge[0], edge[1])
                    graph.add_edge(pa_name, edge[1])
                    var_edge = dgraph.get_directional_interior_edges(edge[0], edge[1])
                    outputs = outputs.union(var_edge)
                elif edge[1] in group:
                    graph.remove_edge(edge[0], edge[1])
                    graph.add_edge(edge[0], pa_name)
                    var_edge = dgraph.get_directional_interior_edges(edge[0], edge[1])
                    inputs = inputs.union(var_edge)
                    
            # Input and outputs that crossed the cut line should be included
            # for the pseudo-assembly.
            for edge in self._severed_edges:
                comp1, _, _ = edge[0].partition('.')
                comp2, _, _ = edge[1].partition('.')
                
                if comp1 in group:
                    outputs = outputs.union([edge])
                elif comp2 in group:
                    inputs = inputs.union([edge])
            
            # Remove old nodes
            for node in group:
                graph.remove_node(node)
                
            # You don't need the whole edge.
            inputs  = [b for a, b in inputs]
            outputs = [a for a, b in outputs]
                
            # Boundary edges must be added to inputs and outputs
            for edge in list(self._additional_edges):
                src, target = edge
                
                comp_name, dot, var_name = src.partition('.')
                if comp_name in group:
                    outputs.append(src)
                    
                comp_name, dot, var_name = target.partition('.')
                if comp_name in group:
                    inputs.append(target)
                
            # Create pseudo_assy
            comps = [getattr(self.scope, name) for name in group]
            pseudo_assemblies[pa_name] = PseudoAssembly(pa_name, comps, 
                                                        inputs, outputs, 
                                                        self)
                
        # Execution order may be different after grouping, so topsort
        iterset = nx.topological_sort(graph)
        
        # Save off list containing comps and pseudo-assemblies
        self.derivative_iterset = []
        scope = self.scope
        for name in iterset:
            if '~' in name:
                self.derivative_iterset.append(pseudo_assemblies[name])
            else:
                self.derivative_iterset.append(getattr(scope, name))
                
        # Basically only returning the text list to make the test easy.
        return iterset

    def derivative_iter(self):
        """Return the iterator for differentiating this workflow. All
        non-differential groups are found in pseudo-assemblies.
        """
        if self.derivative_iterset is None:
            return [getattr(self.scope, n) for n in self.get_names(full=True)]
        return self.derivative_iterset

    def calc_derivatives(self, first=False, second=False, savebase=False):
        """ Calculate derivatives and save baseline states for all components
        in this workflow."""

        self._stop = False
        for node in self.derivative_iter():
            node.calc_derivatives(first, second, savebase)
            if self._stop:
                raise RunStopped('Stop requested')

    def calc_gradient(self, inputs=None, outputs=None, fd=False):
        """Returns the gradient of the passed outputs with respect to
        all passed inputs.
        """
        
<<<<<<< HEAD
        if inputs == None:
=======
        if inputs is None:
>>>>>>> cdabc93f
            if hasattr(self._parent, 'get_parameters'):
                inputs = self._parent.get_parameters().keys()
            else:
                msg = "No inputs given for derivatives."
                self.scope.raise_exception(msg, RuntimeError)
            
<<<<<<< HEAD
        if outputs == None:
=======
        if outputs is None:
>>>>>>> cdabc93f
            outputs = []
            if hasattr(self._parent, 'get_objectives'):
                outputs.extend(self._parent.get_objectives().keys())
            if hasattr(self._parent, 'get_ineq_constraints'):
                outputs.extend(self._parent.get_ineq_constraints().keys())
            if hasattr(self._parent, 'get_eq_constraints'):
                outputs.extend(self._parent.get_eq_constraints().keys())
                
            if len(outputs)==0:
                msg = "No outputs given for derivatives."
                self.scope.raise_exception(msg, RuntimeError)

        # Override to do straight finite-difference of the whole model, with
        # no fake fd.
        if fd == True:
            
            # Finite difference the whole thing by putting the whole workflow in a
            # pseudo-assembly. This requires being a little creative.
            comps = [comp for comp in self]
            pseudo = PseudoAssembly('~Check_Gradient', comps, inputs, outputs, self)
            pseudo.ffd_order = 0
            graph = self.scope._depgraph
            self._hidden_edges = graph.get_interior_edges(self.get_names(full=True))
            self.derivative_iterset = [pseudo]
            
            # Make sure to undo our big pseudo-assembly next time we calculate the
            # gradient.
            self._find_nondiff_blocks = True
            
        # Only do this once: find additional edges and figure out our
        # non-differentiable blocks.
        elif self._find_nondiff_blocks:
            
            self._severed_edges = set()
            self._additional_edges = []
            self._hidden_edges = set()
            
            # New edges for parameters
            input_edges = [('@in', a) for a in inputs]
            additional_edges = set(input_edges)
            
            # New edges for responses
            out_edges = [a[0] for a in self.get_interior_edges()]
            for item in outputs:
                if item not in out_edges:
                    additional_edges.add((item, '@out'))
            
            self._additional_edges = additional_edges
            self.group_nondifferentiables()
            
            self._find_nondiff_blocks = False
        
        return calc_gradient(self, inputs, outputs)
    
    def check_gradient(self, inputs=None, outputs=None):
        """Compare the OpenMDAO-calculated gradient with one calculated
        by straight finite-difference. This provides the user with a way
        to validate his derivative functions (ApplyDer and ProvideJ.)
        Note that fake finite difference is turned off so that we are
        doing a straight comparison."""
    
        J = self.calc_gradient(inputs, outputs)
        Jbase = self.calc_gradient(inputs, outputs, fd=True)

        print 24*'-'
        print 'Calculated Gradient'
        print 24*'-'
        print J
        print 24*'-'
        print 'Finite Difference Comparison'
        print 24*'-'
        print Jbase

        <|MERGE_RESOLUTION|>--- conflicted
+++ resolved
@@ -503,22 +503,14 @@
         all passed inputs.
         """
         
-<<<<<<< HEAD
-        if inputs == None:
-=======
         if inputs is None:
->>>>>>> cdabc93f
             if hasattr(self._parent, 'get_parameters'):
                 inputs = self._parent.get_parameters().keys()
             else:
                 msg = "No inputs given for derivatives."
                 self.scope.raise_exception(msg, RuntimeError)
             
-<<<<<<< HEAD
-        if outputs == None:
-=======
         if outputs is None:
->>>>>>> cdabc93f
             outputs = []
             if hasattr(self._parent, 'get_objectives'):
                 outputs.extend(self._parent.get_objectives().keys())
