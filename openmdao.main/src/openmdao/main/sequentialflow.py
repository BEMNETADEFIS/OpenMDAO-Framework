""" A workflow that allows the user to explicitly specify the execution
order. This workflow serves as the immediate base class for the two most
important workflows: Dataflow and CyclicWorkflow."""

import copy
import networkx as nx
import sys

from openmdao.main.array_helpers import flattened_size, flattened_value, \
                                        flattened_names, flatten_slice
from openmdao.main.derivatives import calc_gradient, calc_gradient_adjoint, \
<<<<<<< HEAD
                                      applyJ, applyJT, recursive_components, \
                                      applyMinvT, applyMinv
=======
                                      applyJ, applyJT, edge_dict_to_comp_list, \
                                      applyMinvT, applyMinv
                                      
>>>>>>> 822433f9
from openmdao.main.exceptions import RunStopped
from openmdao.main.pseudoassembly import PseudoAssembly, to_PA_var, from_PA_var
from openmdao.main.vartree import VariableTree

from openmdao.main.workflow import Workflow
<<<<<<< HEAD
from openmdao.main.ndepgraph import find_related_pseudos, is_input_node, \
                                    get_inner_edges, edge_dict_to_comp_list
=======
from openmdao.main.ndepgraph import find_related_pseudos, base_var, \
                                    get_inner_edges, is_basevar_node
>>>>>>> 822433f9
from openmdao.main.interfaces import IDriver
from openmdao.main.mp_support import has_interface

try:
    from numpy import ndarray, zeros
except ImportError as err:
    import logging
    logging.warn("In %s: %r", __file__, err)
    from openmdao.main.numpy_fallback import ndarray, zeros

__all__ = ['SequentialWorkflow']

class SequentialWorkflow(Workflow):
    """A Workflow that is a simple sequence of components."""

    def __init__(self, parent=None, scope=None, members=None):
        """ Create an empty flow. """
        self._explicit_names = [] # names the user adds
        self._names = None  # names the user adds plus names required 
                            # for params, objectives, and constraints
        super(SequentialWorkflow, self).__init__(parent, scope, members)
        
        # Bookkeeping
        self._edges = None
        self._derivative_graph = None
        self.res = None
        self._upscoped = False
        
        self._severed_edges = []
        self._interior_edges = None
        
    def __iter__(self):
        """Returns an iterator over the components in the workflow."""
        return iter(self.get_components(full=True))

    def __len__(self):
        if self._names:
            return len(self._names)
        else:
            return len(self._explicit_names)

    def __contains__(self, comp):
        return comp in self.get_names(full=True)

    def index(self, comp):
        """Return index number for a component in this workflow."""
        return self.get_names().index(comp)

    def __eq__(self, other):
        return type(self) is type(other) and self._names == other._names

    def __ne__(self, other):
        return not self.__eq__(other)

    def config_changed(self):
        """Notifies the Workflow that its configuration (dependencies, etc.)
        has changed.
        """
        super(SequentialWorkflow, self).config_changed()
        
        self._edges = None
        self._derivative_graph = None
        self.res = None
        self._upscoped = False
        
        self._severed_edges = []
        self._names = None
        self._interior_edges = None

    def sever_edges(self, edges):
        """Temporarily remove the specified edges but save
        them and their metadata for later restoration. 
        """
        self.scope._depgraph.sever_edges(edges)

    def unsever_edges(self):
        self.scope._depgraph.unsever_edges(self._parent.get_expr_scope())
        
    def get_names(self, full=False):
        """Return a list of component names in this workflow.  
        If full is True, include hidden pseudo-components in the list.
        """
        if self._names is None:
            comps = [getattr(self.scope, n) 
                               for n in self._explicit_names]
            drivers = [c for c in comps if has_interface(c, IDriver)]
            self._names = self._explicit_names[:]

            if len(drivers) == len(comps): # all comps are drivers
                iterset = set()
                for driver in drivers:
                    iterset.update(driver.iteration_set())
                added = set([n for n in 
                           self._parent._get_required_compnames() 
                              if n not in iterset]) - set(self._names)
                self._names.extend(added)
                          
        if full:
            allnames = self._names[:]
            fullset = set(self._parent.list_pseudocomps())
            fullset.update(find_related_pseudos(self.scope._depgraph.component_graph(),
                                                self._names))
            allnames.extend(fullset - set(self._names))
            return allnames
        else:
            return self._names[:]

    def add(self, compnames, index=None, check=False):
        """ Add new component(s) to the end of the workflow by name. """
        if isinstance(compnames, basestring):
            nodes = [compnames]
        else:
            nodes = compnames

        try:
            iter(nodes)
        except TypeError:
            raise TypeError("Components must be added by name to a workflow.")

        # We seem to need this so that get_attributes is correct for the GUI.
        self.config_changed()

        for node in nodes:
            if isinstance(node, basestring):

                if check:
                    # check whether each node is valid and if not then
                    # construct a useful error message.
                    name = self._parent.parent.name
                    if not name:
                        name = "the top assembly."

                    # Components in subassys are never allowed.
                    if '.' in node:
                        msg = "Component '%s' is not" % node + \
                              " in the scope of %s" % name
                        raise AttributeError(msg)

                    # Does the component really exist?
                    try:
                        target = self._parent.parent.get(node)
                    except AttributeError:
                        msg = "Component '%s'" % node + \
                              " does not exist in %s" % name
                        raise AttributeError(msg)

                    # Don't add yourself to your own workflow
                    if target == self._parent:
                        msg = "You cannot add a driver to its own workflow"
                        raise AttributeError(msg)

                    # Check for circular dependency in driver workflow
                    if hasattr(target, 'iteration_set'):
                        iterset = target.iteration_set()
                        if self._parent in iterset:
                            msg = "Driver recursion loop detected"
                            raise AttributeError(msg)

                if index is None:
                    self._explicit_names.append(node)
                else:
                    self._explicit_names.insert(index, node)
                    index += 1
            else:
                msg = "Components must be added by name to a workflow."
                raise TypeError(msg)

    def remove(self, compname):
        """Remove a component from the workflow by name. Do not report an
        error if the specified component is not found.
        """
        if not isinstance(compname, basestring):
            msg = "Components must be removed by name from a workflow."
            raise TypeError(msg)
        try:
            self._explicit_names.remove(compname)
        except ValueError:
            pass
        self.config_changed()

    def clear(self):
        """Remove all components from this workflow."""
        self._explicit_names = []
        self.config_changed()

    def initialize_residual(self):
        """Creates the array that stores the residual. Also returns the
        number of edges.
        """
        nEdge = 0
        dgraph = self.derivative_graph()
        
        basevars = set()
        for src, targets in self.edge_list().iteritems():
            
            # Only need to grab the source (or first target for param) to
            # figure out the size for the residual vector
            if '@in' in src:
                src = targets
                if isinstance(src, list):
                    src = src[0]
                
            if not is_basevar_node(dgraph, src) and base_var(dgraph, src) in basevars:
                print "Found a basevar", src
                base, _, idx = src.partition('[')
                offset, _ = self.get_bounds(base)
                shape = self.scope.get(base).shape
                istring, ix = flatten_slice(idx, shape, offset=offset, name='ix')
                bound = (istring, ix)
                print bound
            else:
                val = self.scope.get(from_PA_var(src))
                width = flattened_size(src, val, self.scope)
                bound = (nEdge, nEdge+width)
                
            self.set_bounds(src, bound)
            basevars.add(src)
            
            if not isinstance(targets, list):
                targets = [targets]
                
            # Putting the metadata in the targets makes life easier later on
            for target in targets:
                if '@out' not in target:
                    self.set_bounds(target, bound)
                    
            nEdge += width

        # Initialize the residual vector on the first time through, and also
        # if for some reason the number of edges has changed.
        if self.res is None or nEdge != self.res.shape[0]:
            self.res = zeros((nEdge, 1))

<<<<<<< HEAD
        print 'old iter:  ', self.get_interior_edges()
        print 'iterator:  ', get_inner_edges(self.scope._depgraph, inputs, outputs)
        print edge_dict_to_comp_list(self.scope._depgraph, self._edges)
=======
        print 'iterator:  ', self._edges
        print edge_dict_to_comp_list(self._edges)
>>>>>>> 822433f9
        return nEdge

    def get_bounds(self, node):
        """ Return a tuple containing the start and end indices into the
        residual vector that correspond to a given variable name in this
        workflow."""
        itername = 'top.'+self._parent.itername
        dgraph = self._derivative_graph
        i1, i2 = dgraph.node[node]['bounds'][itername]
        
        # Handle index slices
        if isinstance(i1, str):
            i3 = i2+1 if ':' in i1 else 0
            return i2, i3
            
        return i1, i2
        
    def set_bounds(self, node, bounds):
        """ Set a tuple containing the start and end indices into the
        residual vector that correspond to a given variable name in this
        workflow."""
        itername = 'top.'+self._parent.itername
        dgraph = self._derivative_graph
        
        try:
            meta = dgraph.node[node]
            
        # Array indexed parameter nodes are not in the graph, so add them.
        except KeyError:
            dgraph.add_subvar(node)
            meta = dgraph.node[node]
        
        if 'bounds' not in meta:
            meta['bounds'] = {}
            
        meta['bounds'][itername] = bounds
        
    def calculate_residuals(self):
        """Calculate and return the vector of residuals based on the current
        state of the system in our workflow."""
        for edge in self.get_interior_edges():
            src, target = edge
            src_val = self.scope.get(src)
            src_val = flattened_value(src, src_val).reshape(-1, 1)
            target_val = self.scope.get(target)
            target_val = flattened_value(target, target_val).reshape(-1, 1)
            i1, i2 = self.get_bounds(src)
            self.res[i1:i2] = src_val - target_val

        return self.res

    def set_new_state(self, dv):
        """Adds a vector of new values to the current model state at the
        input edges.

        dv: ndarray (nEdge, 1)
            Array of values to add to the model inputs.
        """
        for edge in self._severed_edges:
            src, target = edge
            i1, i2 = self.get_bounds(src)
            old_val = self.scope.get(target)

            if isinstance(old_val, float):
                new_val = old_val + float(dv[i1:i2])
            elif isinstance(old_val, ndarray):
                shape = old_val.shape
                if len(shape) > 1:
                    new_val = old_val.flatten() + dv[i1:i2]
                    new_val = new_val.reshape(shape)
                else:
                    new_val = old_val + dv[i1:i2]
            elif isinstance(old_val, VariableTree):
                new_val = old_val.copy()
                self._update(target, new_val, dv[i1:i2])
            else:
                msg = "Variable %s is of type %s." % (target, type(old_val)) + \
                      " This type is not supported by the MDA Solver."
                self.scope.raise_exception(msg, RuntimeError)

            # Poke new value into the input end of the edge.
            self.scope.set(target, new_val, force=True)

            # Prevent OpenMDAO from stomping on our poked input.
            self.scope.set_valid([target.split('[',1)[0]], True)

            #(An alternative way to prevent the stomping. This is more
            #concise, but setting an output and allowing OpenMDAO to pull it
            #felt hackish.)
            #self.scope.set(src, new_val, force=True)

    def _update(self, name, vtree, dv, i1=0):
        """ Update VariableTree `name` value `vtree` from `dv`. """
        for key in sorted(vtree.list_vars()):  # Force repeatable order.
            value = getattr(vtree, key)
            if isinstance(value, float):
                setattr(vtree, key, value + float(dv[i1]))
                i1 += 1
            elif isinstance(value, ndarray):
                shape = value.shape
                size = value.size
                i2 = i1 + size
                if len(shape) > 1:
                    value = value.flatten() + dv[i1:i2]
                    value = value.reshape(shape)
                else:
                    value = value + dv[i1:i2]
                setattr(vtree, key, value)
                i1 += size
            elif isinstance(value, VariableTree):
                i1 = self._update('.'.join((name, key)), value, dv, i1)
            else:
                msg = "Variable %s is of type %s." % (name, type(value)) + \
                      " This type is not supported by the MDA Solver."
                self.scope.raise_exception(msg, RuntimeError)

        return i1

    def matvecFWD(self, arg):
        '''Callback function for performing the matrix vector product of the
        workflow's full Jacobian with an incoming vector arg.'''
        
        comps = edge_dict_to_comp_list(self.scope._depgraph, self._edges)
        result = zeros(len(arg))
        
        # We can call applyJ on each component one-at-a-time, and poke the
        # results into the result vector.
        for compname, data in comps.iteritems():
            
            comp_inputs = data['inputs']
            comp_outputs = data['outputs']
            inputs = {}
            outputs = {}
            
            for varname in comp_inputs:
                node = '%s.%s' % (compname, varname)
                i1, i2 = self.get_bounds(node)
                inputs[varname] = arg[i1:i2].copy()
            
            for varname in comp_outputs:
                node = '%s.%s' % (compname, varname)
                i1, i2 = self.get_bounds(node)
                inputs[varname] = arg[i1:i2].copy()
                # applyJ needs to know what derivatives are needed
                outputs[varname] = arg[i1:i2].copy()
                
                if '~' in compname:
                    comp = self._derivative_graph.node[compname]['pa_object']
                else:
                    comp = self.scope.get(compname)
            
            # Preconditioning
            #if hasattr(comp, 'applyMinv'):
                #inputs = applyMinv(comp, inputs)
            
            applyJ(comp, inputs, outputs)
            
            for varname in comp_outputs:
                node = '%s.%s' % (compname, varname)
                i1, i2 = self.get_bounds(node)
                result[i1:i2] = outputs[varname]
                
        # Each parameter adds an equation
        for src, targets in self._edges.iteritems():
            if '@in' in src:
                if not isinstance(targets, list):
                    targets = [targets]
                    
                for target in targets:
                    i1, i2 = self.get_bounds(target)
                    result[i1:i2] = arg[i1:i2]
                
        #print arg, result
        return result
        
    def matvecREV(self, arg):
        '''Callback function for performing the matrix vector product of the
        workflow's full Jacobian with an incoming vector arg.'''
        
        comps = edge_dict_to_comp_list(self._edges)
        result = zeros(len(arg))
        
        # We can call applyJ on each component one-at-a-time, and poke the
        # results into the result vector.
        for compname, data in comps.iteritems():
            
            comp_inputs = data['inputs']
            comp_outputs = data['outputs']
            inputs = {}
            outputs = {}
            
            for varname in comp_outputs:
                node = '%s.%s' % (compname, varname)
                i1, i2 = self.get_bounds(node)
                inputs[varname] = arg[i1:i2].copy()
                outputs[varname] = arg[i1:i2].copy()*0
            
            for varname in comp_inputs:
                node = '%s.%s' % (compname, varname)
                i1, i2 = self.get_bounds(node)
                outputs[varname] = arg[i1:i2].copy()*0
                
            if '~' in compname:
                comp = self._derivative_graph.node[compname]['pa_object']
            else:
                comp = self.scope.get(compname)
            
            # Preconditioning
            #if hasattr(comp, 'applyMinvT'):
                #inputs = applyMinvT(comp, inputs)
            
            applyJT(comp, inputs, outputs)
            #print inputs, outputs
            
            for varname in comp_inputs+comp_outputs:
                node = '%s.%s' % (compname, varname)
                i1, i2 = self.get_bounds(node)
                result[i1:i2] += outputs[varname]
                
        # Each parameter adds an equation
        for src, target in self._edges.iteritems():
            if '@in' in src:
                if isinstance(target, list):
                    target = target[0]
                    
                i1, i2 = self.get_bounds(target)
                result[i1:i2] += arg[i1:i2]
                        
        #print arg, result
        return result
        
    def derivative_graph(self, inputs=None, outputs=None, fd=False):
        """Returns the local graph that we use for derivatives.
        """
        
        if self._derivative_graph is None:
        
            # If inputs aren't specified, use the parameters
            if inputs is None:
                if hasattr(self._parent, 'list_param_group_targets'):
                    inputs = self._parent.list_param_group_targets()
                else:
                    msg = "No inputs given for derivatives."
                    self.scope.raise_exception(msg, RuntimeError)
        
            # If outputs aren't specified, use the objectives and constraints
            if outputs is None:
                outputs = []
                if hasattr(self._parent, 'get_objectives'):
                    obj = ["%s.out0" % item.pcomp_name for item in \
                            self._parent.get_objectives().values()]
                    outputs.extend(obj)
                if hasattr(self._parent, 'get_constraints'):
                    con = ["%s.out0" % item.pcomp_name for item in \
                                   self._parent.get_constraints().values()]
                    outputs.extend(con)
                    
                if len(outputs) == 0:
                    msg = "No outputs given for derivatives."
                    self.scope.raise_exception(msg, RuntimeError)
    
            graph = self.scope._depgraph
            
            # Inputs and outputs introduce subvars that aren't in the
            # parent graph, so they need to be added.
            for varnames in inputs+outputs:
                if isinstance(varnames, basestring):
                    varnames = [varnames]
                else:
                    varnames = list(varnames)
                for varname in varnames:
                    if varname not in self.scope._depgraph.node:
                        graph.add_subvar(varname)
            
            edges = get_inner_edges(graph, inputs, outputs)
            comps = edge_dict_to_comp_list(edges)
            
            dgraph = graph.full_subgraph(comps.keys())
            dgraph.graph['inputs'] = inputs
            dgraph.graph['outputs'] = outputs
            if 'mapped_inputs' in dgraph.graph:
                dgraph.graph.pop('mapped_inputs', None)
                dgraph.graph.pop('mapped_outputs', None)
                
            self._derivative_graph = dgraph
            self._group_nondifferentiables(fd)
            
        return self._derivative_graph
    
    def _group_nondifferentiables(self, fd=False):
        """Method to find all non-differentiable blocks. These blocks
        will be replaced in the differentiation workflow by a pseudo-
        assembly, which can provide its own Jacobian via finite difference.
        """
        
        dgraph = self._derivative_graph
        cgraph = dgraph.component_graph()

        nondiff = []
        comps = nx.topological_sort(cgraph)
        
        # Full model finite-difference, so all components go in the PA
        if fd == True:
            nondiff_groups = [comps]
            
        # Find the non-differentiable componentns
        else:
            for name in comps:
                comp = self.scope.get(name)
                if not hasattr(comp, 'apply_deriv') and \
                   not hasattr(comp, 'apply_derivT') and \
                   not hasattr(comp, 'provideJ'):
                    nondiff.append(comp.name)
                
            if len(nondiff) == 0:
                return
            
            # Groups any connected non-differentiable blocks. Each block is a set
            # of component names.
            nondiff_groups = []
            sub = cgraph.subgraph(nondiff)
            nd_graphs = nx.connected_component_subgraphs(sub.to_undirected())
            for item in nd_graphs:
                nondiff_groups.append(item.nodes())
                
        # for cyclic workflows, remove cut edges.
        #for edge in self._severed_edges:
        #    comp1, _, _ = edge[0].partition('.')
        #    comp2, _, _ = edge[1].partition('.')
        #    cgraph.remove_edge(comp1, comp2)
        
        dgraph.graph['mapped_inputs'] = copy.copy(dgraph.graph['inputs'])
        dgraph.graph['mapped_outputs'] = copy.copy(dgraph.graph['outputs'])
        meta_inputs = dgraph.graph['inputs']
        meta_outputs = dgraph.graph['outputs']
        map_inputs = dgraph.graph['mapped_inputs']
        map_outputs = dgraph.graph['mapped_outputs']
        
        for j, group in enumerate(nondiff_groups):
            pa_name = '~~%d' % j
            
            # First, find our group boundary
            allnodes = dgraph.find_prefixed_nodes(group)
            out_edges = nx.edge_boundary(dgraph, allnodes)
            in_edges = nx.edge_boundary(dgraph, 
                                        set(dgraph.nodes()).difference(allnodes))
            
            pa_inputs = [b for a, b in in_edges]
            pa_outputs = [a for a, b in out_edges]
            
            # Add requested params
            for i, varpath in enumerate(meta_inputs):
                if not isinstance(varpath, tuple):
                    varpath = [varpath]
                    
                mapped = []
                for path in varpath:
                    compname, _, varname = path.partition('.')
                    if varname and (compname in group):
                        pa_inputs.append(path)
                        mapped.append(to_PA_var(path, pa_name))
                
                if mapped:                      
                    map_inputs[i] = tuple(mapped)
                
            # Add requested outputs
            for i, varpath in enumerate(meta_outputs):
                compname, _, varname = varpath.partition('.')
                if varname and (compname in group):
                    pa_outputs.append(varpath)
                    map_outputs[i] = to_PA_var(varpath, pa_name)
                        
            # Create the pseudoassy
            pseudo = PseudoAssembly(pa_name, group, pa_inputs, pa_outputs, self)
            
            # for full-model fd, turn off fake finite difference
            if fd==True:
                pseudo.ffd_order = 0
            
            # Clean up the old stuff in the graph
            dgraph.remove_nodes_from(allnodes)
            
            # Add pseudoassys to graph
            dgraph.add_node(pa_name, pa_object=pseudo, comp=True, 
                            pseudo='assembly', valid=True)
            
            # Add pseudoassy inputs
            for varpath in pa_inputs:
                varname = to_PA_var(varpath, pa_name)
                dgraph.add_node(varname, var=True, iotype='in', valid=True)
                dgraph.add_edge(varname, pa_name)
                
            # Add pseudoassy outputs
            for varpath in pa_outputs:
                varname = to_PA_var(varpath, pa_name)
                dgraph.add_node(varname, var=True, iotype='out', valid=True)
                dgraph.add_edge(pa_name, varname)
            
            # Hook up the pseudoassemblies
            for src, dst in in_edges:
                dst = to_PA_var(dst, pa_name)
                dgraph.add_edge(src, dst, conn=True)
                
            for src, dst in out_edges:
                src = to_PA_var(src, pa_name)
                dgraph.add_edge(src, dst, conn=True)
            
            print pseudo.name, pseudo.comps, pseudo.inputs, pseudo.outputs
        
        return None

    def edge_list(self):
        """ Return the list of edges for the derivatives of this workflow. """
        
        if self._edges == None:
            
            dgraph = self.derivative_graph()
            if 'mapped_inputs' in dgraph.graph:
                inputs = 'mapped_inputs'
                outputs = 'mapped_outputs'
            else:
                inputs = 'inputs'
                outputs = 'outputs'
                
            self._edges = get_inner_edges(dgraph, dgraph.graph[inputs],
                                          dgraph.graph[outputs])
            
        return self._edges
        
    def calc_derivatives(self, first=False, second=False, savebase=False,
                         required_inputs=None, required_outputs=None):
        """ Calculate derivatives and save baseline states for all components
        in this workflow."""

        self._stop = False
        
<<<<<<< HEAD
        comps = edge_dict_to_comp_list(self.scope._depgraph, self._edges)
=======
        comps = edge_dict_to_comp_list(self.edge_list())
>>>>>>> 822433f9
        for compname, data in comps.iteritems():
            if '~' in compname:
                node = self._derivative_graph.node[compname]['pa_object']
            else:
                node = self.scope.get(compname)

            inputs = data['inputs']
            outputs = data['outputs']
            node.calc_derivatives(first, second, savebase, inputs, outputs)
            if self._stop:
                raise RunStopped('Stop requested')

    def calc_gradient(self, inputs=None, outputs=None, fd=False, 
                      upscope=False, mode='auto'):
        """Returns the gradient of the passed outputs with respect to
        all passed inputs.
        """
        
        # This function can be called from a parent driver's workflow for
        # assembly recursion. We have to clear our cache if that happens.
        # We also have to clear it next time we arrive back in our workflow.
        if upscope:
            self._derivative_graph = None
            self._edges = None
            self._upscoped = True
        elif self._upscoped:
            self._derivative_graph = None
            self._edges = None
            self._upscoped = False
        
        dgraph = self.derivative_graph(inputs, outputs, fd=fd)
        
        if 'mapped_inputs' in dgraph.graph:
            inputs = dgraph.graph['mapped_inputs']
            outputs = dgraph.graph['mapped_outputs']
        else:
            inputs = dgraph.graph['inputs']
            outputs = dgraph.graph['outputs']
        
        n_edge = self.initialize_residual()
        
        # Size our Jacobian
        num_in = 0
        for item in inputs:
            
            # For parameter groups, only size the first
            if isinstance(item, tuple):
                item = item[0]
                
            i1, i2 = self.get_bounds(item)
            num_in += i2-i1
    
        num_out = 0
        for item in outputs:
            i1, i2 = self.get_bounds(item)
            if isinstance(i1, list):
                num_out += len(i1)
            else:
                num_out += i2-i1
                
        shape = (num_out, num_in)
            
        # Auto-determine which mode to use based on Jacobian shape.
        if mode == 'auto' and fd is False:
            # TODO - additional determination based on presence of
            # apply_derivT
            
            if num_in > num_out:
                mode = 'adjoint'
            else:
                mode = 'forward'
            
        if mode == 'adjoint':
            return calc_gradient_adjoint(self, inputs, outputs, n_edge, shape)
        else:
            return calc_gradient(self, inputs, outputs, n_edge, shape)
    
    def check_gradient(self, inputs=None, outputs=None, stream=None, adjoint=False):
        """Compare the OpenMDAO-calculated gradient with one calculated
        by straight finite-difference. This provides the user with a way
        to validate his derivative functions (ApplyDer and ProvideJ.)
        Note that fake finite difference is turned off so that we are
        doing a straight comparison.

        stream: file-like object or string
            Where to write to, default stdout. If a string is supplied,
            that is used as a filename.
        """
        stream = stream or sys.stdout
        if isinstance(stream, basestring):
            stream = open(stream, 'w')
            close_stream = True
        else:
            close_stream = False
    
        self.config_changed()
        if adjoint:
            J = self.calc_gradient(inputs, outputs, mode='adjoint')
        else:
            J = self.calc_gradient(inputs, outputs)
        
        self.config_changed()
        Jbase = self.calc_gradient(inputs, outputs, fd=True)

        print >> stream, 24*'-'
        print >> stream, 'Calculated Gradient'
        print >> stream, 24*'-'
        print >> stream, J
        print >> stream, 24*'-'
        print >> stream, 'Finite Difference Comparison'
        print >> stream, 24*'-'
        print >> stream, Jbase

        dgraph = self.derivative_graph()
        input_refs = dgraph.graph['inputs']
        output_refs = dgraph.graph['outputs']

        out_width = 0
        for output, oref in zip(outputs, output_refs):
            out_val = self.scope.get(output)
            out_names = flattened_names(oref, out_val)
            out_width = max(out_width, max([len(out) for out in out_names]))

        inp_width = 0
        for input, iref in zip(inputs, input_refs):
            inp_val = self.scope.get(input)
            inp_names = flattened_names(str(iref), inp_val)
            inp_width = max(inp_width, max([len(inp) for inp in inp_names]))

        label_width = out_width + inp_width + 4

        print >> stream
        print >> stream, label_width*' ', \
              '%-18s %-18s %-18s' % ('Calculated', 'FiniteDiff', 'RelError')
        print >> stream, (label_width+(3*18)+3)*'-'

        suspect_limit = 1e-5
        error_n = error_sum = 0
        error_max = error_loc = None
        suspects = []
        i = -1
        for output, oref in zip(outputs, output_refs):
            out_val = self.scope.get(output)
            for out_name in flattened_names(oref, out_val):
                i += 1
                j = -1
                for input, iref in zip(inputs, input_refs):
                    inp_val = self.scope.get(input)
                    for inp_name in flattened_names(iref, inp_val):
                        j += 1
                        calc = J[i, j]
                        finite = Jbase[i, j]
                        if finite:
                            error = (calc - finite) / finite
                        else:
                            error = calc
                        error_n += 1
                        error_sum += abs(error)
                        if error_max is None or abs(error) > abs(error_max):
                            error_max = error
                            error_loc = (out_name, inp_name)
                        if abs(error) > suspect_limit:
                            suspects.append((out_name, inp_name))
                        print >> stream, '%*s / %*s: %-18s %-18s %-18s' \
                              % (out_width, out_name, inp_width, inp_name,
                                 calc, finite, error)
        print >> stream
        print >> stream, 'Average RelError:', error_sum / error_n
        print >> stream, 'Max RelError:', error_max, 'for %s / %s' % error_loc
        if suspects:
            print >> stream, 'Suspect gradients (RelError > %s):' % suspect_limit
            for out_name, inp_name in suspects:
                print >> stream, '%*s / %*s' \
                      % (out_width, out_name, inp_width, inp_name) 
        print >> stream

        if close_stream:
            stream.close()
<|MERGE_RESOLUTION|>--- conflicted
+++ resolved
@@ -9,26 +9,16 @@
 from openmdao.main.array_helpers import flattened_size, flattened_value, \
                                         flattened_names, flatten_slice
 from openmdao.main.derivatives import calc_gradient, calc_gradient_adjoint, \
-<<<<<<< HEAD
-                                      applyJ, applyJT, recursive_components, \
-                                      applyMinvT, applyMinv
-=======
                                       applyJ, applyJT, edge_dict_to_comp_list, \
                                       applyMinvT, applyMinv
                                       
->>>>>>> 822433f9
 from openmdao.main.exceptions import RunStopped
 from openmdao.main.pseudoassembly import PseudoAssembly, to_PA_var, from_PA_var
 from openmdao.main.vartree import VariableTree
 
 from openmdao.main.workflow import Workflow
-<<<<<<< HEAD
-from openmdao.main.ndepgraph import find_related_pseudos, is_input_node, \
-                                    get_inner_edges, edge_dict_to_comp_list
-=======
 from openmdao.main.ndepgraph import find_related_pseudos, base_var, \
                                     get_inner_edges, is_basevar_node
->>>>>>> 822433f9
 from openmdao.main.interfaces import IDriver
 from openmdao.main.mp_support import has_interface
 
@@ -262,14 +252,8 @@
         if self.res is None or nEdge != self.res.shape[0]:
             self.res = zeros((nEdge, 1))
 
-<<<<<<< HEAD
-        print 'old iter:  ', self.get_interior_edges()
-        print 'iterator:  ', get_inner_edges(self.scope._depgraph, inputs, outputs)
-        print edge_dict_to_comp_list(self.scope._depgraph, self._edges)
-=======
         print 'iterator:  ', self._edges
         print edge_dict_to_comp_list(self._edges)
->>>>>>> 822433f9
         return nEdge
 
     def get_bounds(self, node):
@@ -706,11 +690,7 @@
 
         self._stop = False
         
-<<<<<<< HEAD
-        comps = edge_dict_to_comp_list(self.scope._depgraph, self._edges)
-=======
         comps = edge_dict_to_comp_list(self.edge_list())
->>>>>>> 822433f9
         for compname, data in comps.iteritems():
             if '~' in compname:
                 node = self._derivative_graph.node[compname]['pa_object']
