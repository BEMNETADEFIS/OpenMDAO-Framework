""" A workflow that allows the user to explicitly specify the execution
order. This workflow serves as the immediate base class for the two most
important workflows: Dataflow and CyclicWorkflow."""

import networkx as nx
import sys

from openmdao.main.array_helpers import flattened_size, flattened_value, \
                                        flattened_names, flatten_slice
from openmdao.main.derivatives import calc_gradient, calc_gradient_adjoint, \
                                      applyJ, applyJT, applyMinvT, applyMinv
                                      
from openmdao.main.exceptions import RunStopped
from openmdao.main.pseudoassembly import PseudoAssembly, to_PA_var, from_PA_var
from openmdao.main.vartree import VariableTree

from openmdao.main.workflow import Workflow
from openmdao.main.ndepgraph import find_related_pseudos, base_var, \
                                    get_inner_edges, is_basevar_node, \
                                    edge_dict_to_comp_list, flatten_list_of_tups, \
                                    is_input_base_node, is_output_base_node, \
                                    is_subvar_node, edges_to_dict, is_boundary_node
from openmdao.main.interfaces import IDriver
from openmdao.main.mp_support import has_interface

try:
    from numpy import ndarray, zeros
except ImportError as err:
    import logging
    logging.warn("In %s: %r", __file__, err)
    from openmdao.main.numpy_fallback import ndarray, zeros

__all__ = ['SequentialWorkflow']

class SequentialWorkflow(Workflow):
    """A Workflow that is a simple sequence of components."""

    def __init__(self, parent=None, scope=None, members=None):
        """ Create an empty flow. """
        self._explicit_names = [] # names the user adds
        self._names = None  # names the user adds plus names required 
                            # for params, objectives, and constraints
        super(SequentialWorkflow, self).__init__(parent, scope, members)
        
        # Bookkeeping
        self._edges = None
        self._derivative_graph = None
        self.res = None
        self._upscoped = False
        
    def __iter__(self):
        """Returns an iterator over the components in the workflow."""
        return iter(self.get_components(full=True))

    def __len__(self):
        if self._names:
            return len(self._names)
        else:
            return len(self._explicit_names)

    def __contains__(self, comp):
        return comp in self.get_names(full=True)

    def index(self, comp):
        """Return index number for a component in this workflow."""
        return self.get_names().index(comp)

    def __eq__(self, other):
        return type(self) is type(other) and self._names == other._names

    def __ne__(self, other):
        return not self.__eq__(other)

    def config_changed(self):
        """Notifies the Workflow that its configuration (dependencies, etc.)
        has changed.
        """
        super(SequentialWorkflow, self).config_changed()
        
        self._edges = None
        self._derivative_graph = None
        self.res = None
        self._upscoped = False
        self._names = None

    def sever_edges(self, edges):
        """Temporarily remove the specified edges but save
        them and their metadata for later restoration. 
        """
        self.scope._depgraph.sever_edges(edges)

    def unsever_edges(self):
        self.scope._depgraph.unsever_edges(self._parent.get_expr_scope())
        
    def get_names(self, full=False):
        """Return a list of component names in this workflow.  
        If full is True, include hidden pseudo-components in the list.
        """
        if self._names is None:
            comps = [getattr(self.scope, n) 
                               for n in self._explicit_names]
            drivers = [c for c in comps if has_interface(c, IDriver)]
            self._names = self._explicit_names[:]

            if len(drivers) == len(comps): # all comps are drivers
                iterset = set()
                for driver in drivers:
                    iterset.update(driver.iteration_set())
                added = set([n for n in 
                           self._parent._get_required_compnames() 
                              if n not in iterset]) - set(self._names)
                self._names.extend(added)
                          
        if full:
            allnames = self._names[:]
            fullset = set(self._parent.list_pseudocomps())
            fullset.update(find_related_pseudos(self.scope._depgraph.component_graph(),
                                                self._names))
            allnames.extend(fullset - set(self._names))
            return allnames
        else:
            return self._names[:]

    def add(self, compnames, index=None, check=False):
        """ Add new component(s) to the end of the workflow by name. """
        if isinstance(compnames, basestring):
            nodes = [compnames]
        else:
            nodes = compnames

        try:
            iter(nodes)
        except TypeError:
            raise TypeError("Components must be added by name to a workflow.")

        # We seem to need this so that get_attributes is correct for the GUI.
        self.config_changed()

        for node in nodes:
            if isinstance(node, basestring):

                if check:
                    # check whether each node is valid and if not then
                    # construct a useful error message.
                    name = self._parent.parent.name
                    if not name:
                        name = "the top assembly."

                    # Components in subassys are never allowed.
                    if '.' in node:
                        msg = "Component '%s' is not" % node + \
                              " in the scope of %s" % name
                        raise AttributeError(msg)

                    # Does the component really exist?
                    try:
                        target = self._parent.parent.get(node)
                    except AttributeError:
                        msg = "Component '%s'" % node + \
                              " does not exist in %s" % name
                        raise AttributeError(msg)

                    # Don't add yourself to your own workflow
                    if target == self._parent:
                        msg = "You cannot add a driver to its own workflow"
                        raise AttributeError(msg)

                    # Check for circular dependency in driver workflow
                    if hasattr(target, 'iteration_set'):
                        iterset = target.iteration_set()
                        if self._parent in iterset:
                            msg = "Driver recursion loop detected"
                            raise AttributeError(msg)

                if index is None:
                    self._explicit_names.append(node)
                else:
                    self._explicit_names.insert(index, node)
                    index += 1
            else:
                msg = "Components must be added by name to a workflow."
                raise TypeError(msg)

    def remove(self, compname):
        """Remove a component from the workflow by name. Do not report an
        error if the specified component is not found.
        """
        if not isinstance(compname, basestring):
            msg = "Components must be removed by name from a workflow."
            raise TypeError(msg)
        try:
            self._explicit_names.remove(compname)
        except ValueError:
            pass
        self.config_changed()

    def clear(self):
        """Remove all components from this workflow."""
        self._explicit_names = []
        self.config_changed()

    def initialize_residual(self):
        """Creates the array that stores the residual. Also returns the
        number of edges.
        """
        nEdge = 0
        dgraph = self.derivative_graph()
        if 'mapped_inputs' in dgraph.graph:
            inputs = dgraph.graph['mapped_inputs']
            outputs = dgraph.graph['mapped_outputs']
        else:
            inputs = dgraph.graph['inputs']
            outputs = dgraph.graph['outputs']
            
        basevars = set()
        edges = self.edge_list()
        # TODO = these are not sorted right
        sortedkeys = sorted(self.edge_list().keys())
        for src in sortedkeys:
            targets = edges[src]
            
            if isinstance(targets, str):
                targets = [targets]
                
            # Only need to grab the source (or first target for param) to
            # figure out the size for the residual vector
            measure_src = src
            if '@in' in src:
                idx = int(src[3:].split('[')[0])
                if inputs[idx][0] in dgraph:
                    measure_src = inputs[idx][0]
                else:
                    measure_src = targets[0]
                
            # Find out our width, etc
            unmap_src = from_PA_var(measure_src)
            val = self.scope.get(unmap_src)
            width = flattened_size(unmap_src, val, self.scope)            
            if isinstance(val, ndarray):
                shape = val.shape
            else:
                shape = 1
        
            # Special poke for boundary node
            if is_boundary_node(dgraph, measure_src) or \
               is_boundary_node(dgraph, base_var(dgraph, measure_src)):
                bound = (nEdge, nEdge+width)
                self.set_bounds(measure_src, bound)
                 
            # Poke our source data
            if not is_basevar_node(dgraph, src) and base_var(dgraph, src) in basevars:
                basevar = base_var(dgraph, src)
                _, _, idx = src.partition('[')
                basebound = self.get_bounds(basevar)
                if not '@in' in basevar:
                    unmap_src = from_PA_var(basevar)
                    val = self.scope.get(unmap_src)
                    shape = val.shape
                offset = basebound[0]
                istring, ix = flatten_slice(idx, shape, offset=offset, name='ix')
                bound = (istring, ix)
                # Already allocated
                width = 0
            else:
                bound = (nEdge, nEdge+width)
                
            self.set_bounds(src, bound)
            basevars.add(src)
            
            # Poke our target data
            for target in targets:
                self.set_bounds(target, bound)
            
            ##print input_src, src, target, bound,      
            nEdge += width
                
        # Initialize the residual vector on the first time through, and also
        # if for some reason the number of edges has changed.
        if self.res is None or nEdge != self.res.shape[0]:
            self.res = zeros((nEdge, 1))

        return nEdge

    def get_bounds(self, node):
        """ Return a tuple containing the start and end indices into the
        residual vector that correspond to a given variable name in this
        workflow."""
        dgraph = self._derivative_graph
        i1, i2 = dgraph.node[node]['bounds'][self._parent.name]
        
        # Handle index slices
        if isinstance(i1, str):
            if ':' in i1:
                i3 = i2 + 1
            else:
                i2 = i2.tolist()
                i3 = 0
            return i2, i3
        else:
            i2 = i2
            
        return i1, i2
        
    def set_bounds(self, node, bounds):
        """ Set a tuple containing the start and end indices into the
        residual vector that correspond to a given variable name in this
        workflow."""
        dgraph = self._derivative_graph
        
        try:
            meta = dgraph.node[node]
            
        # Array indexed parameter nodes are not in the graph, so add them.
        except KeyError:
            dgraph.add_subvar(node)
            meta = dgraph.node[node]
        
        if 'bounds' not in meta:
            meta['bounds'] = {}
            
        meta['bounds'][self._parent.name] = bounds
        
    def _update(self, name, vtree, dv, i1=0):
        """ Update VariableTree `name` value `vtree` from `dv`. """
        for key in sorted(vtree.list_vars()):  # Force repeatable order.
            value = getattr(vtree, key)
            if isinstance(value, float):
                setattr(vtree, key, value + float(dv[i1]))
                i1 += 1
            elif isinstance(value, ndarray):
                shape = value.shape
                size = value.size
                i2 = i1 + size
                if len(shape) > 1:
                    value = value.flatten() + dv[i1:i2]
                    value = value.reshape(shape)
                else:
                    value = value + dv[i1:i2]
                setattr(vtree, key, value)
                i1 += size
            elif isinstance(value, VariableTree):
                i1 = self._update('.'.join((name, key)), value, dv, i1)
            else:
                msg = "Variable %s is of type %s." % (name, type(value)) + \
                      " This type is not supported by the MDA Solver."
                self.scope.raise_exception(msg, RuntimeError)

        return i1

    def matvecFWD(self, arg):
        '''Callback function for performing the matrix vector product of the
        workflow's full Jacobian with an incoming vector arg.'''
        
        comps = edge_dict_to_comp_list(self._derivative_graph, self._edges)
        result = zeros(len(arg))
        
        # We can call applyJ on each component one-at-a-time, and poke the
        # results into the result vector.
        for compname, data in comps.iteritems():
            
            comp_inputs = data['inputs']
            comp_outputs = data['outputs']
            inputs = {}
            outputs = {}
            
            for varname in comp_inputs:
                node = '%s.%s' % (compname, varname)
                i1, i2 = self.get_bounds(node)
                if isinstance(i1, list):
                    inputs[varname] = arg[i1].copy()
                else:
                    inputs[varname] = arg[i1:i2].copy()
            
            for varname in comp_outputs:
                node = '%s.%s' % (compname, varname)
                i1, i2 = self.get_bounds(node)
                if isinstance(i1, list):
                    inputs[varname] = arg[i1].copy()
                    outputs[varname] = arg[i1].copy()
                else:
                    inputs[varname] = arg[i1:i2].copy()
                    outputs[varname] = arg[i1:i2].copy()
                
            if '~' in compname:
                comp = self._derivative_graph.node[compname]['pa_object']
            else:
                comp = self.scope.get(compname)
        
            # Preconditioning
            # Currently not implemented in forward mode, mostly because this
            # mode requires post multiplication of the result by the M after
            # you have the final gradient.
            #if hasattr(comp, 'applyMinv'):
                #inputs = applyMinv(comp, inputs)
            
            applyJ(comp, inputs, outputs)
            #print inputs, outputs
            
            for varname in comp_outputs:
                node = '%s.%s' % (compname, varname)
                i1, i2 = self.get_bounds(node)
                if isinstance(i1, list):
                    result[i1] = outputs[varname]
                else:
                    result[i1:i2] = outputs[varname]
                
        # Each parameter adds an equation
        for src, targets in self._edges.iteritems():
            if '@in' in src:
                if not isinstance(targets, list):
                    targets = [targets]
                    
                for target in targets:
                    i1, i2 = self.get_bounds(target)
                    result[i1:i2] = arg[i1:i2]
                
        #print arg, result
        return result
        
    def matvecREV(self, arg):
        '''Callback function for performing the matrix vector product of the
        workflow's full Jacobian with an incoming vector arg.'''
        
        dgraph = self._derivative_graph
        comps = edge_dict_to_comp_list(dgraph, self._edges)
        result = zeros(len(arg))
        
        # We can call applyJ on each component one-at-a-time, and poke the
        # results into the result vector.
        for compname, data in comps.iteritems():
            if compname == '@sink':
                continue
            
            comp_inputs = data['inputs']
            comp_outputs = data['outputs']
            inputs = {}
            outputs = {}
            
            for varname in comp_outputs:
                
                node = '%s.%s' % (compname, varname)
                
                # Ouputs define unique edges, so don't duplicate anything
                if is_subvar_node(dgraph, node):
                    if base_var(dgraph, node).split('.', 1)[1] in comp_outputs:
<<<<<<< HEAD
=======
                        #print node, comp_outputs
>>>>>>> 14d0ebf6
                        continue
                    
                i1, i2 = self.get_bounds(node)
                if isinstance(i1, list):
                    inputs[varname] = arg[i1].copy()
                    outputs[varname] = zeros(len(i1))
                else:
                    inputs[varname] = arg[i1:i2].copy()
                    outputs[varname] = zeros(i2-i1)
                    
            for varname in comp_inputs:
                node = '%s.%s' % (compname, varname)
                
                i1, i2 = self.get_bounds(node)
                if isinstance(i1, list):
                    outputs[varname] = zeros(len(i1))
                else:
                    outputs[varname] = zeros(i2-i1)
                
            allvars = outputs.keys()
                
            if '~' in compname:
                comp = self._derivative_graph.node[compname]['pa_object']
            else:
                comp = self.scope.get(compname)
            
            # Preconditioning
            if hasattr(comp, 'applyMinvT'):
                inputs = applyMinvT(comp, inputs)
            
            applyJT(comp, inputs, outputs)
            #print inputs, outputs
            
            for varname in allvars:
                node = '%s.%s' % (compname, varname)
                i1, i2 = self.get_bounds(node)
                if isinstance(i1, list):
                    result[i1] += outputs[varname]
                else:
                    result[i1:i2] += outputs[varname]
                
        # Each parameter adds an equation
        for src, target in self._edges.iteritems():
            if '@in' in src:
                if isinstance(target, list):
                    target = target[0]
                    
                i1, i2 = self.get_bounds(target)
                result[i1:i2] += arg[i1:i2]
                        
        #print arg, result
        return result
        
    def derivative_graph(self, inputs=None, outputs=None, fd=False, 
                         severed=None):
        """Returns the local graph that we use for derivatives.
        
        inputs: list of strings or tuples of strings
            List of input variables that we are taking derivatives with respect
            to. They must be within this workflow's scope. If no inputs are 
            given, the parent driver's parameters are used. A tuple can be used
            to link inputs together.
            
        outputs: list of strings
            List of output variables that we are taking derivatives of.
            They must be within this workflow's scope. If no outputs are 
            given, the parent driver's objectives and constraints are used.
        
        fd: boolean
            set to True to finite difference the whole model together with
            fake finite difference turned off. This is mainly for checking
            your model's analytic derivatives.
            
        severed: list
            If a workflow has a cylic connection, some edges must be severed.
            When a cyclic workflow calls this function, it passes a list of
            edges so that they can be severed prior to the topological sort.
        """
        
        if self._derivative_graph is None:
        
            # If inputs aren't specified, use the parameters
            if inputs is None:
                if hasattr(self._parent, 'list_param_group_targets'):
                    inputs = self._parent.list_param_group_targets()
                else:
                    msg = "No inputs given for derivatives."
                    self.scope.raise_exception(msg, RuntimeError)
        
            # If outputs aren't specified, use the objectives and constraints
            if outputs is None:
                outputs = []
                if hasattr(self._parent, 'get_objectives'):
                    obj = ["%s.out0" % item.pcomp_name for item in \
                            self._parent.get_objectives().values()]
                    outputs.extend(obj)
                if hasattr(self._parent, 'get_constraints'):
                    con = ["%s.out0" % item.pcomp_name for item in \
                                   self._parent.get_constraints().values()]
                    outputs.extend(con)
                    
                if len(outputs) == 0:
                    msg = "No outputs given for derivatives."
                    self.scope.raise_exception(msg, RuntimeError)
    
            graph = self.scope._depgraph

            # make a copy of the graph because it will be
            # modified by get_inner_edges
            graph = graph.subgraph(graph.nodes())

            edges = get_inner_edges(graph, inputs, outputs, copy=False)
            #comps = edge_dict_to_comp_list(graph, edges)
            
            ## make sure we get any boundary vars involved in
            ## the derivatives in addition to all of the comps
            #nodes = set()
            #for src,dests in edges.items():
                ##if src[0] != '@':
                #nodes.add(src.split('.', 1)[0].split('[',1)[0])
                #nodes.update([dest.split('.', 1)[0].split('[',1)[0] 
                                    #for dest in dests]) # if dest[0] != '@'])

            #nodes.update([i.split('.',1)[0].split('[',1)[0] 
                                 #for i in flatten_list_of_tups(inputs)])
            #nodes.update([o.split('.',1)[0].split('[',1)[0] 
                                 #for o in flatten_list_of_tups(outputs)])
            
            #dgraph = graph.full_subgraph(nodes)
            dgraph = graph
            
            # We want our top level graph metadata to be stored in the copy, but not in the
            # parent, so make our own copy of the metadata dict for dgraph.
            dgraph.graph = {}
            
            dgraph.graph['inputs'] = inputs[:]
            dgraph.graph['outputs'] = outputs[:]
                
            self._derivative_graph = dgraph
            self._group_nondifferentiables(fd, severed)
            
        return self._derivative_graph
    
    def _group_nondifferentiables(self, fd=False, severed=None):
        """Method to find all non-differentiable blocks, and group them
        together, replacing them in the derivative graph with pseudo-
        assemblies that can finite difference their components together.
        
        fd: boolean
            set to True to finite difference the whole model together with
            fake finite difference turned off. This is mainly for checking
            your model's analytic derivatives.
            
        severed: list
            If a workflow has a cylic connection, some edges must be severed.
            When a cyclic workflow calls this function, it passes a list of
            edges so that they can be severed prior to the topological sort.
        """
        
        dgraph = self._derivative_graph
        nondiff = []
        
        # If we have a cyclic workflow, we need to remove severed edges from
        # the derivatives graph.
        if severed is not None:
            for edge in severed:
                dgraph.remove_edge(edge[0], edge[1])
            
        cgraph = dgraph.component_graph()
        comps = cgraph.nodes()
        nondiff_map = {}
        
        # Full model finite-difference, so all components go in the PA
        if fd == True:
            nondiff_groups = [comps]
            for c in comps:
                nondiff_map[c] = 0

        # Find the non-differentiable components
        else:
            for name in comps:
                comp = self.scope.get(name)
                if not hasattr(comp, 'apply_deriv') and \
                   not hasattr(comp, 'apply_derivT') and \
                   not hasattr(comp, 'provideJ'):
                    nondiff.append(comp.name)
                
            if len(nondiff) == 0:
                return
            
            # Groups any connected non-differentiable blocks. Each block is a set
            # of component names.
            nondiff_groups = []
            sub = cgraph.subgraph(nondiff)
            nd_graphs = nx.connected_component_subgraphs(sub.to_undirected())
            for i, item in enumerate(nd_graphs):
                inodes = item.nodes()
                nondiff_groups.append(inodes)
                nondiff_map.update([(n,i) for n in inodes])
                
        meta_inputs = dgraph.graph['inputs']
        meta_outputs = dgraph.graph['outputs']
        map_inputs = meta_inputs[:]
        map_outputs = meta_outputs[:]
        dgraph.graph['mapped_inputs'] = map_inputs
        dgraph.graph['mapped_outputs'] = map_outputs
        
        
       # Add requested params that point to boundary vars
        for i, varpath in enumerate(meta_inputs):
            if isinstance(varpath, basestring):
                varpath = [varpath]
                
            mapped = []
            for path in varpath:
                compname, _, varname = path.partition('.')
                if varname and (compname in nondiff_map):
                    mapped.append(to_PA_var(path, '~~%d' % nondiff_map[compname]))
                else:
                    mapped.append(path)  # keep old value in that spot
            
            map_inputs[i] = tuple(mapped)
            
        # Add requested outputs
        for i, varpath in enumerate(meta_outputs):
            compname, _, varname = varpath.partition('.')
            if varname and (compname in nondiff_map):
                map_outputs[i] = to_PA_var(varpath, '~~%d' % nondiff_map[compname])

        for j, group in enumerate(nondiff_groups):
            pa_name = '~~%d' % j
            
            # First, find our group boundary
            allnodes = dgraph.find_prefixed_nodes(group)
            out_edges = nx.edge_boundary(dgraph, allnodes)
            in_edges = nx.edge_boundary(dgraph, 
                                        set(dgraph.nodes()).difference(allnodes))
            
            #pa_inputs = edges_to_dict(in_edges).values()
            #pa_inputs = set([b for a, b in in_edges])
            #pa_outputs = set([a for a, b in out_edges])
            pa_inputs = edges_to_dict(in_edges).values()
            pa_outputs = set([a for a, b in out_edges])            
                        
            # Create the pseudoassy
            pseudo = PseudoAssembly(pa_name, group, pa_inputs, pa_outputs, self)
            
            # for full-model fd, turn off fake finite difference
            if fd==True:
                pseudo.ffd_order = 0
            
            # Add pseudoassys to graph
            dgraph.add_node(pa_name, pa_object=pseudo, comp=True, 
                            pseudo='assembly', valid=True)
            
            renames = {}
            # Add pseudoassy inputs
            for varpath in list(flatten_list_of_tups(pa_inputs)) + list(pa_outputs):
                varname = to_PA_var(varpath, pa_name)
                if varpath in dgraph:
                    renames[varpath] = varname
                    if is_subvar_node(dgraph, varpath):
                        renames[base_var(dgraph, varpath)] = to_PA_var(base_var(dgraph, varpath), 
                                                                       pa_name)

            nx.relabel_nodes(dgraph, renames, copy=False)
            
            for oldname,newname in renames.items():
                if is_subvar_node(dgraph, newname):
                    # since we're changing basevar, we need to make our
                    # own copy of the metadata dict for this node to
                    # avoid messing up the top level depgraph
                    dgraph.node[newname] = dict(dgraph.node[newname].items())
                    dgraph.node[newname]['basevar'] = to_PA_var(dgraph.node[newname]['basevar'], pa_name)
                if is_input_base_node(dgraph, newname):
                    dgraph.add_edge(newname, pa_name)
                elif is_output_base_node(dgraph, newname):
                    dgraph.add_edge(pa_name, newname)
                        
            
            # Clean up the old nodes in the graph
            dgraph.remove_nodes_from(allnodes)
        
        return None

    def edge_list(self):
        """ Return the list of edges for the derivatives of this workflow. """
        
        #if self._edges == None:
        self._edges = None
        self._edges = edges_to_dict(self.derivative_graph().list_connections())
            
        return self._edges
        
    def calc_derivatives(self, first=False, second=False, savebase=False,
                         required_inputs=None, required_outputs=None):
        """ Calculate derivatives and save baseline states for all components
        in this workflow."""

        self._stop = False
        
        comps = edge_dict_to_comp_list(self.derivative_graph(required_inputs, required_outputs), 
                                       self.edge_list())
        for compname, data in comps.iteritems():
            if '~' in compname:
                node = self._derivative_graph.node[compname]['pa_object']
            elif compname == '@sink':
                continue
            else:
                node = self.scope.get(compname)

            inputs = data['inputs']
            outputs = data['outputs']
            node.calc_derivatives(first, second, savebase, inputs, outputs)
            if self._stop:
                raise RunStopped('Stop requested')

    def calc_gradient(self, inputs=None, outputs=None, upscope=False, mode='auto'):
        """Returns the gradient of the passed outputs with respect to
        all passed inputs.
        
        inputs: list of strings or tuples of strings
            List of input variables that we are taking derivatives with respect
            to. They must be within this workflow's scope. If no inputs are 
            given, the parent driver's parameters are used. A tuple can be used
            to link inputs together.
            
        outputs: list of strings
            List of output variables that we are taking derivatives of.
            They must be within this workflow's scope. If no outputs are 
            given, the parent driver's objectives and constraints are used.
            
        upscope: boolean
            This is set to True when our workflow is part of a subassembly that
            lies in a workflow that needs a gradient with respect to variables
            outside of this workflow, so that the caches can be reset.
            
        mode: string
            Set to 'forward' for forward mode, 'adjoint' for adjoint mode,
            'fd' for full-model finite difference (with fake finite 
            difference disabled), or 'auto' to let OpenMDAO determine the
            correct mode.
        """
        
        # This function can be called from a parent driver's workflow for
        # assembly recursion. We have to clear our cache if that happens.
        # We also have to clear it next time we arrive back in our workflow.
        if upscope:
            self._derivative_graph = None
            self._edges = None
            self._upscoped = True
        elif self._upscoped:
            self._derivative_graph = None
            self._edges = None
            self._upscoped = False
            
        dgraph = self.derivative_graph(inputs, outputs, fd=(mode=='fd'))
        
        if 'mapped_inputs' in dgraph.graph:
            inputs = dgraph.graph['mapped_inputs']
            outputs = dgraph.graph['mapped_outputs']
        else:
            inputs = dgraph.graph['inputs']
            outputs = dgraph.graph['outputs']
        
        n_edge = self.initialize_residual()
        
        # Size our Jacobian
        num_in = 0
        for item in inputs:
            
            # For parameter groups, only size the first
            if not isinstance(item, basestring):
                item = item[0]
                
            i1, i2 = self.get_bounds(item)
            if isinstance(i1, list):
                num_in += len(i1)
            else:
                num_in += i2-i1
    
        num_out = 0
        for item in outputs:
            i1, i2 = self.get_bounds(item)
            if isinstance(i1, list):
                num_out += len(i1)
            else:
                num_out += i2-i1
                
        shape = (num_out, num_in)
            
        # Auto-determine which mode to use based on Jacobian shape.
        if mode == 'auto':
            # TODO - additional determination based on presence of
            # apply_derivT
            
            if num_in > num_out:
                mode = 'adjoint'
            else:
                mode = 'forward'
            
        if mode == 'adjoint':
            return calc_gradient_adjoint(self, inputs, outputs, n_edge, shape)
        elif mode in ['forward', 'fd']:
            return calc_gradient(self, inputs, outputs, n_edge, shape)
        else:
            msg = "In calc_gradient, mode must be 'forward', 'adjoint', " + \
                  "'auto', or 'fd', but a value of %s was given." % mode
            self.scope.raise_exception(msg, RuntimeError)
            
    
    def check_gradient(self, inputs=None, outputs=None, stream=None, mode='auto'):
        """Compare the OpenMDAO-calculated gradient with one calculated
        by straight finite-difference. This provides the user with a way
        to validate his derivative functions (ApplyDer and ProvideJ.)
        Note that fake finite difference is turned off so that we are
        doing a straight comparison.

        stream: file-like object or string
            Where to write to, default stdout. If a string is supplied,
            that is used as a filename.
            
        adjoint: boolean
            Set to True to check the adjoint solution. Leave it as False to
            check the forward solution. Note, the finite difference baseline
            is always solved in forward mode.
        """
        stream = stream or sys.stdout
        if isinstance(stream, basestring):
            stream = open(stream, 'w')
            close_stream = True
        else:
            close_stream = False
    
        self.config_changed()
        J = self.calc_gradient(inputs, outputs, mode=mode)
        
        self.config_changed()
        Jbase = self.calc_gradient(inputs, outputs, mode='fd')

        print >> stream, 24*'-'
        print >> stream, 'Calculated Gradient'
        print >> stream, 24*'-'
        print >> stream, J
        print >> stream, 24*'-'
        print >> stream, 'Finite Difference Comparison'
        print >> stream, 24*'-'
        print >> stream, Jbase

        # This code duplication is needed so that we print readable names for the
        # constraints and objectives.
        
        if inputs is None:
            if hasattr(self._parent, 'list_param_group_targets'):
                inputs = self._parent.list_param_group_targets()
		input_refs = []
		for item in inputs:
		    if len(item) < 2:
			input_refs.append(item[0])
		    else:
			input_refs.append(item)
	    # Should be caught in calc_gradient()
            else:  # pragma no cover
                msg = "No inputs given for derivatives."
                self.scope.raise_exception(msg, RuntimeError)
        else:
            input_refs = inputs
                    
        if outputs is None:
            outputs = []
            output_refs = []
            if hasattr(self._parent, 'get_objectives'):
                obj = ["%s.out0" % item.pcomp_name for item in \
                        self._parent.get_objectives().values()]
                outputs.extend(obj)
                output_refs.extend(self._parent.get_objectives().keys())
            if hasattr(self._parent, 'get_constraints'):
                con = ["%s.out0" % item.pcomp_name for item in \
                               self._parent.get_constraints().values()]
                outputs.extend(con)
                output_refs.extend(self._parent.get_constraints().keys())
                
            if len(outputs) == 0:  # pragma no cover
                msg = "No outputs given for derivatives."
                self.scope.raise_exception(msg, RuntimeError)
        else:
            output_refs = outputs
            
        out_width = 0
                
        for output, oref in zip(outputs, output_refs):
            out_val = self.scope.get(output)
            out_names = flattened_names(oref, out_val)
            out_width = max(out_width, max([len(out) for out in out_names]))

        inp_width = 0
        for input_tup, iref in zip(inputs, input_refs):
            if isinstance(input_tup, str):
                input_tup = [input_tup]
            inp_val = self.scope.get(input_tup[0])
            inp_names = flattened_names(str(iref), inp_val)
            inp_width = max(inp_width, max([len(inp) for inp in inp_names]))

        label_width = out_width + inp_width + 4

        print >> stream
        print >> stream, label_width*' ', \
              '%-18s %-18s %-18s' % ('Calculated', 'FiniteDiff', 'RelError')
        print >> stream, (label_width+(3*18)+3)*'-'

        suspect_limit = 1e-5
        error_n = error_sum = 0
        error_max = error_loc = None
        suspects = []
        i = -1
        for output, oref in zip(outputs, output_refs):
            out_val = self.scope.get(output)
            for out_name in flattened_names(oref, out_val):
                i += 1
                j = -1
                for input_tup, iref in zip(inputs, input_refs):
                    if isinstance(input_tup, str):
                        input_tup = [input_tup]
                        
                    inp_val = self.scope.get(input_tup[0])
                    for inp_name in flattened_names(iref, inp_val):
                        j += 1
                        calc = J[i, j]
                        finite = Jbase[i, j]
                        if finite:
                            error = (calc - finite) / finite
                        else:
                            error = calc
                        error_n += 1
                        error_sum += abs(error)
                        if error_max is None or abs(error) > abs(error_max):
                            error_max = error
                            error_loc = (out_name, inp_name)
                        if abs(error) > suspect_limit:
                            suspects.append((out_name, inp_name))
                        print >> stream, '%*s / %*s: %-18s %-18s %-18s' \
                              % (out_width, out_name, inp_width, inp_name,
                                 calc, finite, error)
        print >> stream
        print >> stream, 'Average RelError:', error_sum / error_n
        print >> stream, 'Max RelError:', error_max, 'for %s / %s' % error_loc
        if suspects:
            print >> stream, 'Suspect gradients (RelError > %s):' % suspect_limit
            for out_name, inp_name in suspects:
                print >> stream, '%*s / %*s' \
                      % (out_width, out_name, inp_width, inp_name) 
        print >> stream

        if close_stream:
            stream.close()

<|MERGE_RESOLUTION|>--- conflicted
+++ resolved
@@ -443,10 +443,6 @@
                 # Ouputs define unique edges, so don't duplicate anything
                 if is_subvar_node(dgraph, node):
                     if base_var(dgraph, node).split('.', 1)[1] in comp_outputs:
-<<<<<<< HEAD
-=======
-                        #print node, comp_outputs
->>>>>>> 14d0ebf6
                         continue
                     
                 i1, i2 = self.get_bounds(node)
@@ -902,13 +898,13 @@
         if inputs is None:
             if hasattr(self._parent, 'list_param_group_targets'):
                 inputs = self._parent.list_param_group_targets()
-		input_refs = []
-		for item in inputs:
-		    if len(item) < 2:
-			input_refs.append(item[0])
-		    else:
-			input_refs.append(item)
-	    # Should be caught in calc_gradient()
+                input_refs = []
+                for item in inputs:
+                    if len(item) < 2:
+                        input_refs.append(item[0])
+                    else:
+                        input_refs.append(item)
+            # Should be caught in calc_gradient()
             else:  # pragma no cover
                 msg = "No inputs given for derivatives."
                 self.scope.raise_exception(msg, RuntimeError)
