--- conflicted
+++ resolved
@@ -495,12 +495,8 @@
             #if hasattr(comp, 'applyMinv'):
                 #inputs = applyMinv(comp, inputs)
             
-<<<<<<< HEAD
             applyJ(comp, inputs, outputs, comp_residuals)
             #print inputs, outputs
-=======
-            applyJ(comp, inputs, outputs)
->>>>>>> 3915e28f
             
             for varname in comp_outputs:
                 node = '%s.%s' % (compname, varname)
