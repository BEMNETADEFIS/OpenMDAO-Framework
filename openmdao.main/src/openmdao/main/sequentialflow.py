""" A workflow that allows the user to explicitly specify the execution
order. This workflow serves as the immediate base class for the two most
important workflows: Dataflow and CyclicWorkflow."""

import networkx as nx
import sys
from math import isnan

from openmdao.main.array_helpers import flattened_size, \
                                        flattened_names, flatten_slice
from openmdao.main.derivatives import calc_gradient, calc_gradient_adjoint, \
                                      applyJ, applyJT, applyMinvT, applyMinv
                                      
from openmdao.main.exceptions import RunStopped
from openmdao.main.pseudoassembly import PseudoAssembly, to_PA_var, from_PA_var
from openmdao.main.vartree import VariableTree

from openmdao.main.workflow import Workflow
from openmdao.main.depgraph import find_related_pseudos, base_var, \
                                    mod_for_derivs, is_basevar_node, \
                                    edge_dict_to_comp_list, flatten_list_of_iters, \
                                    is_input_base_node, is_output_base_node, \
                                    is_subvar_node, edges_to_dict, is_boundary_node
from openmdao.main.interfaces import IDriver, IImplicitComponent, ISolver
from openmdao.main.mp_support import has_interface

try:
    from numpy import ndarray, zeros
except ImportError as err:
    import logging
    logging.warn("In %s: %r", __file__, err)
    from openmdao.main.numpy_fallback import ndarray, zeros

__all__ = ['SequentialWorkflow']

class SequentialWorkflow(Workflow):
    """A Workflow that is a simple sequence of components."""

    def __init__(self, parent=None, scope=None, members=None):
        """ Create an empty flow. """
        self._explicit_names = [] # names the user adds
        self._names = None  # names the user adds plus names required 
                            # for params, objectives, and constraints
        super(SequentialWorkflow, self).__init__(parent, scope, members)
        
        # Bookkeeping
        self._edges = None
        self._derivative_graph = None
        self.res = None
        self._upscoped = False
        
    def __iter__(self):
        """Returns an iterator over the components in the workflow."""
        return iter(self.get_components(full=True))

    def __len__(self):
        if self._names is None:
            self.get_names()
        if self._names:
            return len(self._names)
        else:
            return len(self._explicit_names)

    def __contains__(self, comp):
        return comp in self.get_names(full=True)

    def index(self, comp):
        """Return index number for a component in this workflow."""
        return self.get_names().index(comp)

    def __eq__(self, other):
        return type(self) is type(other) and self._names == other._names

    def __ne__(self, other):
        return not self.__eq__(other)

    def config_changed(self):
        """Notifies the Workflow that its configuration (dependencies, etc.)
        has changed.
        """
        super(SequentialWorkflow, self).config_changed()
        
        self._edges = None
        self._derivative_graph = None
        self.res = None
        self._upscoped = False
        self._names = None

    def sever_edges(self, edges):
        """Temporarily remove the specified edges but save
        them and their metadata for later restoration. 
        """
        if edges:
            params = self._parent.get_parameters()
            non_param_edges = [(src, targ) for (src, targ) in edges \
                               if targ not in params]
            self.scope._depgraph.sever_edges(non_param_edges)

    def unsever_edges(self):
        self.scope._depgraph.unsever_edges(self._parent.get_expr_scope())
        
    def get_names(self, full=False):
        """Return a list of component names in this workflow.  
        If full is True, include hidden pseudo-components in the list.
        """
        if self._names is None:
            comps = [getattr(self.scope, n) 
                               for n in self._explicit_names]
            drivers = [c for c in comps if has_interface(c, IDriver)]
            self._names = self._explicit_names[:]

            if len(drivers) == len(comps): # all comps are drivers
                iterset = set()
                for driver in drivers:
                    iterset.update(driver.iteration_set())
                added = set([n for n in 
                           self._parent._get_required_compnames() 
                              if n not in iterset]) - set(self._names)
                self._names.extend(added)
                          
            self._fullnames = self._names[:]
            fullset = set(self._parent.list_pseudocomps())
            fullset.update(find_related_pseudos(self.scope._depgraph.component_graph(),
                                                self._names))
            self._fullnames.extend(fullset - set(self._names))

        if full:
            return self._fullnames[:]
        else:
            return self._names[:]

    def add(self, compnames, index=None, check=False):
        """ Add new component(s) to the end of the workflow by name. """
        if isinstance(compnames, basestring):
            nodes = [compnames]
        else:
            nodes = compnames

        try:
            iter(nodes)
        except TypeError:
            raise TypeError("Components must be added by name to a workflow.")

        # We seem to need this so that get_attributes is correct for the GUI.
        self.config_changed()

        for node in nodes:
            if isinstance(node, basestring):

                if check:
                    # check whether each node is valid and if not then
                    # construct a useful error message.
                    name = self._parent.parent.name
                    if not name:
                        name = "the top assembly."

                    # Components in subassys are never allowed.
                    if '.' in node:
                        msg = "Component '%s' is not" % node + \
                              " in the scope of %s" % name
                        raise AttributeError(msg)

                    # Does the component really exist?
                    try:
                        target = self._parent.parent.get(node)
                    except AttributeError:
                        msg = "Component '%s'" % node + \
                              " does not exist in %s" % name
                        raise AttributeError(msg)

                    # Don't add yourself to your own workflow
                    if target == self._parent:
                        msg = "You cannot add a driver to its own workflow"
                        raise AttributeError(msg)

                    # Check for circular dependency in driver workflow
                    if hasattr(target, 'iteration_set'):
                        iterset = target.iteration_set()
                        if self._parent in iterset:
                            msg = "Driver recursion loop detected"
                            raise AttributeError(msg)

                if index is None:
                    self._explicit_names.append(node)
                else:
                    self._explicit_names.insert(index, node)
                    index += 1
            else:
                msg = "Components must be added by name to a workflow."
                raise TypeError(msg)

    def remove(self, compname):
        """Remove a component from the workflow by name. Do not report an
        error if the specified component is not found.
        """
        if not isinstance(compname, basestring):
            msg = "Components must be removed by name from a workflow."
            raise TypeError(msg)
        allnames = self.get_names(full=True)
        try:
            self._explicit_names.remove(compname)
        except ValueError:
            pass
        if compname in allnames:
            self.config_changed()

    def clear(self):
        """Remove all components from this workflow."""
        self._explicit_names = []
        self.config_changed()

    def initialize_residual(self):
        """Creates the array that stores the residual. Also returns the
        number of edges.
        """
        dgraph = self.derivative_graph()
        if 'mapped_inputs' in dgraph.graph:
            inputs = dgraph.graph['mapped_inputs']
        else:
            inputs = dgraph.graph['inputs']
            
        basevars = set()
        edges = self.edge_list()
        implicit_edges = self.get_implicit_info()
        sortedkeys = sorted(implicit_edges)
        sortedkeys.extend(sorted(self.edge_list().keys()))
        
        nEdge = 0
        for src in sortedkeys:
            
            if src in implicit_edges:
                targets = implicit_edges[src]
                is_implicit = True
            else:
                targets = edges[src]
                is_implicit = False

            if isinstance(targets, str):
                targets = [targets]

            # Implicit source edges are tuples.
            if is_implicit == True:
                impli_edge = nEdge
                for resid in src:
                    unmap_src = from_PA_var(resid)
                    val = self.scope.get(unmap_src)
                    width = flattened_size(unmap_src, val, self.scope)

                    if isinstance(val, ndarray):
                        shape = val.shape
                    else:
                        shape = 1

                    bound = (impli_edge, impli_edge+width)
                    self.set_bounds(resid, bound)
                    basevars.add(resid)
                    impli_edge += width

            # Regular components
            else:

                # Only need to grab the source (or first target for param) to
                # figure out the size for the residual vector
                measure_src = src
                if '@in' in src:
                    idx = int(src[3:].split('[')[0])
                    if inputs[idx][0] in dgraph:
                        measure_src = inputs[idx][0]
                    else:
                        measure_src = targets[0]
                elif src == '@fake':
                    for t in targets:
                        if not t.startswith('@'):
                            measure_src = t
                            break
                    else:
                        raise RuntimeError("malformed graph!")

                # Find our width, etc.
                unmap_src = from_PA_var(measure_src)
                val = self.scope.get(unmap_src)
                width = flattened_size(unmap_src, val, self.scope)
                if isinstance(val, ndarray):
                    shape = val.shape
                else:
                    shape = 1

                # Special poke for boundary node
                if is_boundary_node(dgraph, measure_src) or \
                   is_boundary_node(dgraph, base_var(dgraph, measure_src)):
                    bound = (nEdge, nEdge+width)
                    self.set_bounds(measure_src, bound)
                     
                src_noidx = src.split('[',1)[0]
                
                # Poke our source data
                if '[' in src and src_noidx in basevars:
                    _, _, idx = src.partition('[')
                    basebound = self.get_bounds(src_noidx)
                    if not '@in' in src_noidx:
                        unmap_src = from_PA_var(src_noidx)
                        val = self.scope.get(unmap_src)
                        shape = val.shape
                    offset = basebound[0]
                    istring, ix = flatten_slice(idx, shape, offset=offset, 
                                                name='ix')
                    bound = (istring, ix)
                    # Already allocated
                    width = 0
                else:
                    bound = (nEdge, nEdge+width)
                    
                self.set_bounds(src, bound)
                basevars.add(src)
                
            # Poke our target data
            impli_edge = nEdge
            for target in targets:
                if not target.startswith('@'):
                    
<<<<<<< HEAD
                    # Handle State-Residual pairs
                    if src.split('.')[0] == target.split('.')[0]:
=======
                    # Handle States in implicit comps
                    if is_implicit == True:
>>>>>>> 355cc8fa
                        
                        unmap_targ = from_PA_var(target)
                        val = self.scope.get(unmap_targ)
                        imp_width = flattened_size(unmap_targ, val, self.scope)
                        if isinstance(val, ndarray):
                            shape = val.shape
                        else:
                            shape = 1
                            
                        bound = (impli_edge, impli_edge+imp_width)
                        impli_edge += imp_width
                        
                    self.set_bounds(target, bound)
            
            #print input_src, src, target, bound,      
            nEdge += width
            impli_edge = nEdge
                
        # Initialize the residual vector on the first time through, and also
        # if for some reason the number of edges has changed.
        if self.res is None or nEdge != self.res.shape[0]:
            self.res = zeros((nEdge, 1))

        return nEdge

    def get_bounds(self, node):
        """ Return a tuple containing the start and end indices into the
        residual vector that correspond to a given variable name in this
        workflow."""
        dgraph = self._derivative_graph
        i1, i2 = dgraph.node[node]['bounds'][self._parent.name]
        
        # Handle index slices
        if isinstance(i1, str):
            if ':' in i1:
                i3 = i2 + 1
            else:
                i2 = i2.tolist()
                i3 = 0
            return i2, i3
        else:
            i2 = i2
            
        return i1, i2
        
    def set_bounds(self, node, bounds):
        """ Set a tuple containing the start and end indices into the
        residual vector that correspond to a given variable name in this
        workflow."""
        dgraph = self._derivative_graph
        
        try:
            meta = dgraph.node[node]
            
        # Array indexed parameter nodes are not in the graph, so add them.
        except KeyError:
            dgraph.add_subvar(node)
            meta = dgraph.node[node]
        
        if 'bounds' not in meta:
            meta['bounds'] = {}
            
        meta['bounds'][self._parent.name] = bounds
        
    def _update(self, name, vtree, dv, i1=0):
        """ Update VariableTree `name` value `vtree` from `dv`. """
        for key in sorted(vtree.list_vars()):  # Force repeatable order.
            value = getattr(vtree, key)
            if isinstance(value, float):
                setattr(vtree, key, value + float(dv[i1]))
                i1 += 1
            elif isinstance(value, ndarray):
                shape = value.shape
                size = value.size
                i2 = i1 + size
                if len(shape) > 1:
                    value = value.flatten() + dv[i1:i2]
                    value = value.reshape(shape)
                else:
                    value = value + dv[i1:i2]
                setattr(vtree, key, value)
                i1 += size
            elif isinstance(value, VariableTree):
                i1 = self._update('.'.join((name, key)), value, dv, i1)
            else:
                msg = "Variable %s is of type %s." % (name, type(value)) + \
                      " This type is not supported by the MDA Solver."
                self.scope.raise_exception(msg, RuntimeError)

        return i1

    def mimic(self, src):
        self.clear()
        par = self._parent.parent
        if par is not None:
            self._explicit_names = [n for n in src._explicit_names if hasattr(par, n)]
        else:
            self._explicit_names = src._explicit_names[:]

    def matvecFWD(self, arg):
        '''Callback function for performing the matrix vector product of the
        workflow's full Jacobian with an incoming vector arg.'''
        
        comps = edge_dict_to_comp_list(self._derivative_graph, self._edges,
                                       self.get_implicit_info())
        if '@fake' in comps:
            del comps['@fake']
        result = zeros(len(arg))
        
        # We can call applyJ on each component one-at-a-time, and poke the
        # results into the result vector.
        for compname, data in comps.iteritems():
            
            comp_inputs = data['inputs']
            comp_outputs = data['outputs']
<<<<<<< HEAD
            comp_residual = data['residual']
=======
            comp_residuals = data['residuals']
>>>>>>> 355cc8fa
            
            inputs = {}
            outputs = {}
            
            for varname in comp_inputs:
                node = '%s.%s' % (compname, varname)
                i1, i2 = self.get_bounds(node)
                if isinstance(i1, list):
                    inputs[varname] = arg[i1].copy()
                else:
                    inputs[varname] = arg[i1:i2].copy()
            
            for varname in comp_outputs:
                node = '%s.%s' % (compname, varname)
                i1, i2 = self.get_bounds(node)
                if isinstance(i1, list):
<<<<<<< HEAD
                    if varname == comp_residual:
=======
                    if varname in comp_residuals:
>>>>>>> 355cc8fa
                        outputs[varname] = zeros((1, 1))
                    else:
                        inputs[varname] = arg[i1].copy()
                        outputs[varname] = arg[i1].copy()
                else:
<<<<<<< HEAD
                    if varname ==comp_residual:
=======
                    if varname in comp_residuals:
>>>>>>> 355cc8fa
                        outputs[varname] = zeros((i2-i1, 1))
                    else:
                        inputs[varname] = arg[i1:i2].copy()
                        outputs[varname] = arg[i1:i2].copy()
                
            if '~' in compname:
                comp = self._derivative_graph.node[compname]['pa_object']
            else:
                comp = self.scope.get(compname)
        
            # Preconditioning
            # Currently not implemented in forward mode, mostly because this
            # mode requires post multiplication of the result by the M after
            # you have the final gradient.
            #if hasattr(comp, 'applyMinv'):
                #inputs = applyMinv(comp, inputs)
            
<<<<<<< HEAD
            applyJ(comp, inputs, outputs, comp_residual)
=======
            applyJ(comp, inputs, outputs, comp_residuals)
>>>>>>> 355cc8fa
            #print inputs, outputs
            
            for varname in comp_outputs:
                node = '%s.%s' % (compname, varname)
                i1, i2 = self.get_bounds(node)
                if isinstance(i1, list):
                    result[i1] = outputs[varname]
                else:
                    result[i1:i2] = outputs[varname]
                
        # Each parameter adds an equation
        for src, targets in self._edges.iteritems():
            if '@in' in src or '@fake' in src:
                if not isinstance(targets, list):
                    targets = [targets]
                    
                for target in targets:
                    i1, i2 = self.get_bounds(target)
                    result[i1:i2] = arg[i1:i2]
                
        #print arg, result
        return result
        
    def matvecREV(self, arg):
        '''Callback function for performing the matrix vector product of the
        workflow's full Jacobian with an incoming vector arg.'''
        
        dgraph = self._derivative_graph
        comps = edge_dict_to_comp_list(dgraph, self._edges,
                                       self.get_implicit_info())
        result = zeros(len(arg))
        
        # We can call applyJ on each component one-at-a-time, and poke the
        # results into the result vector.
        for compname, data in comps.iteritems():
            if compname == '@fake':
                continue
            
            comp_inputs = data['inputs']
            comp_outputs = data['outputs']
<<<<<<< HEAD
            comp_residual = data['residual']
=======
            comp_residuals = data['residuals']
>>>>>>> 355cc8fa

            inputs = {}
            outputs = {}
            
            for varname in comp_outputs:
                
                node = '%s.%s' % (compname, varname)
                
                # Ouputs define unique edges, so don't duplicate anything
                if is_subvar_node(dgraph, node):
                    if base_var(dgraph, node).split('.', 1)[1] in comp_outputs:
                        continue
                    
                i1, i2 = self.get_bounds(node)
                if isinstance(i1, list):
                    inputs[varname] = arg[i1].copy()
<<<<<<< HEAD
                    if varname != comp_residual:
                        outputs[varname] = zeros(len(i1))
                else:
                    inputs[varname] = arg[i1:i2].copy()
                    if varname != comp_residual:
=======
                    if varname not in comp_residuals:
                        outputs[varname] = zeros(len(i1))
                else:
                    inputs[varname] = arg[i1:i2].copy()
                    if varname not in comp_residuals:
>>>>>>> 355cc8fa
                        outputs[varname] = zeros(i2-i1)
                    
            for varname in comp_inputs:
                node = '%s.%s' % (compname, varname)
                
                i1, i2 = self.get_bounds(node)
                if isinstance(i1, list):
                    outputs[varname] = zeros(len(i1))
                else:
                    outputs[varname] = zeros(i2-i1)
                
            allvars = outputs.keys()
                
            if '~' in compname:
                comp = self._derivative_graph.node[compname]['pa_object']
            else:
                comp = self.scope.get(compname)
            
            # Preconditioning
            if hasattr(comp, 'applyMinvT'):
                inputs = applyMinvT(comp, inputs)
            
<<<<<<< HEAD
            applyJT(comp, inputs, outputs, comp_residual)
=======
            applyJT(comp, inputs, outputs, comp_residuals)
>>>>>>> 355cc8fa
            #print inputs, outputs
            
            for varname in allvars:
                node = '%s.%s' % (compname, varname)
                i1, i2 = self.get_bounds(node)
                if isinstance(i1, list):
                    result[i1] += outputs[varname]
                else:
                    result[i1:i2] += outputs[varname]
                
        # Each parameter adds an equation
        for src, target in self._edges.iteritems():
            if '@in' in src or '@fake' in src:
                if isinstance(target, list):
                    target = target[0]
                    
                i1, i2 = self.get_bounds(target)
                result[i1:i2] += arg[i1:i2]
                        
        #print arg, result
        return result
        
    def derivative_graph(self, inputs=None, outputs=None, fd=False, 
                         severed=None):
        """Returns the local graph that we use for derivatives.
        
        inputs: list of strings or tuples of strings
            List of input variables that we are taking derivatives with respect
            to. They must be within this workflow's scope. If no inputs are 
            given, the parent driver's parameters are used. A tuple can be used
            to link inputs together.
            
        outputs: list of strings
            List of output variables that we are taking derivatives of.
            They must be within this workflow's scope. If no outputs are 
            given, the parent driver's objectives and constraints are used.
        
        fd: boolean
            set to True to finite difference the whole model together with
            fake finite difference turned off. This is mainly for checking
            your model's analytic derivatives.
            
        severed: list
            If a workflow has a cylic connection, some edges must be severed.
            When a cyclic workflow calls this function, it passes a list of
            edges so that they can be severed prior to the topological sort.
        """
        
        if self._derivative_graph is None:
        
            # If inputs aren't specified, use the parameters
            if inputs is None:
                if hasattr(self._parent, 'list_param_group_targets'):
                    inputs = self._parent.list_param_group_targets()
                else:
                    msg = "No inputs given for derivatives."
                    self.scope.raise_exception(msg, RuntimeError)
        
            # If outputs aren't specified, use the objectives and constraints
            if outputs is None:
                outputs = []
                if hasattr(self._parent, 'get_objectives'):
                    outputs.extend(["%s.out0" % item.pcomp_name for item in \
                            self._parent.get_objectives().values()])
                if hasattr(self._parent, 'get_constraints'):
                    outputs.extend(["%s.out0" % item.pcomp_name for item in \
                                   self._parent.get_constraints().values()])
                    
                if len(outputs) == 0:
                    msg = "No outputs given for derivatives."
                    self.scope.raise_exception(msg, RuntimeError)
    
            graph = self.scope._depgraph

            # make a copy of the graph because it will be
            # modified by mod_for_derivs
            dgraph = graph.subgraph(graph.nodes())
            mod_for_derivs(dgraph, inputs, outputs, self.scope)
            
            # We want our top level graph metadata to be stored in the copy, but not in the
            # parent, so make our own copy of the metadata dict for dgraph.
            dgraph.graph = {}
            
            dgraph.graph['inputs'] = inputs[:]
            dgraph.graph['outputs'] = outputs[:]
                
            self._derivative_graph = dgraph
            self._group_nondifferentiables(fd, severed)
            
        return self._derivative_graph
    
    def _group_nondifferentiables(self, fd=False, severed=None):
        """Method to find all non-differentiable blocks, and group them
        together, replacing them in the derivative graph with pseudo-
        assemblies that can finite difference their components together.
        
        fd: boolean
            set to True to finite difference the whole model together with
            fake finite difference turned off. This is mainly for checking
            your model's analytic derivatives.
            
        severed: list
            If a workflow has a cylic connection, some edges must be severed.
            When a cyclic workflow calls this function, it passes a list of
            edges so that they can be severed prior to the topological sort.
        """
        
        dgraph = self._derivative_graph
        
        # If we have a cyclic workflow, we need to remove severed edges from
        # the derivatives graph.
        if severed is not None:
            for edge in severed:
                if edge in dgraph.edges():
                    dgraph.remove_edge(edge[0], edge[1])
            
        cgraph = dgraph.component_graph()
        comps = cgraph.nodes()
        nondiff_map = {}
        
        # Full model finite-difference, so all components go in the PA
        if fd == True:
            nondiff_groups = [comps]
            for c in comps:
                nondiff_map[c] = 0

        # Find the non-differentiable components
        else:
            
            # A component with no derivatives is non-differentiable
            nondiff = set()
            for name in comps:
                comp = self.scope.get(name)
                if not hasattr(comp, 'apply_deriv') and \
                   not hasattr(comp, 'apply_derivT') and \
                   not hasattr(comp, 'provideJ'):
                    nondiff.add(comp.name)
                elif comp.force_fd is True:
                    nondiff.add(comp.name)
                    
            # If a connection is non-differentiable, so are its src and 
            # target components.
            conns = dgraph.list_connections()
                
            for edge in conns:
                src = edge[0]
                target = edge[1]
                
                if '@' in src or '@' in target or '.' not in src:
                    continue
                
                # Default differentiable connections
                val = self.scope.get(src)
                if isinstance (val, (float, ndarray, VariableTree)):
                    continue
                
                # Custom differentiable connections
                meta = self.scope.get_metadata(src)
                if 'data_shape' in meta:
                    continue
                
                #Nothing else is differentiable
                else:
                    nondiff.add(src.split('.')[0])
                    nondiff.add(target.split('.')[0])
                        
            # Everything is differentiable, so return
            if len(nondiff) == 0:
                return
            
            # Groups any connected non-differentiable blocks. Each block is a set
            # of component names.
            nondiff_groups = []
            sub = cgraph.subgraph(nondiff)
            nd_graphs = nx.connected_component_subgraphs(sub.to_undirected())
            for i, item in enumerate(nd_graphs):
                inodes = item.nodes()
                nondiff_groups.append(inodes)
                nondiff_map.update([(n,i) for n in inodes])
                
        meta_inputs = dgraph.graph['inputs']
        meta_outputs = dgraph.graph['outputs']
        map_inputs = meta_inputs[:]
        map_outputs = meta_outputs[:]
        dgraph.graph['mapped_inputs'] = map_inputs
        dgraph.graph['mapped_outputs'] = map_outputs
        
        
       # Add requested params that point to boundary vars
        for i, varpath in enumerate(meta_inputs):
            if isinstance(varpath, basestring):
                varpath = [varpath]
                
            mapped = []
            for path in varpath:
                compname, _, varname = path.partition('.')
                if varname and (compname in nondiff_map):
                    mapped.append(to_PA_var(path, '~~%d' % nondiff_map[compname]))
                else:
                    mapped.append(path)  # keep old value in that spot
            
            map_inputs[i] = tuple(mapped)
            
        # Add requested outputs
        for i, varpath in enumerate(meta_outputs):
            compname, _, varname = varpath.partition('.')
            if varname and (compname in nondiff_map):
                map_outputs[i] = to_PA_var(varpath, '~~%d' % nondiff_map[compname])

        for j, group in enumerate(nondiff_groups):
            pa_name = '~~%d' % j
            
            # First, find our group boundary
            allnodes = dgraph.find_prefixed_nodes(group)
            out_edges = nx.edge_boundary(dgraph, allnodes)
            in_edges = nx.edge_boundary(dgraph, 
                                        set(dgraph.nodes()).difference(allnodes))
            
            #pa_inputs = edges_to_dict(in_edges).values()
            #pa_inputs = set([b for a, b in in_edges])
            #pa_outputs = set([a for a, b in out_edges])
            pa_inputs = edges_to_dict(in_edges).values()
            pa_outputs = set([a for a, b in out_edges])            
                        
            # Create the pseudoassy
            pseudo = PseudoAssembly(pa_name, group, pa_inputs, pa_outputs, self)
            
            # for full-model fd, turn off fake finite difference
            if fd==True:
                pseudo.ffd_order = 0
            
            # Add pseudoassys to graph
            dgraph.add_node(pa_name, pa_object=pseudo, comp=True, 
                            pseudo='assembly', valid=True)
            
            renames = {}
            # Add pseudoassy inputs
            for varpath in list(flatten_list_of_iters(pa_inputs)) + list(pa_outputs):
                varname = to_PA_var(varpath, pa_name)
                if varpath in dgraph:
                    renames[varpath] = varname
                    if is_subvar_node(dgraph, varpath):
                        renames[base_var(dgraph, varpath)] = to_PA_var(base_var(dgraph, varpath), 
                                                                       pa_name)

            nx.relabel_nodes(dgraph, renames, copy=False)
            
            for oldname,newname in renames.items():
                if is_subvar_node(dgraph, newname):
                    # since we're changing basevar, we need to make our
                    # own copy of the metadata dict for this node to
                    # avoid messing up the top level depgraph
                    dgraph.node[newname] = dict(dgraph.node[newname].items())
                    dgraph.node[newname]['basevar'] = to_PA_var(dgraph.node[newname]['basevar'], pa_name)
                if is_input_base_node(dgraph, newname):
                    dgraph.add_edge(newname, pa_name)
                elif is_output_base_node(dgraph, newname):
                    dgraph.add_edge(pa_name, newname)
                        
            # Clean up the old nodes in the graph
            dgraph.remove_nodes_from(allnodes)
        
        return None

    def edge_list(self):
        """ Return the list of edges for the derivatives of this workflow. """
        
        self._edges = edges_to_dict(self.derivative_graph().list_connections())
            
        return self._edges

    def get_implicit_info(self):
        """ Return a list of tuples of the form {(states) : [residuals]}
        """
        info = {}
        cnames = self.derivative_graph().all_comps()
        for cname in cnames:
            
            # Our pseudoAssys aren't implicit
            if '~' in cname:
                continue
            
            comp = getattr(self.scope, cname)
            if has_interface(comp, IImplicitComponent):
                if not comp.eval_only:
                    key = tuple(['.'.join([cname,n]) 
                                     for n in comp.list_residuals()])
                    value = ['.'.join([cname,n]) 
                                     for n in comp.list_states()]
                    info[key] = value
                    
        # Nested solvers act implicitly.
        #for comp in self:
            #if has_interface(comp, ISolver):
                #key = tuple(comp.list_eq_constraint_targets())
                #value = comp.list_param_group_targets()
                #info[key] = value

        return info
        
    def calc_derivatives(self, first=False, second=False, savebase=False,
                         required_inputs=None, required_outputs=None):
        """ Calculate derivatives and save baseline states for all components
        in this workflow."""

        self._stop = False
        
        comps = edge_dict_to_comp_list(self.derivative_graph(required_inputs, required_outputs), 
                                       self.edge_list())
        for compname, data in comps.iteritems():
            if '~' in compname:
                node = self._derivative_graph.node[compname]['pa_object']
            elif compname.startswith('@'):
                continue
            else:
                node = self.scope.get(compname)

            inputs = data['inputs']
            outputs = data['outputs']
            node.calc_derivatives(first, second, savebase, inputs, outputs)
            if self._stop:
                raise RunStopped('Stop requested')

    def calc_gradient(self, inputs=None, outputs=None, upscope=False, mode='auto'):
        """Returns the gradient of the passed outputs with respect to
        all passed inputs.
        
        inputs: list of strings or tuples of strings
            List of input variables that we are taking derivatives with respect
            to. They must be within this workflow's scope. If no inputs are 
            given, the parent driver's parameters are used. A tuple can be used
            to link inputs together.
            
        outputs: list of strings
            List of output variables that we are taking derivatives of.
            They must be within this workflow's scope. If no outputs are 
            given, the parent driver's objectives and constraints are used.
            
        upscope: boolean
            This is set to True when our workflow is part of a subassembly that
            lies in a workflow that needs a gradient with respect to variables
            outside of this workflow, so that the caches can be reset.
            
        mode: string
            Set to 'forward' for forward mode, 'adjoint' for adjoint mode,
            'fd' for full-model finite difference (with fake finite 
            difference disabled), or 'auto' to let OpenMDAO determine the
            correct mode.
        """
        
        # This function can be called from a parent driver's workflow for
        # assembly recursion. We have to clear our cache if that happens.
        # We also have to clear it next time we arrive back in our workflow.
        if upscope:
            self._derivative_graph = None
            self._edges = None
            self._upscoped = True
        elif self._upscoped:
            self._derivative_graph = None
            self._edges = None
            self._upscoped = False
            
        dgraph = self.derivative_graph(inputs, outputs, fd=(mode=='fd'))
        
        if 'mapped_inputs' in dgraph.graph:
            inputs = dgraph.graph['mapped_inputs']
            outputs = dgraph.graph['mapped_outputs']
        else:
            inputs = dgraph.graph['inputs']
            outputs = dgraph.graph['outputs']
        
        n_edge = self.initialize_residual()
        
        # Size our Jacobian
        num_in = 0
        for item in inputs:
            
            # For parameter groups, only size the first
            if not isinstance(item, basestring):
                item = item[0]
                
            i1, i2 = self.get_bounds(item)
            if isinstance(i1, list):
                num_in += len(i1)
            else:
                num_in += i2-i1
    
        num_out = 0
        for item in outputs:
            i1, i2 = self.get_bounds(item)
            if isinstance(i1, list):
                num_out += len(i1)
            else:
                num_out += i2-i1
                
        shape = (num_out, num_in)
            
        # Auto-determine which mode to use based on Jacobian shape.
        if mode == 'auto':
            # TODO - additional determination based on presence of
            # apply_derivT
            
            if num_in > num_out:
                mode = 'adjoint'
            else:
                mode = 'forward'
            
        if mode == 'adjoint':
            J = calc_gradient_adjoint(self, inputs, outputs, n_edge, shape)
        elif mode in ['forward', 'fd']:
            J = calc_gradient(self, inputs, outputs, n_edge, shape)
        else:
            msg = "In calc_gradient, mode must be 'forward', 'adjoint', " + \
                  "'auto', or 'fd', but a value of %s was given." % mode
            self.scope.raise_exception(msg, RuntimeError)
            
        # Finally, we need to untransform the jacobian if any parameters have 
        # scalers.
        
        if not hasattr(self._parent, 'get_parameters'):
            return J
        
        params = self._parent.get_parameters()
        
        if len(params) == 0:
            return J
        
        i = 0
        for group in inputs: 
            
            if isinstance(group, str):
                group = [group]
                
            name = group[0]
            if len(group) > 1:
                pname = tuple([from_PA_var(aname) for aname in group])
            else:
                pname = from_PA_var(name)
                
            i1, i2 = self.get_bounds(name)
            
            if isinstance(i1, list):
                width = len(i1)
            else:
                width = i2-i1
            
            if pname in params:
                scaler = params[pname].scaler
                if scaler != 1.0:
                    J[:, i:i+width] = J[:, i:i+width]*scaler
                    
            i = i + width
                
        return J
            
    
    def check_gradient(self, inputs=None, outputs=None, stream=None, mode='auto'):
        """Compare the OpenMDAO-calculated gradient with one calculated
        by straight finite-difference. This provides the user with a way
        to validate his derivative functions (apply_deriv and provideJ.)
        Note that fake finite difference is turned off so that we are
        doing a straight comparison.

        inputs: (optional) iter of str or None
            Names of input variables. The calculated gradient will be
            the matrix of values of the output variables with respect
            to these input variables. If no value is provided for inputs,
            they will be determined based on the parameters of
            the Driver corresponding to this workflow.
            
        outputs: (optional) iter of str or None
            Names of output variables. The calculated gradient will be
            the matrix of values of these output variables with respect
            to the input variables. If no value is provided for outputs,
            they will be determined based on the objectives and constraints
            of the Driver corresponding to this workflow.
            
        stream: (optional) file-like object or str
            Where to write to, default stdout. If a string is supplied,
            that is used as a filename.
            
        mode: (optional) str
            Set to 'forward' for forward mode, 'adjoint' for adjoint mode, 
            or 'auto' to let OpenMDAO determine the correct mode.
            Defaults to 'auto'.
        """
        stream = stream or sys.stdout
        if isinstance(stream, basestring):
            stream = open(stream, 'w')
            close_stream = True
        else:
            close_stream = False
    
        self.config_changed()
        J = self.calc_gradient(inputs, outputs, mode=mode)
        
        self.config_changed()
        Jbase = self.calc_gradient(inputs, outputs, mode='fd')

        print >> stream, 24*'-'
        print >> stream, 'Calculated Gradient'
        print >> stream, 24*'-'
        print >> stream, J
        print >> stream, 24*'-'
        print >> stream, 'Finite Difference Comparison'
        print >> stream, 24*'-'
        print >> stream, Jbase

        # This code duplication is needed so that we print readable names for the
        # constraints and objectives.
        
        if inputs is None:
            if hasattr(self._parent, 'list_param_group_targets'):
                inputs = self._parent.list_param_group_targets()
                input_refs = []
                for item in inputs:
                    if len(item) < 2:
                        input_refs.append(item[0])
                    else:
                        input_refs.append(item)
            # Should be caught in calc_gradient()
            else:  # pragma no cover
                msg = "No inputs given for derivatives."
                self.scope.raise_exception(msg, RuntimeError)
        else:
            input_refs = inputs
                    
        if outputs is None:
            outputs = []
            output_refs = []
            if hasattr(self._parent, 'get_objectives'):
                obj = ["%s.out0" % item.pcomp_name for item in \
                        self._parent.get_objectives().values()]
                outputs.extend(obj)
                output_refs.extend(self._parent.get_objectives().keys())
            if hasattr(self._parent, 'get_constraints'):
                con = ["%s.out0" % item.pcomp_name for item in \
                               self._parent.get_constraints().values()]
                outputs.extend(con)
                output_refs.extend(self._parent.get_constraints().keys())
                
            if len(outputs) == 0:  # pragma no cover
                msg = "No outputs given for derivatives."
                self.scope.raise_exception(msg, RuntimeError)
        else:
            output_refs = outputs
            
        out_width = 0
                
        for output, oref in zip(outputs, output_refs):
            out_val = self.scope.get(output)
            out_names = flattened_names(oref, out_val)
            out_width = max(out_width, max([len(out) for out in out_names]))

        inp_width = 0
        for input_tup, iref in zip(inputs, input_refs):
            if isinstance(input_tup, str):
                input_tup = [input_tup]
            inp_val = self.scope.get(input_tup[0])
            inp_names = flattened_names(str(iref), inp_val)
            inp_width = max(inp_width, max([len(inp) for inp in inp_names]))

        label_width = out_width + inp_width + 4

        print >> stream
        print >> stream, label_width*' ', \
              '%-18s %-18s %-18s' % ('Calculated', 'FiniteDiff', 'RelError')
        print >> stream, (label_width+(3*18)+3)*'-'

        suspect_limit = 1e-5
        error_n = error_sum = 0
        error_max = error_loc = None
        suspects = []
        i = -1
        for output, oref in zip(outputs, output_refs):
            out_val = self.scope.get(output)
            for out_name in flattened_names(oref, out_val):
                i += 1
                j = -1
                for input_tup, iref in zip(inputs, input_refs):
                    if isinstance(input_tup, str):
                        input_tup = [input_tup]
                        
                    inp_val = self.scope.get(input_tup[0])
                    for inp_name in flattened_names(iref, inp_val):
                        j += 1
                        calc = J[i, j]
                        finite = Jbase[i, j]
                        if finite:
                            error = (calc - finite) / finite
                        else:
                            error = calc
                        error_n += 1
                        error_sum += abs(error)
                        if error_max is None or abs(error) > abs(error_max):
                            error_max = error
                            error_loc = (out_name, inp_name)
                        if abs(error) > suspect_limit or isnan(error):
                            suspects.append((out_name, inp_name))
                        print >> stream, '%*s / %*s: %-18s %-18s %-18s' \
                              % (out_width, out_name, inp_width, inp_name,
                                 calc, finite, error)
        print >> stream
        print >> stream, 'Average RelError:', error_sum / error_n
        print >> stream, 'Max RelError:', error_max, 'for %s / %s' % error_loc
        if suspects:
            print >> stream, 'Suspect gradients (RelError > %s):' % suspect_limit
            for out_name, inp_name in suspects:
                print >> stream, '%*s / %*s' \
                      % (out_width, out_name, inp_width, inp_name) 
        print >> stream

        if close_stream:
            stream.close()
            
        return suspects  # return suspects to make it easier to check from a test

<|MERGE_RESOLUTION|>--- conflicted
+++ resolved
@@ -318,13 +318,8 @@
             for target in targets:
                 if not target.startswith('@'):
                     
-<<<<<<< HEAD
-                    # Handle State-Residual pairs
-                    if src.split('.')[0] == target.split('.')[0]:
-=======
                     # Handle States in implicit comps
                     if is_implicit == True:
->>>>>>> 355cc8fa
                         
                         unmap_targ = from_PA_var(target)
                         val = self.scope.get(unmap_targ)
@@ -440,11 +435,7 @@
             
             comp_inputs = data['inputs']
             comp_outputs = data['outputs']
-<<<<<<< HEAD
-            comp_residual = data['residual']
-=======
             comp_residuals = data['residuals']
->>>>>>> 355cc8fa
             
             inputs = {}
             outputs = {}
@@ -461,21 +452,13 @@
                 node = '%s.%s' % (compname, varname)
                 i1, i2 = self.get_bounds(node)
                 if isinstance(i1, list):
-<<<<<<< HEAD
-                    if varname == comp_residual:
-=======
                     if varname in comp_residuals:
->>>>>>> 355cc8fa
                         outputs[varname] = zeros((1, 1))
                     else:
                         inputs[varname] = arg[i1].copy()
                         outputs[varname] = arg[i1].copy()
                 else:
-<<<<<<< HEAD
-                    if varname ==comp_residual:
-=======
                     if varname in comp_residuals:
->>>>>>> 355cc8fa
                         outputs[varname] = zeros((i2-i1, 1))
                     else:
                         inputs[varname] = arg[i1:i2].copy()
@@ -493,11 +476,7 @@
             #if hasattr(comp, 'applyMinv'):
                 #inputs = applyMinv(comp, inputs)
             
-<<<<<<< HEAD
-            applyJ(comp, inputs, outputs, comp_residual)
-=======
             applyJ(comp, inputs, outputs, comp_residuals)
->>>>>>> 355cc8fa
             #print inputs, outputs
             
             for varname in comp_outputs:
@@ -538,11 +517,7 @@
             
             comp_inputs = data['inputs']
             comp_outputs = data['outputs']
-<<<<<<< HEAD
-            comp_residual = data['residual']
-=======
             comp_residuals = data['residuals']
->>>>>>> 355cc8fa
 
             inputs = {}
             outputs = {}
@@ -559,19 +534,11 @@
                 i1, i2 = self.get_bounds(node)
                 if isinstance(i1, list):
                     inputs[varname] = arg[i1].copy()
-<<<<<<< HEAD
-                    if varname != comp_residual:
-                        outputs[varname] = zeros(len(i1))
-                else:
-                    inputs[varname] = arg[i1:i2].copy()
-                    if varname != comp_residual:
-=======
                     if varname not in comp_residuals:
                         outputs[varname] = zeros(len(i1))
                 else:
                     inputs[varname] = arg[i1:i2].copy()
                     if varname not in comp_residuals:
->>>>>>> 355cc8fa
                         outputs[varname] = zeros(i2-i1)
                     
             for varname in comp_inputs:
@@ -594,11 +561,7 @@
             if hasattr(comp, 'applyMinvT'):
                 inputs = applyMinvT(comp, inputs)
             
-<<<<<<< HEAD
-            applyJT(comp, inputs, outputs, comp_residual)
-=======
             applyJT(comp, inputs, outputs, comp_residuals)
->>>>>>> 355cc8fa
             #print inputs, outputs
             
             for varname in allvars:
