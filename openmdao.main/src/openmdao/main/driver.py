--- conflicted
+++ resolved
@@ -77,11 +77,9 @@
     workflow = Slot(Workflow, allow_none=True, required=True,
                     factory=Dataflow, hidden=True)
 
-<<<<<<< HEAD
-    gradient_options = VarTree(GradientOptions(), iotype='in', framework_var = True)
-=======
+
     gradient_options = VarTree(GradientOptions(), iotype='in', framework_var=True)
->>>>>>> a435482d
+
 
     def __init__(self):
         self._iter = None
