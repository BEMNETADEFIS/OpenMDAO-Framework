""" Driver class definition """

#public symbols
__all__ = ["Driver"]


# pylint: disable-msg=E0611,F0401
from enthought.traits.api import implements, List, Instance

from openmdao.main.interfaces import ICaseRecorder, IDriver, IComponent, ICaseIterator, \
                                     IHasEvents, obj_has_interface
from openmdao.main.exceptions import RunStopped
from openmdao.main.component import Component
from openmdao.main.workflow import Workflow
from openmdao.main.dataflow import Dataflow
from openmdao.main.hasevents import HasEvents
from openmdao.util.decorators import add_delegate
from openmdao.main.mp_support import is_instance
from openmdao.main.rbac import rbac

@add_delegate(HasEvents)
class Driver(Component):
    """ A Driver iterates over a workflow of Components until some condition
    is met. """
    
    implements(IDriver, IHasEvents)

    recorder = Instance(ICaseRecorder, desc='Case recorder for iteration data.', 
                        required=False)

    workflow = Instance(Workflow, allow_none=True)
    
    def __init__(self, doc=None):
        self._iter = None
        super(Driver, self).__init__(doc=doc)
        self.workflow = Dataflow(self)
        
    def _workflow_changed(self, oldwf, newwf):
        if newwf is not None:
            newwf._parent = self

    def is_valid(self):
        """Return False if any Component in our workflow(s) is invalid,
        or if any of our variables is invalid.
        """
        if super(Driver, self).is_valid() is False:
            return False

        # force execution if any component in the workflow is invalid
        for comp in self.workflow.get_components():
            if not comp.is_valid():
                return False
        return True

    def check_config (self):
        """Verify that our workflow is able to resolve all of its components."""
        # workflow will raise an exception if it can't resolve a Component
        super(Driver, self).check_config()
        try:
            comps = self.workflow.get_components()
        except AttributeError as err:
            self.raise_exception("Component in workflow failed to resolve: %s" % str(err),
                                 AttributeError)

    def iteration_set(self):
        """Return a set of all Components in our workflow(s), and 
        recursively in any workflow in any Driver in our workflow(s).
        """
        allcomps = set()
        for child in self.workflow.get_components():
            allcomps.add(child)
            if is_instance(child, Driver):
                allcomps.update(child.iteration_set())
        return allcomps
        
    @rbac(('owner', 'user'))
    def get_expr_depends(self):
        """Returns a list of tuples of the form (src_comp_name,
        dest_comp_name) for each dependency introduced by any ExprEvaluators
        in this Driver, ignoring any dependencies on components that are
        inside of this Driver's iteration set.
        """
        iternames = set([c.name for c in self.iteration_set()])
        conn_list = super(Driver, self).get_expr_depends()
        new_list = []
        for src, dest in conn_list:
            if src not in iternames and dest not in iternames:
                new_list.append((src, dest))
        return new_list

    def execute(self):
        """ Iterate over a workflow of Components until some condition
        is met. If you don't want to structure your driver to use *pre_iteration*,
        *post_iteration*, etc., just override this function. As a result, none
        of the <start/pre/post/continue>_iteration() functions will be called.
        """
        self._iter = None
        self.start_iteration()
        while self.continue_iteration():
            self.pre_iteration()
            self.run_iteration()
            self.post_iteration()

    def step(self):
        """Similar to the 'execute' function, but this one only 
        executes a single Component from the workflow each time
        it's called.
        """
        if self._iter is None:
            self.start_iteration()
            self._iter = self._step()
        try:
            self._iter.next()
        except StopIteration:
            self._iter = None
            raise
        raise RunStopped('Step complete')
        
    def _step(self):
        while self.continue_iteration():
            self.pre_iteration()
            for junk in self._step_workflow():
                yield
            self.post_iteration()
        self._iter = None
        raise StopIteration()
    
    def _step_workflow(self):
        while True:
            try:
                self.workflow.step()
            except RunStopped:
                pass
            yield

    def stop(self):
        self._stop = True
        self.workflow.stop()

    def start_iteration(self):
        """Called just prior to the beginning of an iteration loop. This can 
        be overridden by inherited classes. It can be used to perform any 
        necessary pre-iteration initialization.
        """
        self._continue = True

    def continue_iteration(self):
        """Return False to stop iterating."""
        return self._continue
    
    def pre_iteration(self):
        """Called prior to each iteration.  This is where iteration events are set."""
        self.set_events()
        
<<<<<<< HEAD
    def run_iteration(self, ffd_order=0):
        """Runs workflow"""
=======
    def run_iteration(self):
        """Runs workflow."""
>>>>>>> db7332eb
        wf = self.workflow
        if len(wf) == 0:
            self._logger.warning("'%s': workflow is empty!" % self.get_pathname())
        wf.run(ffd_order)
        
    def calc_derivatives(self, first=False, second=False):
        """ Calculate derivatives and save baseline states for all components
        in this workflow."""
        wf = self.workflow
        if len(wf) == 0:
            self._logger.warning("'%s': workflow is empty!" % self.get_pathname())
        wf.calc_derivatives(first, second)
        

    def post_iteration(self):
        """Called after each iteration."""
        self._continue = False  # by default, stop after one iteration

    def config_changed(self, update_parent=True):
        """Call this whenever the configuration of this Component changes,
        for example, children are added or removed or dependencies may have
        changed.
        """
        super(Driver, self).config_changed(update_parent)
        if self.workflow is not None:
            self.workflow.config_changed()<|MERGE_RESOLUTION|>--- conflicted
+++ resolved
@@ -152,13 +152,8 @@
         """Called prior to each iteration.  This is where iteration events are set."""
         self.set_events()
         
-<<<<<<< HEAD
     def run_iteration(self, ffd_order=0):
-        """Runs workflow"""
-=======
-    def run_iteration(self):
         """Runs workflow."""
->>>>>>> db7332eb
         wf = self.workflow
         if len(wf) == 0:
             self._logger.warning("'%s': workflow is empty!" % self.get_pathname())
