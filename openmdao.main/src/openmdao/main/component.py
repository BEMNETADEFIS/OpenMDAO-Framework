""" Class definition for Component. """

#public symbols
__all__ = ['Component', 'SimulationRoot']


import fnmatch
import glob
import logging
import os.path
from os.path import isabs, isdir, dirname, exists, join, normpath, relpath
import pkg_resources
import sys
import weakref

import cPickle as pickle

# pylint: disable-msg=E0611,F0401
from enthought.traits.trait_base import not_event
from enthought.traits.api import Bool, List, Str, Int, Property

from openmdao.main.container import Container
<<<<<<< HEAD
from openmdao.main.interfaces import implements, IComponent, ICaseIterator, IDriver
=======
from openmdao.main.interfaces import implements, obj_has_interface, IAssembly, \
                                     IComponent, ICaseIterator, IDriver
>>>>>>> 19652f89
from openmdao.main.filevar import FileMetadata, FileRef
from openmdao.util.eggsaver import SAVE_CPICKLE
from openmdao.util.eggobserver import EggObserver
from openmdao.main.depgraph import DependencyGraph
from openmdao.main.rbac import rbac
from openmdao.main.mp_support import has_interface, is_instance
from openmdao.main.datatypes.slot import Slot
from openmdao.main.publisher import Publisher

import openmdao.util.log as tracing


class SimulationRoot (object):
    """Singleton object used to hold root directory."""

    # Execution root directory. Root of all legal file paths.
    __root = None

    @staticmethod
    def chroot (path):
        """Change to directory `path` and set the singleton's root.
        Normally not called but useful in special situations.

        path: string
            Path to move to.
        """
        os.chdir(path)
        SimulationRoot.__root = None
        SimulationRoot.get_root()

    @staticmethod
    def get_root ():
        """Return this simulation's root directory path."""
        if SimulationRoot.__root is None:
            SimulationRoot.__root = os.path.realpath(os.getcwd())
            if sys.platform == 'win32':  # pragma no cover
                SimulationRoot.__root = SimulationRoot.__root.lower()
        return SimulationRoot.__root

    @staticmethod
    def legal_path (path):
        """Return True if `path` is legal (descendant of our root).

        path: string
            Path to check.
        """
        root = SimulationRoot.get_root()
        if sys.platform == 'win32':  # pragma no cover
            return os.path.realpath(path).lower().startswith(root)
        else:
            return os.path.realpath(path).startswith(root)
    

class DirectoryContext(object):
    """Supports using the 'with' statement in place of try-finally for
    :meth:`self.push_dir` and subsequent :meth:`self.pop_dir`."""

    def __init__(self, component):
        self.component = weakref.ref(component)

    def __enter__(self):
        return self.component().push_dir()

    def __exit__(self, exc_type, exc_val, exc_tb):
        self.component().pop_dir()

    def __getstate__(self):
        state = self.__dict__.copy()
        state['component'] = self.component()
        return state

    def __setstate__(self, state):
        self.__dict__.update(state)
        self.component = weakref.ref(self.component)

        
        
_iodict = { 'out': 'output', 'in': 'input' }



class Component (Container):
    """This is the base class for all objects containing Traits that are \
    accessible to the OpenMDAO framework and are "runnable."
    """

    implements(IComponent)
  
    directory = Str('', desc='If non-blank, the directory to execute in.', 
                    iotype='in')
    external_files = List(FileMetadata,
                          desc='FileMetadata objects for external files used'
                               ' by this component.')
    force_execute = Bool(False, iotype='in',
                         desc="If True, always execute even if all IO traits are valid.")

    # this will automagically call _get_log_level and _set_log_level when needed
    log_level = Property(desc='Logging message level')
    
    exec_count = Int(0, desc='Number of times this Component has been executed.')
    
    create_instance_dir = Bool(False)
    
    def __init__(self, doc=None, directory=''):
        super(Component, self).__init__(doc)
        
        self._exec_state = 'INVALID' # possible values: VALID, INVALID, RUNNING

        # register callbacks for all of our 'in' traits
        for name,trait in self.class_traits().items():
            if trait.iotype == 'in':
                self._set_input_callback(name)

        # contains validity flag for each io Trait (inputs are valid since they're not connected yet,
        # and outputs are invalid)
        self._valid_dict = dict([(name,t.iotype=='in') for name,t in self.class_traits().items() if t.iotype])
        
        # dependency graph between us and our boundaries (bookkeeps connections between our
        # variables and external ones).  This replaces self._depgraph from Container.
        self._depgraph = DependencyGraph()
        
        # Components with input CaseIterators will be forced to execute whenever run() is
        # called on them, even if they don't have any invalid inputs or outputs.
        self._num_input_caseiters = 0
        for name,trait in self.class_traits().items():
            # isinstance(trait.trait_type.klass,ICaseIterator) doesn't work here...
            if trait.iotype == 'in' and trait.trait_type and trait.trait_type.klass is ICaseIterator:
                self._num_input_caseiters += 1

        self._stop = False
        self._call_check_config = True
        self._call_execute = True

        # cached configuration information
        self._input_names = None
        self._output_names = None
        self._container_names = None
        self._expr_sources = None
        self._connected_inputs = None
        self._connected_outputs = None
        
        self.exec_count = 0
        self.derivative_exec_count = 0
        self.create_instance_dir = False
        if directory:
            self.directory = directory
        
        self._dir_stack = []
        self._dir_context = None
        
        self.ffd_order = 0
        self._case_id = ''
<<<<<<< HEAD
        
        self._publish_vars = {}  # dict of varname to subscriber count
        
=======
        self._itername = ''
>>>>>>> 19652f89

    @property
    def dir_context(self):
        """The :class:`DirectoryContext` for this component."""
        if self._dir_context is None:
            self._dir_context = DirectoryContext(self)
        return self._dir_context

<<<<<<< HEAD
    def _set_exec_state(self, state):
        if self._exec_state != state:
            self._exec_state = state
            pub = Publisher.get_instance()
            if pub:
                pub.publish('.'.join([self.get_pathname(), 'exec_state']), state)
            
=======
    @rbac(('owner', 'user'))
    def get_itername(self):
        """Return current 'iteration coordinates'."""
        return self._itername

    @rbac(('owner', 'user'))
    def set_itername(self, itername):
        """Set current 'iteration coordinates'. Typically called by the
        current workflow just before running the component.

        itername: string
            Iteration coordinates.
        """
        self._itername = itername

>>>>>>> 19652f89
    # call this if any trait having 'iotype' metadata of 'in' is changed
    def _input_trait_modified(self, obj, name, old, new):
        #if name.endswith('_items'):
            #n = name[:-6]
            #if n in self._valid_dict:
                #name = n
        self._input_check(name, old)
        self._call_execute = True
        self._input_updated(name)
            
    def _input_updated(self, name):
        if self._valid_dict[name]:  # if var is not already invalid
            outs = self.invalidate_deps(varnames=[name])
            if (outs is None) or outs:
                if self.parent:
                    self.parent.child_invalidated(self.name, outs)

    def __getstate__(self):
        """Return dict representing this container's state."""
        state = super(Component, self).__getstate__()
        state['_input_names'] = None
        state['_output_names'] = None
        state['_container_names'] = None
        state['_expr_sources'] = None
        state['_connected_inputs'] = None
        state['_connected_outputs'] = None
        
        return state

    def __setstate__(self, state):
        super(Component, self).__setstate__(state)
        
        # make sure all input callbacks are in place.  If callback is
        # already there, this will have no effect. 
        for name, trait in self._alltraits().items():
            if trait.iotype == 'in':
                self._set_input_callback(name)

    def check_config (self):
        """Verify that this component is fully configured to execute.
        This function is called once prior to the first execution of this
        component and may be called explicitly at other times if desired. 
        Classes that override this function must still call the base class
        version.
        """
        for name, value in self.traits(required=True).items():
            if value.is_trait_type(Slot) and getattr(self, name) is None:
                self.raise_exception("required plugin '%s' is not present" %
                                     name, RuntimeError)
    
    @rbac(('owner', 'user'))
    def cpath_updated(self):
        """Calls the base class version of *cpath_updated()*, checks our
        directory for validity, and creates the directory if it doesn't exist.
        """
        super(Component, self).cpath_updated()

        if self.create_instance_dir:
            # Create unique subdirectory of parent based on our name.
            parent_dir = self.parent.get_abs_directory()
            new_name = self.name
            new_suffix = ''
            counter = 1
            new_dir = ''.join((new_name, new_suffix))
            path = os.path.join(parent_dir, new_dir)
            while os.path.exists(path):
                counter += 1
                new_suffix = '_%d' % counter
                new_dir = ''.join((new_name, new_suffix))
                path = os.path.join(parent_dir, new_dir)
            try:
                os.makedirs(path)
            except OSError, exc:
                self.raise_exception("Can't create execution directory '%s': %s"
                                     % (path, exc.strerror), OSError)

            # Populate with external files from config directory.
            config_dir = self.directory
            self.directory = new_dir
            try:
                self._restore_files(config_dir, '', [], from_egg=False)
            except Exception:
                self.directory = config_dir
                raise
            self.create_instance_dir = False

        elif self.directory:
            path = self.get_abs_directory()
            if not exists(path):
                # Make sure it's legal path before creating.
                self.check_path(path)
                try:
                    os.makedirs(path)
                except OSError, exc:
                    self.raise_exception(
                        "Can't create execution directory '%s': %s"
                        % (path, exc.strerror), OSError)
            else:
                self.check_path(path, check_dir=True)
                
        if self._call_configure:
            self.configure()
            self._call_configure = False


    def _pre_execute (self, force=False):
        """Prepares for execution by calling *cpath_updated()* and *check_config()* if
        their "dirty" flags are set, and by requesting that the parent Assembly
        update this Component's invalid inputs.
        
        Overrides of this function must call this version.
        """
        if self._call_cpath_updated:
            self.cpath_updated()
            
        if force:
            outs = self.invalidate_deps()
            if (outs is None) or outs:
                if self.parent: self.parent.child_invalidated(self.name, outs)
        else:
            if not self.is_valid():
                self._call_execute = True
            elif self._num_input_caseiters > 0:
                self._call_execute = True
                # we're valid, but we're running anyway because of our input CaseIterators,
                # so we need to notify downstream comps so they grab our new outputs
                outs = self.invalidate_deps()
                if (outs is None) or outs:
                    if self.parent: self.parent.child_invalidated(self.name, outs)
        
        if self.parent is None: # if parent is None, we're not part of an Assembly
                                # so Variable validity doesn't apply. Just execute.
            self._call_execute = True
            valids = self._valid_dict
            for name in self.list_inputs():
                valids[name] = True
        else:
            valids = self._valid_dict
            invalid_ins = [inp for inp in self.list_inputs(connected=True) 
                                    if valids.get(inp) is False]
            if invalid_ins:
                self._call_execute = True
                self.parent.update_inputs(self.name, invalid_ins)
                for name in invalid_ins:
                    valids[name] = True
            elif self._call_execute == False and len(self.list_outputs(valid=False)):
                self._call_execute = True
                
        if self._call_check_config:
            self.check_config()
            self._call_check_config = False


    def execute (self):
        """Perform calculations or other actions, assuming that inputs 
        have already been set. This must be overridden in derived classes.
        """
        raise NotImplementedError('%s.execute' % self.get_pathname())
    
    def _execute_ffd(self, ffd_order):
        """During Fake Finite Difference, instead of executing, a component
        can use the available derivatives to calculate the output efficiently.
        Before FFD can execute, calc_derivatives must be called to save the
        baseline state and the derivatives at that baseline point.
        
        This method approximates the output using a Taylor series expansion
        about the saved baseline point.
        
        This function is overridden by ComponentWithDerivatives
        
        ffd_order: int
            Order of the derivatives to be used (1 or 2).
        """
        
        pass
    
    def calc_derivatives(self, first=False, second=False):
        """Prepare for Fake Finite Difference runs by calculating all needed
        derivatives, and saving the current state as the baseline. The user
        must supply calculate_first_derivatives() and/or
        calculate_second_derivatives() in the component.
        
        This function is overridden by ComponentWithDerivatives
        
        first: Bool
            Set to True to calculate first derivatives.
        
        second: Bool
            Set to True to calculate second derivatives.
        """
        
        pass
    
    def check_derivatives(self, order, driver_inputs, driver_outputs):
        """ComponentsWithDerivatives overloads this function to check for
        missing derivatives.
        
        This function is overridden by ComponentWithDerivatives
        """
        
        pass
        
    def _post_execute (self):
        """Update output variables and anything else needed after execution. 
        Overrides of this function must call this version.  This is only 
        called if execute() actually ran.
        """
        # make our output Variables valid again
        valids = self._valid_dict
        for name in self.list_outputs(valid=False):
            valids[name] = True
        # make sure our inputs are valid too
        for name in self.list_inputs(valid=False):
            valids[name] = True
        self._call_execute = False
        self._set_exec_state('VALID')
        self.publish_vars()
        
    def _post_run (self):
        """"Runs at the end of the run function, whether execute() ran or not."""
        pass
        
    @rbac('*', 'owner')
    def run (self, force=False, ffd_order=0, case_id=''):
        """Run this object. This should include fetching input variables if necessary,
        executing, and updating output variables. Do not override this function.

        force: bool
            If True, force component to execute even if inputs have not
            changed. (Default is False)
            
        ffd_order: int
            Order of the derivatives to be used during Fake
            Finite Difference (typically 1 or 2). During regular execution,
            ffd_order should be 0. (Default is 0)
            
        case_id: str
            Identifier for the Case that is associated with this run. (Default is '')
            If applied to the top-level assembly, this will be prepended to
            all iteration coordinates.
        """
        if self.directory:
            self.push_dir()

        if self.force_execute:
            force = True

        self._stop = False
        self.ffd_order = ffd_order
        self._case_id = case_id
        try:
            self._pre_execute(force)
            self._set_exec_state('RUNNING')

            if self._call_execute or force:
                #print 'execute: %s' % self.get_pathname()
                
                if ffd_order == 1 and \
                   hasattr(self, 'calculate_first_derivatives'):
                    # During Fake Finite Difference, the available derivatives
                    # are used to approximate the outputs.
                    self._execute_ffd(1)
                    
                elif ffd_order == 2 and \
                   hasattr(self, 'calculate_second_derivatives'):
                    # During Fake Finite Difference, the available derivatives
                    # are used to approximate the outputs.
                    self._execute_ffd(2)
                    
                else:
                    # Component executes as normal
                    self.exec_count += 1
                    if tracing.TRACER is not None and \
                        not obj_has_interface(self, IAssembly) and \
                        not obj_has_interface(self, IDriver):
                            tracing.TRACER.debug(self.get_itername())
                    self.execute()
                    
                self._post_execute()
            #else:
                #print 'skipping: %s' % self.get_pathname()
            self._post_run()
        except:
            self._set_exec_state('INVALID')
            raise
        finally:
            if self.directory:
                self.pop_dir()
 
    def add(self, name, obj):
        """Override of base class version to force call to *check_config*
        after any child containers are added. The base class version is still
        called.
        
        Returns the added Container object.
        """
        self.config_changed()
        if is_instance(obj, Container) and not is_instance(obj, Component):
            self._depgraph.add(name)
        return super(Component, self).add(name, obj)
        
    def remove(self, name):
        """Override of base class version to force call to *check_config* after
        any child containers are removed.
        """
        obj = super(Component, self).remove(name)
        if is_instance(obj, Container) and not is_instance(obj, Component):
            self._depgraph.remove(name)
        self.config_changed()
        return obj

    def add_trait(self, name, trait):
        """Overrides base definition of add_trait in order to
        force call to *check_config* prior to execution when new traits are
        added.
        """
        super(Component, self).add_trait(name, trait)
        
        # if it's an input trait, register a callback to be called whenever it's changed
        if trait.iotype == 'in':
            self._set_input_callback(name)
            
        self.config_changed()
        if name not in self._valid_dict:
            if trait.iotype:
                self._valid_dict[name] = trait.iotype=='in'
            if trait.iotype == 'in' and trait.trait_type and trait.trait_type.klass is ICaseIterator:
                self._num_input_caseiters += 1
        
    def _set_input_callback(self, name, remove=False):
        #t = self.trait(name)
        #if t.has_items or (t.trait_type and t.trait_type.has_items):
        #    name = name+'[]'
        self.on_trait_change(self._input_trait_modified, name, remove=remove)
        
    def remove_trait(self, name):
        """Overrides base definition of add_trait in order to
        force call to *check_config* prior to execution when a trait is
        removed.
        """
        trait = self.get_trait(name)
        
        # remove the callback if it's an input trait
        if trait and trait.iotype == 'in':
            self._set_input_callback(name, remove=True)

        super(Component, self).remove_trait(name)
        self.config_changed()

        try:
            del self._valid_dict[name]
        except KeyError:
            pass
        
        if trait.iotype == 'in' and trait.trait_type and trait.trait_type.klass is ICaseIterator:
            self._num_input_caseiters -= 1

    @rbac(('owner', 'user'))
    def is_valid(self):
        """Return False if any of our variables is invalid."""
        if self._call_execute:
            return False
        if False in self._valid_dict.values():
            self._call_execute = True
            return False
        if self.parent is not None:
            srccomps = [n for n,v in self.get_expr_sources()]
            if len(srccomps):
                counts = self.parent.exec_counts(srccomps)
                for count,tup in zip(counts, self._expr_sources):
                    if count != tup[1]:
                        self._call_execute = True  # to avoid making this same check unnecessarily later
                        # update the count information since we've got it, to avoid making another call
                        for i,tup in enumerate(self._expr_sources):
                            self._expr_sources[i] = (tup[0], count)
                        return False
        return True
        
    #@rbac(('owner', 'user'))
    #def get_configinfo(self, pathname='self'):
        #"""Return a ConfigInfo object for this instance.  The
        #ConfigInfo object should also contain ConfigInfo objects
        #for children of this object.
        #"""
        #info = ConfigInfo(self, pathname)
        #names = self.list_inputs()
        #for name, trait in self.traits().items():
            #if trait.is_trait_type(Instance):
                #names.append(name)
                
        #nameset = set(names)
        #for cont in self.list_containers():
            #if cont not in nameset:
                #names.append(cont)

        #for name in names:
            #val = getattr(self, name)
            #if self.trait(name).default == val:
                #continue
            #vname = '.'.join([pathname, name])
            #if isinstance(val, (float, int, long, complex, basestring, bool)):
                #info.cmds.append('%s = %s' % (vname, val))
            #elif hasattr(val, 'get_configinfo'):
                #cfg = val.get_configinfo(vname)
                #if issubclass(cfg.klass, Container):
                    #addtxt = "%s.add('%s', %s)" % (pathname,name,cfg.get_ctor())
                #else:
                    #addtxt = '%s = %s' % (vname, cfg.get_ctor())
                #info.cmds.append((cfg, addtxt))
            #else:
                #raise TypeError("get_configinfo: don't know how to handle type %s" % type(val))
            
        #return info
    
    @rbac(('owner', 'user'))
    def config_changed(self, update_parent=True):
        """Call this whenever the configuration of this Component changes,
        for example, children are added or removed.
        """
        if update_parent and hasattr(self, 'parent') and self.parent:
            self.parent.config_changed(update_parent)
        self._input_names = None
        self._output_names = None
        self._connected_inputs = None
        self._connected_outputs = None
        self._container_names = None
        self._expr_sources = None
        self._call_check_config = True
        self._call_execute = True

    def list_inputs(self, valid=None, connected=None):
        """Return a list of names of input values. 
        
        valid: bool (optional)
            If valid is not None, the list will contain names 
            of inputs with matching validity.
            
        connected: bool (optional)
            If connected is not None, the list will contain names
            of inputs with matching *external* connectivity status.
        """
        if self._connected_inputs is None:
            nset = set([k for k,v in self.items(iotype='in')])
            self._connected_inputs = self._depgraph.get_connected_inputs()
            nset.update(self._connected_inputs)
            self._input_names = list(nset)
    
        if valid is None:
            if connected is None:
                return self._input_names
            elif connected is True:
                return self._connected_inputs
            else: # connected is False
                return [n for n in self._input_names if n not in self._connected_inputs]
        
        valids = self._valid_dict
        ret = self._input_names
        ret = [n for n in ret if valids[n] == valid]
            
        if connected is True:
            return [n for n in ret if n in self._connected_inputs]
        elif connected is False:
            return [n for n in ret if n not in self._connected_inputs]

        return ret # connected is None, valid is not None
        
    def list_outputs(self, valid=None, connected=None):
        """Return a list of names of output values. 
        
        valid: bool (optional)
            If valid is not None, the list will contain names 
            of outputs with matching validity.
            
        connected: bool (optional)
            If connected is not None, the list will contain names
            of outputs with matching *external* connectivity status.
        """
        if self._connected_outputs is None:
            nset = set([k for k,v in self.items(iotype='out')])
            self._connected_outputs = self._depgraph.get_connected_outputs()
            nset.update(self._connected_outputs)
            self._output_names = list(nset)
            
        if valid is None:
            if connected is None:
                return self._output_names
            elif connected is True:
                return self._connected_outputs
            else: # connected is False
                return [n for n in self._output_names if n not in self._connected_outputs]
        
        valids = self._valid_dict
        ret = self._output_names
        ret = [n for n in ret if valids[n] == valid]
            
        if connected is True:
            return [n for n in ret if n in self._connected_outputs]
        elif connected is False:
            return [n for n in ret if n not in self._connected_outputs]

        return ret # connected is None, valid is not None
        
    def list_containers(self):
        """Return a list of names of child Containers."""
        if self._container_names is None:
            visited = set([id(self),id(self.parent)])
            names = []
            for n,v in self.__dict__.items():
                if is_instance(v, Container) and id(v) not in visited:
                    visited.add(id(v))
                    names.append(n)
            self._container_names = names
        return self._container_names
    
    @rbac(('owner', 'user'))
    def connect(self, srcpath, destpath):
        """Connects one source variable to one destination variable. 
        When a pathname begins with 'parent.', that indicates
        that it is referring to a variable outside of this object's scope.
        
        srcpath: str
            Pathname of source variable.
            
        destpath: str
            Pathname of destination variable.
        """
        valids_update = None
        
        if srcpath.startswith('parent.'):  # internal destination
            valids_update = (destpath, False)
            self.config_changed(update_parent=False)
        elif destpath.startswith('parent.'): # internal source
            if srcpath not in self._valid_dict:
                valids_update = (srcpath, True)
            self._connected_outputs = None  # reset cached value of connected outputs
                    
        super(Component, self).connect(srcpath, destpath)
        
        # move this to after the super connect call so if there's a 
        # problem we don't have to undo it
        if valids_update is not None:
            self._valid_dict[valids_update[0]] = valids_update[1]
            
        
    @rbac(('owner', 'user'))
    def disconnect(self, srcpath, destpath):
        """Removes the connection between one source variable and one 
        destination variable.
        """
        super(Component, self).disconnect(srcpath, destpath)
        if destpath in self._valid_dict:
            if '.' in destpath:
                del self._valid_dict[destpath]
            else:
                self._valid_dict[destpath] = True  # disconnected inputs are always valid
        self.config_changed(update_parent=False)
    
    @rbac(('owner', 'user'))
    def get_expr_depends(self):
        """Returns a list of tuples of the form (src_comp_name, dest_comp_name)
        for each dependency resulting from ExprEvaluators in this Component.
        """
        conn_list = []
        if hasattr(self, '_delegates_'):
            for name, dclass in self._delegates_.items():
                delegate = getattr(self, name)
                if hasattr(delegate, 'get_expr_depends'):
                    conn_list.extend(delegate.get_expr_depends())
        return conn_list

    @rbac(('owner', 'user'))
    def get_expr_sources(self):
        """Return a list of tuples containing the names of all upstream components that are 
        referenced in any of our ExprEvaluators, along with an initial exec_count of 0.
        """
        if self._expr_sources is None:
            self._expr_sources = [(v,0) for u,v in self.get_expr_depends() if v==self.name]
        return self._expr_sources

    def check_path(self, path, check_dir=False):
        """Verify that the given path is a directory and is located
        within the allowed area (somewhere within the simulation root path).
        """
# pylint: disable-msg=E1101
        if not SimulationRoot.legal_path(path):
            self.raise_exception("Illegal path '%s', not a descendant of '%s'."
                                 % (path, SimulationRoot.get_root()),
                                 ValueError)
        elif check_dir and not isdir(path):
            self.raise_exception(
                "Execution directory path '%s' is not a directory."
                % path, ValueError)
# pylint: enable-msg=E1101
        return path
    
    @rbac('owner')
    def get_abs_directory (self):
        """Return absolute path of execution directory."""
        path = self.directory
        if not isabs(path):
            if self._call_cpath_updated:
                self.raise_exception("can't call get_abs_directory before hierarchy is defined",
                                     RuntimeError)
            if self.parent is not None and is_instance(self.parent, Component):
                parent_dir = self.parent.get_abs_directory()
            else:
                parent_dir = SimulationRoot.get_root()
            path = join(parent_dir, path)
            
        return path

    def push_dir (self, directory=None):
        """Change directory to dir, remembering the current directory for a
        later :meth:`pop_dir`. Returns the new absolute directory path."""
        if not directory:
            directory = self.get_abs_directory()
        cwd = os.getcwd()
        if not isabs(directory):
            directory = join(self.get_abs_directory(), directory)
        self.check_path(directory, True)
        try:
            os.chdir(directory)
        except OSError, err:
            self.raise_exception("Can't push_dir '%s': %s" % (directory, err),
                                 OSError)
        self._dir_stack.append(cwd)
        return directory

    def pop_dir (self):
        """Return to previous directory saved by :meth:`push_dir`."""
        try:
            newdir = self._dir_stack.pop()
        except IndexError:
            self.raise_exception('Called pop_dir() with nothing on the dir stack',
                                 IndexError)
        os.chdir(newdir)

    def checkpoint (self, outstream, fmt=SAVE_CPICKLE):
        """Save sufficient information for a restart. By default, this
        just calls *save()*.
        """
        self.save(outstream, fmt)

    def restart (self, instream):
        """Restore state using a checkpoint file. The checkpoint file is
        typically a delta from a full saved state file. If checkpoint is
        overridden, this should also be overridden.
        """
        self.load(instream)

    def save_to_egg(self, name, version, py_dir=None, require_relpaths=True,
                    child_objs=None, dst_dir=None, observer=None,
                    need_requirements=True):
        """Save state and other files to an egg. Typically used to copy all or
        part of a simulation to another user or machine. By specifying child
        components in `child_objs`, it will be possible to create instances of
        just those components from the installed egg. Child component names
        should be specified relative to this component.

        name: string
            Name for egg, must be an alphanumeric string.

        version: string
            Version for egg, must be an alphanumeric string.

        py_dir: string
            The (root) directory for local Python files. It defaults to
            the current directory.

        require_relpaths: bool
            If True, any path (directory attribute, external file, or file
            trait) which cannot be made relative to this component's directory
            will raise ValueError. Otherwise such paths generate a warning and
            the file is skipped.

        child_objs: list
            List of child objects for additional entry points.

        dst_dir: string
            The directory to write the egg in.

        observer: callable
            Will be called via an :class:`EggObserver`.

        need_requirements: bool
            Passed to :meth:`eggsaver.save_to_egg`.

        After collecting files and possibly modifying their paths, this
        calls :meth:`container.save_to_egg`.
        Returns ``(egg_filename, required_distributions, orphan_modules)``.
        """
        observer = EggObserver(observer, self._logger)

        src_dir = self.get_abs_directory()
        src_files = set()

        fixup_dirs = []  # These are used to restore original component config.
        fixup_meta = []
        fixup_fvar = []

        # Process all components in bottom-up order.
        # We have to check relative paths like '../somedir' and if
        # we do that after adjusting a parent, things can go bad.
        components = [self]
        components.extend([obj for n,obj in self.items(recurse=True)
                                               if is_instance(obj, Component)])
        try:
            for comp in sorted(components, reverse=True,
                               key=lambda comp: comp.get_pathname()):
                try:
                    comp_dir = comp.get_abs_directory()
                    self._fix_directory(comp, comp_dir, src_dir,
                                        require_relpaths, fixup_dirs)
                    self._fix_external_files(comp, comp_dir, src_dir,
                                             require_relpaths, fixup_meta,
                                             src_files)
                    self._fix_file_vars(comp, comp_dir, src_dir,
                                        require_relpaths, fixup_fvar, src_files)
                except Exception, exc:
                    observer.exception(str(exc))
                    raise

            # Save relative directory for any entry points. Some oddness with
            # parent weakrefs seems to prevent reconstruction in load().
            if child_objs is not None:
                for child in child_objs:
                    if not is_instance(child, Component):
                        continue
                    rel_path = child.directory
                    obj = child.parent
                    if obj is None:
                        msg = 'Entry point object has no parent!'
                        observer.exception(msg)
                        raise RuntimeError(msg)
                    while obj.parent is not None and \
                          is_instance(obj.parent, Component):
                        rel_path = join(obj.directory, rel_path)
                        obj = obj.parent
                    child._rel_dir_path = rel_path

            return super(Component, self).save_to_egg(
                       name, version, py_dir, src_dir, src_files,
                       child_objs, dst_dir, observer.observer,
                       need_requirements)
        finally:
            # If any component config has been modified, restore it.
            for comp, path in fixup_dirs:
                comp.directory = path
            for meta, path in fixup_meta:
                meta.path = path
            for comp, name, path in fixup_fvar:
                comp.set(name+'.path', path, force=True)

    def _fix_directory(self, comp, comp_dir, root_dir, require_relpaths,
                       fixup_dirs):
        """Ensure execution directory for `comp` is in relative form."""
        if comp_dir.startswith(root_dir):
            if comp_dir == root_dir and comp.directory:
                fixup_dirs.append((comp, comp.directory))
                comp.directory = ''
            elif isabs(comp.directory):
                parent_dir = comp.parent.get_abs_directory()
                fixup_dirs.append((comp, comp.directory))
                comp.directory = relpath(comp_dir, parent_dir)
                self._logger.debug("    %s.directory reset to '%s'", 
                           comp.name, comp.directory)
        elif require_relpaths:
            self.raise_exception(
                "Can't save, %s directory '%s' doesn't start with '%s'."
                % (comp.get_pathname(), comp_dir, root_dir), ValueError)

        else:
            self._logger.warning("%s directory '%s' can't be made relative to '%s'.",
                         comp.get_pathname(), comp_dir, root_dir)

    def _fix_external_files(self, comp, comp_dir, root_dir, require_relpaths,
                            fixup_meta, src_files):
        """Ensure external files for `comp` are in relative form and update
        src_files to include all matches."""
        for metadata in comp.external_files:
            path = metadata.path
            if not path:
                continue
            if not isabs(path):
                path = join(comp_dir, path)
            path = normpath(path)
            if path.startswith(root_dir):
                if isabs(metadata.path):
                    new_path = relpath(path, comp_dir)
                    fixup_meta.append((metadata, metadata.path))
                    metadata.path = new_path
                for path in glob.glob(path):
                    src_files.add(relpath(path, root_dir))
            elif require_relpaths:
                self.raise_exception(
                    "Can't save, %s file '%s' doesn't start with '%s'."
                    % (comp.get_pathname(), path, root_dir), ValueError)
            else:
                self._logger.warning("%s file '%s' can't be made relative to '%s'.",
                             comp.get_pathname(), path, root_dir)

    def _fix_file_vars(self, comp, comp_dir, root_dir, require_relpaths,
                       fixup_fvar, src_files):
        """Ensure File traits for `comp` are in relative form and add to
        src_files."""
        for fvarname, fvar, ftrait in comp.get_file_vars():
            if fvar.owner is not comp:
                continue
            if hasattr(ftrait, 'local_path') and ftrait.local_path:
                path = ftrait.local_path
            else:
                path = fvar.path
            if not path:
                continue
            if not isabs(path):
                path = join(comp_dir, path)
            path = normpath(path)
            if path.startswith(root_dir):
                if exists(path):
                    src_files.add(relpath(path, root_dir))
                if isabs(fvar.path):
                    path = relpath(path, comp_dir)
                    fixup_fvar.append((comp, fvarname, fvar.path))
                    comp.set(fvarname+'.path', path, force=True)
            elif require_relpaths:
                self.raise_exception(
                    "Can't save, %s path '%s' doesn't start with '%s'."
                    % ('.'.join((comp.get_pathname(), fvarname)),
                       path, root_dir), ValueError)
            else:
                self._logger.warning("%s path '%s' can't be made relative to '%s'.",
                             '.'.join((comp.get_pathname(), fvarname)),
                             path, root_dir)

    def get_file_vars(self):
        """Return list of (filevarname,filevarvalue,file trait) owned by this
        component."""

        def _recurse_get_file_vars(container, file_vars, visited, scope):
            for name, obj in container.items(type=not_event):
                if id(obj) in visited:
                    continue
                visited.add(id(obj))
                if isinstance(obj, FileRef):
                    ftrait = container.get_trait(name)
                    if self is scope:
                        file_vars.append((name, obj, ftrait))
                    else:
                        rel_path = container.get_pathname(rel_to_scope=scope)
                        file_vars.append(('.'.join((rel_path, name)),
                                          obj, ftrait))
                elif is_instance(obj, Container) and \
                     not is_instance(obj, Component):
                    _recurse_get_file_vars(obj, file_vars, visited, scope)

        file_vars = []
        _recurse_get_file_vars(self, file_vars, set(), self)
        return file_vars

    @staticmethod
    def load(instream, fmt=SAVE_CPICKLE, package=None,
             call_post_load=True, top_obj=True, name='', observer=None):
        """Load object(s) from `instream`.  If `instream` is an installed
        package name, then any external files referenced in the object(s)
        are copied from the package installation to appropriate directories.
        If an external file has metadata attribute 'constant' == True and
        the machine supports it, a symlink is used rather than a file copy.
        The `package` and `top_obj` arguments are normally used by a loader
        script (generated by :meth:`save_to_egg`) to load a sub-component from
        the egg.  `name` is set when creating an instance via a factory.
        In this case, external files are copied to a `name` directory and the
        component's directory attribute set accordingly.  Existing files
        are not overwritten. Returns the root object.

        instream: file or string
            Stream to load from.

        fmt: int
            Format of state data.

        package: string
            Name of package to look for `instream` if `instream` is a string
            that is not an existing file.

        call_post_load: bool
            If True, call :meth:`post_load`.

        top_obj: bool
            Set True if loading the default entry, False if loading a
            child entry point object.

        name: string
            Name for the root object.

        observer: callable
            Will be called via an :class:`EggObserver`.
        """
        observer = EggObserver(observer, logging.getLogger())
        try:
            top = Container.load(instream, fmt, package, False, name=name)
        except Exception, exc:
            observer.exception(str(exc))
            raise

        observer.logger = top._logger
        if is_instance(top, Component):
            # Get path relative to real top before we clobber directory attr.
            if top_obj:
                rel_path = '.'
            else:
                if top.parent is not None:
                    rel_path = top.directory
                    obj = top.parent
                    while obj.parent is not None and \
                          is_instance(obj.parent, Component):
                        rel_path = join(obj.directory, rel_path)
                        obj = obj.parent
                elif '_rel_dir_path' in top.traits():
                    top._logger.warning('No parent, using saved relative directory')
                    rel_path = top._rel_dir_path  # Set during save_to_egg().
                else:
                    top._logger.warning('No parent, using null relative directory')
                    rel_path = ''

            # Set top directory.
            orig_dir = os.getcwd()
            if name:
                top.name = name
                # New instance via create(name) gets new directory.
                if not exists(name):
                    os.mkdir(name)
                os.chdir(name)
            
            try:
                top._trait_change_notify(False)
                
                # TODO: (maybe) Seems like we should make top.directory relative
                # here # instead of absolute, but it doesn't work...
                #top.directory = relpath(os.getcwd(), SimulationRoot.get_root())
                top.directory = os.getcwd()
                
                # Create any missing subdirectories.
                for component in [c for n,c in top.items(recurse=True)
                                              if is_instance(c, Component)]:
                    directory = component.get_abs_directory()
                    if not exists(directory):
                        os.makedirs(directory)

                # If necessary, copy files from installed egg.
                if isinstance(instream, basestring) and \
                   not exists(instream) and not isabs(instream):
                    # If we got this far, then the stuff below "can't" fail.
                    if not package:
                        dot = instream.rfind('.')
                        package = instream[:dot]
                    top._restore_files(package, rel_path, [], observer=observer)
            finally:
                top._trait_change_notify(True)
                os.chdir(orig_dir)
                if name and not glob.glob(join(name, '*')):
                    # Cleanup unused directory.
                    os.rmdir(name)
                    top.directory = ''
                    
        if call_post_load:
            top.post_load()
            
        observer.complete(name)
        
        top.parent = None
        return top

    def _restore_files(self, package, rel_path, file_list, do_copy=True,
                       observer=None, from_egg=True):
        """Restore external files from installed egg or config directory."""
        with self.dir_context:
            fvars = self.get_file_vars()
            if self.external_files or fvars:
                self._logger.info('Checking files in %s', os.getcwd())

            for metadata in self.external_files:
                pattern = metadata.path
                if pattern:
                    is_input = getattr(metadata, 'input', False)
                    const = getattr(metadata, 'constant', False)
                    binary = getattr(metadata, 'binary', False)
                    self._list_files(pattern, package, rel_path, is_input,
                                     const, binary, file_list, from_egg)

            for fvarname, fvar, ftrait in fvars:
                path = fvar.path
                if path:
                    is_input = ftrait.iotype == 'in'
                    self._list_files(path, package, rel_path, is_input, False,
                                     ftrait.binary, file_list, from_egg)
            if from_egg:
                for component in [c for n,c in self.items(recurse=False)
                                              if is_instance(c, Component)]:
                    path = rel_path
                    if component.directory:
                        # Always use '/' for resources.
                        path += '/'+component.directory
                    component._restore_files(package, path, file_list,
                                             do_copy=False)
            if do_copy:
                # Only copy once we've gotten the complete list.
                self._copy_files(package, file_list, observer, from_egg)

    def _list_files(self, pattern, package, rel_path, is_input, const, binary,
                    file_list, from_egg):
        """List files from installed egg or config dir matching pattern."""
        symlink = const and sys.platform != 'win32'
        sep = '/' if from_egg else os.sep

        directory = dirname(pattern)
        pattern = os.path.basename(pattern)
        if directory:
            if not exists(directory):
                os.makedirs(directory)
            rel_path = ''.join((rel_path, sep, directory))

        rel_path = normpath(rel_path)
        if from_egg:
            if not pkg_resources.resource_exists(package, rel_path):
                return
            if not pkg_resources.resource_isdir(package, rel_path):
                return
            pkg_files = pkg_resources.resource_listdir(package, rel_path)
        else:
            pkg_files = os.listdir(os.path.join(package, rel_path))

        if directory:
            self.push_dir(directory)
        cwd = os.getcwd()
        try:
            found = False
            for filename in pkg_files:
                if fnmatch.fnmatch(filename, pattern):
                    found = True
                    if exists(filename):
                        # Don't overwrite existing files (reloaded instance).
                        self._logger.debug("    '%s' exists", filename)
                        continue

                    src_name = ''.join((rel_path, sep, filename))
                    if from_egg:
                        src_path = pkg_resources.resource_filename(package,
                                                                   src_name)
                    else:
                        src_path = os.path.join(package, src_name)
                    size = os.path.getsize(src_path)
                    if symlink:
                        mode = 'symlink'
                    else:
                        mode = 'wb' if binary else 'w'
                    file_list.append((src_name, mode, size,
                                      os.path.join(cwd, filename)))
            if not found and is_input:
                self._logger.warning("No files found for '%s'", pattern)
        finally:
            if directory:
                self.pop_dir()

    def _copy_files(self, package, file_list, observer, from_egg):
        """Copy/symlink files in `file_list`."""
        total_files = float(len(file_list))
        total_bytes = 0.
        for i, info in enumerate(file_list):
            src_name, mode, size, dst_name = info
            total_bytes += size

        dst_dir = ''
        completed_bytes = 0.
        for i, info in enumerate(file_list):
            src_name, mode, size, dst_name = info
            if dirname(dst_name) != dst_dir:
                dst_dir = dirname(dst_name)
                self._logger.info('Restoring files in %s', dst_dir)
            if observer is not None:
                observer.copy(src_name, i/total_files,
                              completed_bytes/total_bytes)
            if mode == 'symlink':
                if from_egg:
                    src_path = pkg_resources.resource_filename(package,
                                                               src_name)
                else:
                    src_path = os.path.join(package, src_name)
                os.symlink(src_path, dst_name)
            else:
                if from_egg:
                    src = pkg_resources.resource_stream(package, src_name)
                else:
                    src_mode = 'rb' if 'b' in mode else 'r'
                    src = open(os.path.join(package, src_name), src_mode)
                dst = open(dst_name, mode)
                chunk = 1 << 20  # 1MB
                data = src.read(chunk)
                while data:
                    dst.write(data)
                    data = src.read(chunk)
                src.close()
                dst.close()
            completed_bytes += size

    def step (self):
        """For Components that run other components (e.g., Assembly or Drivers),
        this will run one Component and return. For simple components, it is
        the same as *run()*.
        """
        self.run()

    def stop (self):
        """Stop this component."""
        self._stop = True

    def get_valid(self, names):
        """Get the value of the validity flag for the specified variables.
        Returns a list of bools.
        
        names: iterator of str
            Names of variables whose validity is requested.
        """
        valids = self._valid_dict
        return [valids[n] for n in names]
                
    def set_valid(self, names, valid):
        """Mark the io traits with the given names as valid or invalid."""
        valids = self._valid_dict
        for name in names:
            valids[name] = valid
            
    @rbac(('owner', 'user'))
    def invalidate_deps(self, varnames=None, force=False):
        """Invalidate all of our outputs if they're not invalid already.
        For a typical Component, this will always be all or nothing, meaning
        there will never be partial validation of outputs.  
        
        NOTE: Components supporting partial output validation must override
        this function.
        
        Returns None, indicating that all outputs are newly invalidated, or [],
        indicating that no outputs are newly invalidated.
        """
        outs = self.list_outputs()
        valids = self._valid_dict
        
        self._call_execute = True
        self._set_exec_state('INVALID')

        # only invalidate connected inputs. inputs that are not connected
        # should never be invalidated
        if varnames is None:
            for var in self.list_inputs(connected=True):
                valids[var] = False
        else:
            conn = self.list_inputs(connected=True)
            for var in varnames:
                if var in conn:
                    valids[var] = False

        # this assumes that all outputs are either valid or invalid
        if not force and outs and (valids[outs[0]] is False):
            # nothing to do because our outputs are already invalid
            return []
        
        for out in outs:
            valids[out] = False
            
        return None  # None indicates that all of our outputs are invalid

    def update_outputs(self, outnames):
        """Do what is necessary to make the specified output Variables valid.
        For a simple Component, this will result in a *run()*.
        """
        self.run()
        
    def _get_log_level(self):
        """Return logging message level."""
        return self._logger.level

    def _set_log_level(self, level):
        """Set logging message level."""
        self._logger.level = level

    def register_published_vars(self, names, publish=True):
        if isinstance(names, basestring):
            names = [names]
        for name in names:
            # TODO: allow wildcard naming at lowest level
            parts = name.split('.')
            if len(parts) == 1:
                if not hasattr(self, name):
                    self.raise_exception("this component has no attribute named '%s'" % name, 
                                         NameError)
                if publish:
                    if name in self._publish_vars:
                        self._publish_vars += 1
                    else:
                        self._publish_vars[name] = 1
                else:
                    if name in self._publish_vars:
                        self._publish_vars[name] -= 1
                        if self._publish_vars[name] < 1:
                            del self._publish_vars[name]
            else:
                obj = getattr(self, parts[0])
                obj.register_published_vars('.'.join(parts[1:]), publish)
            
    def publish_vars(self):
        pub = Publisher.get_instance()
        if pub:
            pname = self.get_pathname()
            lst = [('.'.join([pname, var]), getattr(self, var))
                   for var in self._publish_vars.keys()]
            pub.publish_list(lst)
            
    
def _show_validity(comp, recurse=True, exclude=set(), valid=None): #pragma no cover
    """prints out validity status of all input and output traits
    for the given object, optionally recursing down to all of its
    Component children as well.
    """
    def _show_validity_(comp, recurse, exclude, valid, result):
        pname = comp.get_pathname()
        for name, val in comp._valid_dict.items():
            if name not in exclude and (valid is None or val is valid):
                if '.' in name:  # mark as fake boundary var
                    result['.'.join([pname,'*%s*'%name])] = val
                else:
                    result['.'.join([pname,name])] = val
        if recurse:
            for name in comp.list_containers():
                obj = getattr(comp, name)
                if is_instance(obj, Component):
                    _show_validity_(obj, recurse, exclude, valid, result)
    result = {}
    _show_validity_(comp, recurse, exclude, valid, result)
    for name,val in sorted([(n,v) for n,v in result.items()], key=lambda v: v[0]):
        print '%s: %s' % (name,val)
    <|MERGE_RESOLUTION|>--- conflicted
+++ resolved
@@ -20,12 +20,8 @@
 from enthought.traits.api import Bool, List, Str, Int, Property
 
 from openmdao.main.container import Container
-<<<<<<< HEAD
-from openmdao.main.interfaces import implements, IComponent, ICaseIterator, IDriver
-=======
 from openmdao.main.interfaces import implements, obj_has_interface, IAssembly, \
                                      IComponent, ICaseIterator, IDriver
->>>>>>> 19652f89
 from openmdao.main.filevar import FileMetadata, FileRef
 from openmdao.util.eggsaver import SAVE_CPICKLE
 from openmdao.util.eggobserver import EggObserver
@@ -178,13 +174,10 @@
         
         self.ffd_order = 0
         self._case_id = ''
-<<<<<<< HEAD
         
         self._publish_vars = {}  # dict of varname to subscriber count
         
-=======
         self._itername = ''
->>>>>>> 19652f89
 
     @property
     def dir_context(self):
@@ -193,7 +186,6 @@
             self._dir_context = DirectoryContext(self)
         return self._dir_context
 
-<<<<<<< HEAD
     def _set_exec_state(self, state):
         if self._exec_state != state:
             self._exec_state = state
@@ -201,7 +193,6 @@
             if pub:
                 pub.publish('.'.join([self.get_pathname(), 'exec_state']), state)
             
-=======
     @rbac(('owner', 'user'))
     def get_itername(self):
         """Return current 'iteration coordinates'."""
@@ -217,7 +208,6 @@
         """
         self._itername = itername
 
->>>>>>> 19652f89
     # call this if any trait having 'iotype' metadata of 'in' is changed
     def _input_trait_modified(self, obj, name, old, new):
         #if name.endswith('_items'):
