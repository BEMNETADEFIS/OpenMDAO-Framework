--- conflicted
+++ resolved
@@ -1770,26 +1770,16 @@
                         io_attr['connection_types'] = io_attr['connection_types'] | 1
 
             if connected:
-<<<<<<< HEAD
                 io_attr['connected'] = str(connected)
-            
-=======
-                io_attr['connected'] = str(connected)  # .replace('@xin.', '')
-
->>>>>>> e594a5dc
+
             if partially_connected_indices:
                 io_attr['partially_connected_indices'] = str(partially_connected_indices)
 
             if name in connected_outputs:  # No array element indications.
                 connections = self._depgraph._var_connections(name)
                 io_attr['connected'] = \
-<<<<<<< HEAD
                     str([dst for src, dst in connections])
             
-=======
-                    str([dst for src, dst in connections])  # .replace('@xout.', '')
-
->>>>>>> e594a5dc
             io_attr['implicit'] = []
 
             if "%s.%s" % (self.name, name) in partial_parameters:
