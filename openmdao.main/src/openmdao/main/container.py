--- conflicted
+++ resolved
@@ -1191,16 +1191,10 @@
         # FIXME: if people register other callbacks on a trait, they won't
         #        be called if we do it this way
         eq = (old == value)
-<<<<<<< HEAD
-
-        if not isinstance(eq, bool):  # FIXME: probably a numpy sub-array. assume value has changed for now...
-            eq = False
-=======
         try:
             eq = all(eq)
         except TypeError:
             pass
->>>>>>> 8914ed68
         if not eq:
             # need to find first item going up the parent tree that is a Component
             item = self
