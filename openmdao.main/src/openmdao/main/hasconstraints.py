--- conflicted
+++ resolved
@@ -164,18 +164,9 @@
 
     def evaluate(self, scope):
         """Returns the value of the constraint as a sequence."""
-<<<<<<< HEAD
-        if self.pcomp_name:
-            pcomp = getattr(scope, self.pcomp_name)
-            if not pcomp.is_valid():
-                pcomp.update_outputs(['out0'])
-            val = pcomp.out0
-        else:
-            val = self.lhs.evaluate(scope=scope)
-=======
+
         pcomp = getattr(scope, self.pcomp_name)
         val = pcomp.out0
->>>>>>> 6aaddd8d
 
         if isinstance(val, ndarray):
             return val.flatten()
