import sys
from StringIO import StringIO
from collections import OrderedDict
from itertools import chain

import numpy
import networkx as nx
from zope.interface import implements

# pylint: disable-msg=E0611,F0401
from openmdao.main.mpiwrap import MPI, MPI_info, mpiprint, PETSc
from openmdao.main.exceptions import RunStopped, NoFlatError
from openmdao.main.finite_difference import FiniteDifference
from openmdao.main.linearsolver import ScipyGMRES, PETSc_KSP, LinearGS
from openmdao.main.mp_support import has_interface
from openmdao.main.interfaces import IDriver, IAssembly, IImplicitComponent, \
                                     ISolver, IPseudoComp, IComponent, ISystem
from openmdao.main.vecwrapper import VecWrapper, InputVecWrapper, DataTransfer, idx_merge, petsc_linspace
from openmdao.main.depgraph import break_cycles, get_node_boundary, transitive_closure, gsort, \
                                   collapse_nodes, simple_node_iter, get_reduced_subgraph, \
                                   internal_nodes, reduced2component
from openmdao.main.array_helpers import get_val_and_index, get_flattened_index, \
                                        get_var_shape, flattened_size
from openmdao.main.derivatives import applyJ, applyJT

def call_if_found(obj, fname, *args, **kwargs):
    """If the named function exists in the object, call it
    with the provided args.
    """
    if hasattr(obj, fname):
        return getattr(obj, fname)(*args, **kwargs)

def compound_setup_scatters(self):
    """ Defines a scatter for args at this system's level """
    if not self.is_active():
        return
    #mpiprint("setup_scatters: %s  (%d of %d)" % (self.name,self.mpi.rank,self.mpi.size))
    var_sizes = self.local_var_sizes
    input_sizes = self.input_sizes
    rank = self.mpi.rank

    if MPI:
        self.app_ordering = self.create_app_ordering()

    # mpiprint("app indices:   %s\npetsc indices: %s" %
    #           (app_ind_set.getIndices(), petsc_ind_set.getIndices()))
    src_full = []
    dest_full = []
    scatter_conns_full = set()
    noflat_conns_full = set()
    noflats = set([k for k,v in self.variables.items()
                       if not v.get('flat',True)])

    start = end = numpy.sum(input_sizes[:rank])
    varkeys = self.vector_vars.keys()

    visited = {}

    for subsystem in self.all_subsystems():
        src_partial = []
        dest_partial = []
        scatter_conns = set()
        noflat_conns = set()  # non-flattenable vars
        for sub in subsystem.simple_subsystems():
            for node in self.vector_vars:
                if node in sub._in_nodes:
                    if node not in self._owned_args or node in scatter_conns:
                        continue

                    isrc = varkeys.index(node)
                    src_idxs = numpy.sum(var_sizes[:, :isrc]) + self.arg_idx[node]

                    # FIXME: broadcast var nodes will be scattered
                    #  more than necessary using this scheme
                    if node in visited:
                        dest_idxs = visited[node]
                    else:
                        dest_idxs = start + self.arg_idx[node]
                        start += len(dest_idxs)

                        visited[node] = dest_idxs

                    if node not in scatter_conns:
                        scatter_conns.add(node)
                        src_partial.append(src_idxs)
                        dest_partial.append(dest_idxs)

                    if node not in scatter_conns_full:
                        scatter_conns_full.add(node)
                        src_full.append(src_idxs)
                        dest_full.append(dest_idxs)

            for node in sub._in_nodes:
                if node in noflats:
                    scatter_conns.add(node)
                    scatter_conns_full.add(node)
                    noflat_conns.add(node)
                    noflat_conns_full.add(node)

        if MPI or scatter_conns or noflat_conns:
            subsystem.scatter_partial = DataTransfer(self, src_partial,
                                                     dest_partial,
                                                     scatter_conns, noflat_conns)

    if MPI or scatter_conns_full or noflat_conns_full:
        self.scatter_full = DataTransfer(self, src_full, dest_full,
                                         scatter_conns_full, noflat_conns_full)

    for sub in self.local_subsystems():
        sub.setup_scatters()


class System(object):
    implements(ISystem)

    def __init__(self, scope, graph, nodes, name):
        self.name = str(name)
        self.scope = scope
        self._nodes = nodes

        self._var_meta = {} # dict of metadata (size, flat, etc. for all vars (local and global))
        self.variables = OrderedDict() # dict of all vars owned by this System (flat and non-flat)
        self.flat_vars = OrderedDict() # all vars used in vectors, whether they add to vector size or not
        self.noflat_vars = OrderedDict() # all vars that are not flattenable to float arrays (so are not part of vectors)
        self.vector_vars = OrderedDict() # all vars that contribute to the size of vectors

        self._mapped_resids = {}

        self._out_nodes = []

        # find our output nodes (outputs from our System and any child Systems)
        for node in nodes:
            if node in graph:
                for succ in graph.successors(node):
                    if succ not in self._out_nodes:
                        self._out_nodes.append(succ)

        if hasattr(self, '_comp') and IImplicitComponent.providedBy(self._comp):
            states = set(['.'.join((self.name,s))
                                  for s in self._comp.list_states()])
        else:
            states = ()

        pure_outs = [out for out in self._out_nodes if out not in states]

        all_outs = set(nodes)
        all_outs.update(pure_outs)

        # get our input nodes from the depgraph
        self._in_nodes, _ = get_node_boundary(graph, all_outs)

        # mpiprint("%s in_nodes: %s" % (self.name, self._in_nodes))
        # mpiprint("%s out_nodes: %s" % (self.name, self._out_nodes))

        self._in_nodes = sorted(self._in_nodes)
        self._out_nodes = sorted(self._out_nodes)

        self.mpi = MPI_info()
        self.mpi.requested_cpus = None
        self.vec = {}
        self.app_ordering = None
        self.scatter_full = None
        self.scatter_partial = None

        # Derivatives stuff
        self.mode = None
        self.sol_vec = None
        self.rhs_vec = None
        self.ln_solver = None
        self.fd_solver = None
        self.sol_buf = None
        self.rhs_buf = None

    def find(self, name):
        """A convenience method to allow easy access to descendant
        Systems.
        """
        for sub in self.subsystems():
            if name == sub.name:
                return sub
            s = sub.find(name)
            if s is not None:
                return s
        return None

    def is_differentiable(self):
        """Return True if analytical derivatives can be
        computed for this System.
        """
        return True

    def subsystems(self, local=False):
        if local:
            return self.local_subsystems()
        return self.all_subsystems()

    def list_subsystems(self, local=False):
        """Returns the names of our subsystems."""
        return [s.name for s in self.subsystems(local)]

    def create_app_ordering(self):
        rank = self.mpi.rank

        start = numpy.sum(self.local_var_sizes[:rank])
        end = numpy.sum(self.local_var_sizes[:rank+1])
        petsc_idxs = petsc_linspace(start, end)

        app_idxs = []
        for ivar in xrange(len(self.vector_vars)):
            start = numpy.sum(self.local_var_sizes[:, :ivar]) + \
                        numpy.sum(self.local_var_sizes[:rank, ivar])
            end = start + self.local_var_sizes[rank, ivar]
            app_idxs.append(petsc_linspace(start, end))

        if app_idxs:
            app_idxs = numpy.concatenate(app_idxs)

        #mpiprint("app_idxs: %s, petsc_idxs: %s" % (app_idxs, petsc_idxs))
        app_ind_set = PETSc.IS().createGeneral(app_idxs, comm=self.mpi.comm)
        petsc_ind_set = PETSc.IS().createGeneral(petsc_idxs, comm=self.mpi.comm)

        return PETSc.AO().createBasic(app_ind_set, petsc_ind_set,
                                      comm=self.mpi.comm)

    def flat(self, names):
        """Returns the names from the given list that refer
        to variables that are flattenable to float arrays.
        """
        return [n for n in names if self._var_meta[n].get('flat')]

    def get_unique_vars(self, vnames):
        """
        Returns a dict of variables and which
        process (lowest rank) is 'responsible' for each
        variable.
        """

        # FIXME: this currently doesn't handle distributed vars,
        #  i.e. variables that have parts located on different
        #  procs.
        comm = self.mpi.comm

        myvars = self.vector_vars.keys()
        collname = self.scope.name2collapsed

        all_keys = comm.allgather(vnames)


        var2proc = {}
        for proc, names in enumerate(all_keys):
            for name in names:
                if name not in var2proc:
                    try:
                        idx = myvars.index(collname[name])
                    except ValueError:
                        mpiprint('valerr')
                        continue

                    if self.local_var_sizes[proc, idx] > 0:
                        var2proc[name] = proc

        return var2proc

    def get_combined_J(self, J):
        """
        Take a J dict that's distributed, i.e., has different values
        across different MPI processes, and return a dict that
        contains all of the values from all of the processes.  If
        values are duplicated, use the value from the lowest rank
        process.  Note that J has a nested dict structure.
        """

        comm = self.mpi.comm
        myrank = comm.rank

        tups = []

        # gather a list of tuples for J
        for param, dct in J.items():
            for output, value in dct.items():
                tups.append((param, output))

        dist_tups = comm.gather(tups, root=0)

        tupdict = {}
        if myrank == 0:
            for rank, tups in enumerate(dist_tups):
                for tup in tups:
                    if not tup in tupdict:
                        tupdict[tup] = rank

            #get rid of tups from the root proc before bcast
            for tup, rank in tupdict.items():
                if rank == 0:
                    del tupdict[tup]

        tupdict = comm.bcast(tupdict, root=0)

        if myrank == 0:
            for (param, output), rank in tupdict.items():
                J[param][output] = comm.recv(source=rank, tag=0)
        else:
            for (param, output), rank in tupdict.items():
                if rank == myrank:
                    comm.send(J[param][output], dest=0, tag=0)


        # FIXME: rework some of this using knowledge of local_var_sizes in order
        # to avoid any unnecessary data passing

        # get the combined dict
        J = comm.bcast(J, root=0)

        return J

    def _get_owned_args(self):
        args = set()
        for sub in self.simple_subsystems():
            for arg in sub._in_nodes:
                if arg in self.variables and \
                        (arg not in sub.variables or sub is self):
                    args.add(arg)

        # ensure that args are in same order that they appear in
        # variables
        return [a for a in self.variables.keys() if a in args]

<<<<<<< HEAD
    def get(self, name):
        return self.vec['u'][name]

    def list_inputs_and_states(self):
        """Returns names of input variables and states (not collapsed edges)
        from this System and all of its children.
=======
    def clear_dp(self):
        """ Recusively sets the dp vector to zero."""
        self.vec['dp'].array[:] = 0.0
        for system in self.subsystems():
            system.clear_dp()

    def list_inputs(self):
        """Returns names of input variables from this System and all of its
        children.
>>>>>>> b955681e
        """
        inputs = set()
        for system in self.simple_subsystems():
            for tup in system._in_nodes:
                for dest in tup[1]:
                    parts = dest.split('.', 1)
                    if parts[0] in system._nodes:
                        inputs.add(dest)

        top = self.scope
        return [i for i in inputs if top.name2collapsed[i] in top._system.vector_vars
                and not top._system.vector_vars[top.name2collapsed[i]].get('deriv_ignore')]

    def list_states(self):
        """Returns names of states (not collapsed edges) from this System and
        all of its children.
        """
        inputs = set()
        for system in self.simple_subsystems():
            try:
                inputs.update(['.'.join((system.name,s))
                                  for s in system._comp.list_states()])
            except AttributeError:
                pass

        top = self.scope
        return [i for i in inputs if top.name2collapsed[i] in top._system.vector_vars
                and not top._system.vector_vars[top.name2collapsed[i]].get('deriv_ignore')]

    def list_outputs(self):
        """Returns names of output variables (not collapsed edges)
        from this System and all of its children.  This only lists
        outputs that are relevant to derivatives calculations.
        """
        outputs = []
        for system in self.simple_subsystems():
            states = set()
            try:
                states.update(['.'.join((system.name,s))
                                  for s in system._comp.list_states()])
            except AttributeError:
                pass
            out_nodes = [node for node in system._out_nodes \
                         if node not in self._mapped_resids]
            for src, _ in out_nodes:
                parts = src.split('.', 1)
                if parts[0] in system._nodes and src not in states:
                    outputs.append(src)

        top = self.scope
        return [out for out in outputs if top.name2collapsed[out] in top._system.vector_vars
                   and not top._system.vector_vars[top.name2collapsed[out]].get('deriv_ignore')]

    def list_residuals(self):
        """Returns names of all residuals.
        """
        outputs = []
        for system in self.simple_subsystems():
            try:
                outputs.extend(['.'.join((system.name, s))
                                  for s in system._comp.list_residuals()])
            except AttributeError:
                pass

        outputs.extend([n for n, m in self._mapped_resids.keys()])
        return outputs

    def get_size(self, names):
        """Return the combined size of the variables
        corresponding to the given names.  If a given
        variable does not exist locally, the size will
        be taken from the lowest rank process that does
        contain that variable.
        """
        if isinstance(names, basestring):
            names = [names]
        uvec = self.scope._system.vec['u']
        var_sizes = self.scope._system.local_var_sizes
        varkeys = self.scope._system.vector_vars.keys()
        collnames = self.scope.name2collapsed
        procs = range(self.mpi.size)
        size = 0
        for name in names:
            if isinstance(name, tuple):
                name = name[0]

            if name in uvec:
                size += uvec[name].size
            else:
                idx = varkeys.index(collnames[name])
                for proc in procs:
                    if var_sizes[proc, idx] > 0:
                        size += var_sizes[proc, idx]
                        break

        return size

    def set_ordering(self, ordering):
        pass

    def is_active(self):
        return MPI is None or self.mpi.comm != MPI.COMM_NULL

    def local_subsystems(self):
        return ()

    def all_subsystems(self):
        return ()

    def get_req_cpus(self):
        return self.mpi.requested_cpus

    def _get_var_info(self, node):
        """Collect any variable metadata from the
        model here.
        """
        info = { 'size': 0, 'flat': True }

        base = None

        # use the name of the src
        name = node[0]

        parts = name.split('.',1)
        if len(parts) > 1:
            cname, vname = parts
            child = getattr(self.scope, cname)
        else:
            cname, vname = '', name
            child = self.scope

        try:
            # TODO: add checking of local_size metadata...
            parts = vname.split('.')
            val, idx = get_val_and_index(child, vname)

            if '[' in vname:  # array index into basevar
                base = vname.split('[',1)[0]
                flat_idx = get_flattened_index(idx,
                                        get_var_shape(base, child))
            else:
                base = None
                flat_idx = None

            info['size'] = flattened_size(vname, val, scope=child)
            if flat_idx is not None:
                info['flat_idx'] = flat_idx

        except NoFlatError:
            info['flat'] = False

        if base is not None:
            if cname:
                bname = '.'.join((cname, base))
            else:
                bname = base
            info['basevar'] = bname

        # get any other metadata we want
        for mname in ['deriv_ignore']:
            meta = child.get_metadata(vname, mname)
            if meta is not None:
                info[mname] = meta

        return info

    def setup_variables(self, resid_state_map=None):
        self.variables = OrderedDict()
        self._var_meta = {}
        if resid_state_map is None:
            resid_state_map = {}

        for sub in self.local_subsystems():
            sub.setup_variables(resid_state_map)
            self.variables.update(sub.variables)
            self._var_meta.update(sub._var_meta)

        self._create_var_dicts(resid_state_map)

    def _create_var_dicts(self, resid_state_map):
        # now figure out all of the inputs we 'own'
        self._owned_args = self._get_owned_args()

        # split up vars into 3 categories:
        #  1) flattenable vars that add to the size of the vectors
        #  2) flattenable vars that don't add to the size of the vectors because they
        #     are slices of other vars already in the vectors
        #  3) non-flattenable vars

        # first, get all flattenable variables
        for name in self._get_flat_vars(self.variables):
            self.flat_vars[name] = self.variables[name]

        # now get all flattenable vars that add to vector size
        self.vector_vars = self._get_vector_vars(self.flat_vars)

        for name, info in self.variables.items():
            if name not in self.flat_vars:
                self.noflat_vars[name] = info

    def setup_sizes(self):
        """Given a dict of variables, set the sizes for
        those that are local.
        """
        #mpiprint("setup_sizes: %s" % self.name)
        comm = self.mpi.comm

        if not self.is_active():
            self.local_var_sizes = numpy.zeros((0,0), int)
            self.input_sizes = numpy.zeros(0, int)
            return

        size = self.mpi.size
        rank = self.mpi.rank

        # pass the call down to any subdrivers/subsystems
        # and subassemblies.
        for sub in self.local_subsystems():
            sub.setup_sizes()

        # create an (nproc x numvars) var size vector containing
        # local sizes across all processes in our comm
        self.local_var_sizes = numpy.zeros((size, len(self.vector_vars)), int)

        for i, (name, var) in enumerate(self.vector_vars.items()):
            self.local_var_sizes[rank, i] = var['size']

        # collect local var sizes from all of the processes in our comm
        # these sizes will be the same in all processes except in cases
        # where a variable belongs to a multiprocessor component.  In that
        # case, the part of the component that runs in a given process will
        # only have a slice of each of the component's variables.
        if MPI:
            comm.Allgather(self.local_var_sizes[rank,:],
                           self.local_var_sizes)

        # create a (1 x nproc) vector for the sizes of all of our
        # local inputs
        self.input_sizes = numpy.zeros(size, int)

        for arg in self.flat(self._owned_args):
            self.input_sizes[rank] += self._var_meta[arg]['size']

        if MPI:
            comm.Allgather(self.input_sizes[rank], self.input_sizes)

        # create an arg_idx dict to keep track of indices of
        # inputs
        # TODO: determine how we want the user to specify indices
        #       for distributed inputs...
        self.arg_idx = OrderedDict()
        for name in self.flat(self._owned_args):
            # FIXME: this needs to use the actual indices for this
            #        process' version of the arg once we have distributed
            #        components...
            self.arg_idx[name] = numpy.array(range(self._var_meta[name]['size']), 'i')

    def setup_vectors(self, arrays=None, state_resid_map=None):
        """Creates vector wrapper objects to manage local and
        distributed vectors need to solve the distributed system.
        """
        if not self.is_active():
            return

        # if state_resid_map:
        #     for out in self.list_outputs():
        #         if out in state_resid_map:
        #             self.state_resid_map[out] = state_resid_map[out]

        rank = self.mpi.rank
        if arrays is None:  # we're the top level System in our Assembly
            arrays = {}
            # create top level vectors
            size = numpy.sum(self.local_var_sizes[rank, :])
            for name in ['u', 'f', 'du', 'df']:
                arrays[name] = numpy.zeros(size)

        for name in ['u', 'f', 'du', 'df']:
            self.vec[name] = VecWrapper(self, arrays[name],
                                        name='.'.join((self.name, name)))

        insize = self.input_sizes[rank]

        for name in ['p', 'dp']:
            self.vec[name] = InputVecWrapper(self, numpy.zeros(insize),
                                             name='.'.join((self.name, name)))

        start, end = 0, 0
        for sub in self.local_subsystems():
            sz = numpy.sum(sub.local_var_sizes[sub.mpi.rank, :])
            end += sz
            if end-start > arrays['u'][start:end].size:
                msg = "size mismatch: passing [%d,%d] view of size %d array from %s to %s" % \
                            (start,end,arrays['u'][start:end].size,self.name,sub.name)
                raise RuntimeError(msg)

            subarrays = {}
            for n in ('u', 'f', 'du', 'df'):
                subarrays[n] = arrays[n][start:end]

            sub.setup_vectors(subarrays)

            start += sz

        return self.vec

    def scatter(self, srcvecname, destvecname, subsystem=None):
        """ Perform data transfer (partial or full scatter or
        send/receive for data that isn't flattenable to a
        float array.
        """
        if subsystem is None:
            scatter = self.scatter_full
        else:
            scatter = subsystem.scatter_partial

        if scatter is not None:
            srcvec = self.vec[srcvecname]
            destvec = self.vec[destvecname]

            # if subsystem is None:
            #    mpiprint("scattering (full) to %s" % str(self.name))
            # else:
            #    mpiprint("%s scattering to %s" % (str(self.name),str(subsystem.name)))

            scatter(self, srcvec, destvec)

            if destvecname == 'p':
                if scatter is self.scatter_full:
                    self.vec['p'].set_to_scope(self.scope)
                else:
                    if subsystem._in_nodes:
                        self.vec['p'].set_to_scope(self.scope, subsystem._in_nodes)

        return scatter

    def dump(self, nest=0, stream=sys.stdout, verbose=False):
        """Prints out a textual representation of the collapsed
        execution graph (with groups of component nodes collapsed
        into Systems).  It shows which
        components run on the current processor.
        """
        #mpiprint("dump: %s" % self.name)
        if stream is None:
            getval = True
            stream = StringIO()
        else:
            getval = False

        if not self.is_active():
            #mpiprint("returning early for %s" % str(self.name))
            return stream.getvalue() if getval else None

        if MPI is None:
            world_rank = 0
        else:
            world_rank = MPI.COMM_WORLD.rank

        name_map = { 'SerialSystem': 'ser', 'ParallelSystem': 'par',
                     'SimpleSystem': 'simp', 'OpaqueDriverSystem': 'drv',
                     'TransparentDriverSystem': 'tdrv',
                     'InVarSystem': 'invar', 'OutVarSystem': 'outvar',
                     'SolverSystem': 'slv',  'ParamSystem': 'param',
                     'AssemblySystem': 'asm', } #'InnerAssemblySystem': 'inner'}
        stream.write(" "*nest)
        stream.write(str(self.name).replace(' ','').replace("'",""))
        stream.write(" [%s](req=%d)(rank=%d)(vsize=%d)(isize=%d)\n" %
                                          (name_map[self.__class__.__name__],
                                           self.get_req_cpus(),
                                           world_rank,
                                           self.vec['u'].array.size,
                                           self.input_sizes[self.mpi.rank]))

        for v, (arr, start) in self.vec['u']._info.items():
            if verbose or v not in self.vec['u']._subviews:
                stream.write(" "*(nest+2))
                if v in self.vec['p']:
                    stream.write("u['%s'] (%s)   p['%s'] (%s)\n" %
                                     (v, list(self.vec['u'].bounds([v])),
                                      v, list(self.vec['p'].bounds([v]))))
                else:
                    stream.write("u['%s'] (%s)\n" % (v, list(self.vec['u'].bounds([v]))))

        for v, (arr, start) in self.vec['p']._info.items():
            if v not in self.vec['u'] and (verbose or v not in self.vec['p']._subviews):
                stream.write(" "*(nest+2))
                stream.write("%s%s   p['%s'] (%s)\n" %
                                 (' '*(len(v)+6), ' '*len(str(list(self.vec['p'].bounds([v])))),
                                  v, list(self.vec['p'].bounds([v]))))

        if self.scatter_partial:
            noflats = self.scatter_partial.noflat_vars
        elif self.scatter_full:
            noflats = self.scatter_full.noflat_vars
        else:
            noflats = ()
        if noflats:
            stream.write(' '*(nest+2) + "= noflats =\n")

        for src, dest in noflats:
            stream.write(" "*(nest+2))
            stream.write("%s --> %s\n" % (src, dest))

        nest += 4
        for sub in self.local_subsystems():
            sub.dump(nest, stream)

        return stream.getvalue() if getval else None

    def _get_flat_vars(self, vardict):
        """Return a list of names of vars that represent variables that are
        flattenable to float arrays.
        """
        return [n for n,info in vardict.items() if info.get('flat', True)]

    def _get_vector_vars(self, vardict):
        """Return vector_vars, which are vars that actually add to the
        size of the vectors (as opposed to subvars of vars that are in
        the vector, which don't add anything to the vector but just
        use a subview of the view corresponding to their base var)
        """
        vector_vars = OrderedDict()
        all_srcs = set([n[0] for n in vardict])

        # all bases that actually are found in the vardict
        bases = set([s for s in all_srcs if '[' not in s])

        # use these to find any subs that don't have a full base in the
        # vector. we have to make sure these don't overlap with other
        # baseless subs
        sub_bases = set([s.split('[',1)[0]
                          for s in all_srcs
                             if '[' in s and s.split('[',1)[0] not in bases])

        for name in vardict:
            src = name[0]

            if src in bases:
                vector_vars[name] = vardict[name]
            else:
                base = src.split('[', 1)[0]
                if base in sub_bases: # this sub's base is not in vardict
                    # overlapping will be checked later when we create VecWrappers
                    vector_vars[name] = vardict[name]

        return vector_vars

    def set_options(self, mode, options):
        """ Sets all user-configurable options for this system and all
        subsystems. """

        self.mode = mode
        self.options = options

        if mode in ('forward', 'fd'):
            self.sol_vec = self.vec['du']
            self.rhs_vec = self.vec['df']
        elif mode == 'adjoint':
            self.sol_vec = self.vec['df']
            self.rhs_vec = self.vec['du']
        else:
            raise RuntimeError("invalid mode. must be 'forward' or 'adjoint' but value is '%s'" % mode)

        for subsystem in self.local_subsystems():
            subsystem.set_options(mode, options)


    # ------- derivative stuff -----------

    def initialize_gradient_solver(self):
        """ Initialize the solver that will be used to calculate the
        gradient. """

        if self.ln_solver is None:

            solver_choice = self.options.lin_solver

            # scipy_gmres not supported in MPI, so swap with
            # petsc KSP.
            if MPI and solver_choice=='scipy_gmres':
                solver_choice = 'petsc_ksp'
                msg = "scipy_gmres optimizer not supported in MPI. " + \
                      "Using petsc_ksp instead."
                self.options.parent._logger.warning(msg)

            if solver_choice == 'scipy_gmres':
                self.ln_solver = ScipyGMRES(self)
            elif solver_choice == 'petsc_ksp':
                self.ln_solver = PETSc_KSP(self)
            elif solver_choice == 'linear_gs':
                self.ln_solver = LinearGS(self)

    def linearize(self):
        """ Linearize all subsystems. """

        for subsystem in self.local_subsystems():
            subsystem.linearize()

    def calc_gradient(self, inputs, outputs, mode='auto', options=None,
                      iterbase='', return_format='array'):
        """ Return the gradient for this system. """

        # Mode Precedence
        # -- 1. Direct call argument
        # -- 2. Gradient Options
        # -- 3. Auto determination (when implemented)
        if mode == 'auto':

            # TODO - Support automatic determination of mode
            if options.derivative_direction == 'auto':
                mode = 'forward'
            else:
                mode = options.derivative_direction

        if options.force_fd is True:
            mode == 'fd'

        self.set_options(mode, options)
        self.initialize_gradient_solver()

        if mode == 'fd':
<<<<<<< HEAD
            return self.solve_fd(inputs, outputs, iterbase, return_format)
        else:
            self.linearize()
            self.vec['df'].array[:] = 0.0
            self.vec['du'].array[:] = 0.0
=======
            self.vec['df'].array[:] = 0.0
            self.vec['du'].array[:] = 0.0
            self.clear_dp()
            if self.fd_solver is None:
                self.fd_solver = FiniteDifference(self, inputs, outputs,
                                                  return_format)
            return self.fd_solver.solve(iterbase=iterbase)
>>>>>>> b955681e

        self.linearize()

        # Clean out all arrays.
        self.vec['df'].array[:] = 0.0
        self.vec['du'].array[:] = 0.0
        self.clear_dp()

        J = self.ln_solver.calc_gradient(inputs, outputs, return_format)
        self.sol_vec.array[:] = 0.0
        return J

    def solve_fd(self, inputs, outputs, iterbase='', return_format='array'):
        self.vec['df'].array[:] = 0.0
        self.vec['du'].array[:] = 0.0
        if self.fd_solver is None:
            self.fd_solver = FiniteDifference(self, inputs, outputs,
                                              return_format)
        return self.fd_solver.solve(iterbase=iterbase)
        
    def calc_newton_direction(self, options=None, iterbase=''):
        """ Solves for the new state in Newton's method and leaves it in the
        df vector."""

        self.set_options('forward', options)

        self.vec['du'].array[:] = 0.0
        self.vec['df'].array[:] = 0.0
        self.vec['dp'].array[:] = 0.0

        self.initialize_gradient_solver()
        self.linearize()

        self.vec['df'].array[:] = -self.ln_solver.solve(self.vec['f'].array)

    def solve_linear(self, options=None):
        """ Single linear solve solution applied to whatever input is sitting
        in the RHS vector."""

        if numpy.linalg.norm(self.rhs_vec.array) < 1e-15:
            self.sol_vec.array[:] = 0.0
            return self.sol_vec.array

        self.set_options(self.mode, options)
        self.initialize_gradient_solver()

        """ Solve Jacobian, df |-> du [fwd] or du |-> df [rev] """
        self.rhs_buf[:] = self.rhs_vec.array[:]
        self.sol_buf[:] = self.sol_vec.array[:]
        self.sol_buf = self.ln_solver.solve(self.rhs_buf)
        self.sol_vec.array[:] = self.sol_buf[:]

    def applyJ(self, variables):
        """ Apply Jacobian, (dp,du) |-> df [fwd] or df |-> (dp,du) [rev] """
        pass

    def iterate_all(self, local=False):
        """Returns a generator that will iterate over this
        System and all of its children recursively.
        """
        yield self
        for child in self.subsystems(local=local):
            for s in child.iterate_all(local=local):
                yield s

    def _compute_derivatives(self, vname, ind):
        """ Solves derivatives of system (direct/adjoint).
        ind must be a global petsc index.
        """
        self.rhs_vec.array[:] = 0.0
        self.sol_vec.array[:] = 0.0
        self.vec['dp'].array[:] = 0.0

        varkeys = self.vector_vars.keys()
        ivar = varkeys.index(vname)

        if self.local_var_sizes[self.mpi.rank, ivar] > 0:
            ind += numpy.sum(self.local_var_sizes[:, :ivar])
            ind += numpy.sum(self.local_var_sizes[:self.mpi.rank, ivar])

            ind_set = PETSc.IS().createGeneral([ind], comm=self.mpi.comm)
            if self.app_ordering is not None:
                ind_set = self.app_ordering.app2petsc(ind_set)
            ind = ind_set.indices[0]
            #mpiprint("setting 1.0 into index %d for %s" % (ind, str(vname)))
            self.rhs_vec.petsc_vec.setValue(ind, 1.0, addv=False)
        else:
            # creating an IS is a collective call, so must do it
            # here to avoid hanging, even though we don't need the IS
            ind_set = PETSc.IS().createGeneral([], comm=self.mpi.comm)

        # if self.mpi.rank == rank:
        #     mpiprint("set %d index to 1.0" % ind)
        #     self.rhs_vec.petsc_vec.setValue(ind, 1.0, addv=False)

        self.sol_buf.array[:] = self.sol_vec.array[:]
        self.rhs_buf.array[:] = self.rhs_vec.array[:]

        self.ln_solver.ksp.solve(self.rhs_buf, self.sol_buf)

        self.sol_vec.array[:] = self.sol_buf.array[:]

        return self.sol_vec

    # def _get_global_indices(self, var, rank):
    #     """Returns an iterator over global indices.
    #     """
    #     mpiprint("getting global indices for %s" % str(var))
    #     var_sizes = self.local_var_sizes
    #     ivar = self.vector_vars.keys().index(var)
    #     start = numpy.sum(self.local_var_sizes[:, :ivar])

    #     #end = start + numpy.sum(var_sizes[self.mpi.rank, ivar])
    #     end = start + var_sizes[rank, ivar]
    #     #end = start + numpy.sum(var_sizes[:, ivar])

    #     idxs = xrange(start, end)
    #     ind_set = PETSc.IS().createGeneral(idxs, comm=self.mpi.comm)
    #     if self.app_ordering is not None:
    #         ind_set = self.app_ordering.app2petsc(ind_set)

    #     mpiprint("global indices: %s" % ind_set.indices)

    #     return ind_set.indices


class SimpleSystem(System):
    """A System for a single Component. This component can have Inputs,
    Outputs, States, and Residuals."""

    def __init__(self, scope, graph, name):
        comp = None
        nodes = set([name])
        cpus = 1
        try:
            comp = getattr(scope, name)
        except (AttributeError, TypeError):
            pass
        else:
            if has_interface(comp, IComponent):
                self._comp = comp
                nodes = comp.get_full_nodeset()
                cpus = comp.get_req_cpus()
            else:
                comp = None

        super(SimpleSystem, self).__init__(scope, graph, nodes, name)

        self.mpi.requested_cpus = cpus
        self._comp = comp
        self.J = None
        self._mapped_resids = {}

    def inner(self):
        return self._comp
    
    def stop(self):
        self._comp.stop()

    def is_differentiable(self):
        """Return True if analytical derivatives can be
        computed for this System.
        """
        if self._comp is not None:
            return self._comp.is_differentiable()

        return True

    def simple_subsystems(self):
        yield self

    def setup_communicators(self, comm):
        # if comm is not None:
        #     mpiprint("setup_comms for %s  (%d of %d)" % (self.name, comm.rank, comm.size))
        self.mpi.comm = comm

    def _create_var_dicts(self, resid_state_map):
        if IImplicitComponent.providedBy(self._comp):
            states = set(['.'.join((self._comp.name, s))
                             for s in self._comp.list_states()])
        else:
            states = ()

        # group outputs into states and non-states
        # comps no longer own their own states (unless they also
        # own the corresponding residual)
        mystates = [v for v in self._out_nodes if v[1][0] in states]
        mynonstates = [v for v in self._out_nodes if v[1][0] not in states
                         and v not in resid_state_map]

        for vname in chain(mystates, mynonstates):
            if vname not in self.variables:
                self._var_meta[vname] = self._get_var_info(vname)
                self.variables[vname] = self._var_meta[vname].copy()

        mapped_states = resid_state_map.values()

        # for simple systems, if we're given a mapping of our outputs to
        # states, we need to 'own' the state and later in run we need
        # to copy the residual part of our f vector to the corresponding
        # state.

        if resid_state_map:
            to_remove = set()
            for out in self._out_nodes:
                state = resid_state_map.get(out)
                if state and state not in self.variables:
                    self._var_meta[state] = self._get_var_info(state)
                    self.variables[state] = self._var_meta[state].copy()
                    self._mapped_resids[out] = state
                    if out in self.variables:
                        to_remove.add(out)
                if out in mapped_states and state not in self.variables:
                    to_remove.add(out)

            if not isinstance(self, (SolverSystem, OpaqueDriverSystem)):
                for name in to_remove:
                    del self.variables[name]

        super(SimpleSystem, self)._create_var_dicts(resid_state_map)

    def setup_scatters(self):
        if not self.is_active():
            return
        #mpiprint("setup_scatters: %s  (%d of %d)" % (self.name,self.mpi.rank,self.mpi.size))
        rank = self.mpi.rank
        start = numpy.sum(self.input_sizes[:rank])
        end = numpy.sum(self.input_sizes[:rank+1])
        dest_idxs = [petsc_linspace(start, end)]
        src_idxs = []
        ukeys = self.vec['u'].keys()
        scatter_conns = []
        other_conns = []

        flat_args = self.flat(self._owned_args)

        for dest in flat_args:
            ivar = ukeys.index(dest)
            scatter_conns.append(dest)
            # FIXME: currently just using the local var size for input size
            src_idxs.append(numpy.sum(self.local_var_sizes[:, :ivar]) + self.arg_idx[dest])# - user really needs to be able to define size for multi-proc comps
        if len(idx_merge(src_idxs)) != len(idx_merge(dest_idxs)):
            raise RuntimeError("ERROR: setting up scatter: (%d != %d) srcs: %s,  dest: %s in %s" %
                                (len(src_idxs), len(dest_idxs), src_idxs, dest_idxs, self.name))

        other_conns = [n for n in self._owned_args if n not in flat_args]

        if MPI or scatter_conns or other_conns:
            self.scatter_full = DataTransfer(self, src_idxs, dest_idxs,
                                             scatter_conns, other_conns)

    def run(self, iterbase, ffd_order=0, case_label='', case_uuid=None):
        if self.is_active():
            graph = self.scope._reduced_graph

            self.scatter('u', 'p')
            #for var in self.list_outputs():
            #    self.vec['f'][var][:] = self.vec['u'][var][:]

            self._comp.set_itername('%s-%s' % (iterbase, self.name))
            self._comp.run(ffd_order=ffd_order, case_uuid=case_uuid)

            # put component outputs in u vector
            self.vec['u'].set_from_scope(self.scope,
                             [n for n in graph.successors(self.name)
                                   if n in self.vector_vars])

    def clear_dp(self):
        """ Sets the dp vector to zero."""
        if 'dp' in self.vec:
            self.vec['dp'].array[:] = 0.0

    def linearize(self):
        """ Linearize this component. """
        self.J = self._comp.linearize(first=True)

    def applyJ(self, variables):
        """ df = du - dGdp * dp or du = df and dp = -dGdp^T * df """

        vec = self.vec

        if not hasattr(self._comp, 'provideJ'):
            msg = 'Non-differentiable comps are currently not supported.'
            self._comp.raise_exception(msg, RuntimeError)

        # Forward Mode
        if self.mode == 'forward':

            self.scatter('du', 'dp')

            self._comp.applyJ(self, variables)
            vec['df'].array[:] *= -1.0

            for var in self.list_outputs():
                vec['df'][var][:] += vec['du'][var][:]


        # Adjoint Mode
        elif self.mode == 'adjoint':

            # Sign on the local Jacobian needs to be -1 before
            # we add in the fake residual. Since we can't modify
            # the 'du' vector at this point without stomping on the
            # previous component's contributions, we can multiply
            # our local 'arg' by -1, and then revert it afterwards.
            vec['df'].array[:] *= -1.0
            self._comp.applyJT(self, variables)
            vec['df'].array[:] *= -1.0

            for var in self.list_outputs():

                collapsed = self.scope.name2collapsed.get(var)
                if collapsed not in variables:
                    continue

                vec['du'][var][:] += vec['df'][var][:]

            self.scatter('du', 'dp')

<<<<<<< HEAD
=======
    def solve_linear(self, options=None):
        """ Single linear solve solution applied to whatever input is sitting
        in the RHS vector."""

        self.sol_vec.array[:] = self.rhs_vec.array[:]

>>>>>>> b955681e

class VarSystem(SimpleSystem):
    """Base class for a System that contains a single variable."""

    def run(self, iterbase, ffd_order=0, case_label='', case_uuid=None):
        pass

    def applyJ(self, variables):
        pass

    def stop(self):
        pass

    def linearize(self):
        pass


class ParamSystem(VarSystem):
    """System wrapper for Assembly input variables (internal perspective)."""

    def applyJ(self, variables):
        """ Set to zero """
        if self.variables: # don't do anything if we don't own our output
            # mpiprint("param sys %s: adding %s to %s" %
            #                 (self.name, self.sol_vec[self.name],
            #                     self.rhs_vec[self.name]))
            self.rhs_vec[self.name] += self.sol_vec[self.name]

    def pre_run(self):
        """ Load param value into u vector. """
        self.vec['u'].set_from_scope(self.scope, [self.name])


class InVarSystem(VarSystem):
    """System wrapper for Assembly input variables (internal perspective)."""

    def run(self, iterbase, ffd_order=0, case_label='', case_uuid=None):
        if self.is_active():
            self.vec['u'].set_from_scope(self.scope, self._nodes)

    def pre_run(self):
        """ Load param value into u vector. """
        self.vec['u'].set_from_scope(self.scope, [self.name])


class OutVarSystem(VarSystem):
    pass


class EqConstraintSystem(SimpleSystem):
    """A special system to handle mapping of states and
    residuals.
    """
    def setup_variables(self, resid_state_map=None):
        super(EqConstraintSystem, self).setup_variables(resid_state_map)

        nodemap = self.scope.name2collapsed
        src = self._comp._exprobj.lhs.text
        srcnode = nodemap.get(src, src)
        dest = self._comp._exprobj.rhs.text
        destnode = nodemap.get(dest, dest)

        for _, state_node in resid_state_map.items():
            if state_node == srcnode:
                self._comp._negate = True
                break
            elif state_node == destnode:
                break

    def run(self, iterbase, ffd_order=0, case_label='', case_uuid=None):
        if self.is_active():
            super(EqConstraintSystem, self).run(iterbase, ffd_order, case_label, case_uuid)
            state = self._mapped_resids.get(self.scope.name2collapsed[self.name+'.out0'])

            # Propagate residuals.
            if state:
                self.vec['f'][state][:] = self._comp.out0


class AssemblySystem(SimpleSystem):
    """A System to handle an Assembly."""

    def setup_communicators(self, comm):
        super(AssemblySystem, self).setup_communicators(comm)
        self._comp.setup_communicators(comm)

    def setup_variables(self, resid_state_map=None):
        super(AssemblySystem, self).setup_variables(resid_state_map)
        self._comp.setup_variables()

    def setup_sizes(self):
        super(AssemblySystem, self).setup_sizes()
        self._comp.setup_sizes()

    def setup_vectors(self, arrays=None, state_resid_map=None):
        super(AssemblySystem, self).setup_vectors(arrays)
        # internal Assembly will create new vectors
        self._comp.setup_vectors(arrays)

    def setup_scatters(self):
        super(AssemblySystem, self).setup_scatters()
        self._comp.setup_scatters()

    def set_options(self, mode, options):
        """ Sets all user-configurable options for the inner_system and its
        children. """
        self.mode = mode
        self._comp._system.set_options(mode, options)

    def clear_dp(self):
        """ Recusively sets the dp vector to zero."""
        self.vec['dp'].array[:] = 0.0
        for system in self.subsystems():
            system.clear_dp()

    def linearize(self):
        """ Assemblies linearize all subsystems in the Inner Assy System. """
        self._comp._system.linearize()

    def applyJ(self, variables):
        """ Call into our assembly's top ApplyJ to get the matrix vector
        product across the boundary variables.
        """

        inner_system = self._comp._system
        if self.mode == 'forward':
            arg = 'du'
            res = 'df'
        elif self.mode == 'adjoint':
            arg = 'df'
            res = 'du'

        nonzero = False

        for item in self.list_inputs() + self.list_states() + \
                    self.list_outputs() + self.list_residuals():

            var = self.scope._system.vec[arg][item]
            if any(var != 0):
                nonzero = True
            sub_name = item.partition('.')[2:][0]
            inner_system.vec[arg][sub_name] = var

            var = self.scope._system.vec[res][item]
            sub_name = item.partition('.')[2:][0]
            inner_system.vec[res][sub_name] = var

        # Speedhack, don't call component's derivatives if incoming vector is zero.
        if nonzero is False:
            return

        variables = inner_system.variables.keys()
        inner_system.vec['dp'].array[:] = 0.0
        inner_system.applyJ(variables)

        for item in self.list_inputs() + self.list_states()  + \
                    self.list_outputs() + self.list_residuals():

            sub_name = item.partition('.')[2:][0]
            self.scope._system.vec[res][item] = inner_system.vec[res][sub_name]

<<<<<<< HEAD
    def is_differentiable(self):
        """Return True if analytical derivatives can be
        computed for this System.
        """
        return True
=======
    def solve_linear(self, options=None):
        """ Single linear solve solution applied to whatever input is sitting
        in the RHS vector."""

        # Apply into our assembly.
        for sub in self.subsystems():
            sub.solve_linear()
>>>>>>> b955681e

class CompoundSystem(System):
    """A System that has subsystems."""

    def __init__(self, scope, graph, subg, name=None):
        super(CompoundSystem, self).__init__(scope,
                                             graph,
                                             get_full_nodeset(scope, subg.nodes()),
                                             name)
        self.driver = None
        self.graph = subg
        self._local_subsystems = []  # subsystems in the same process
        self._ordering = ()

    def local_subsystems(self):
        if MPI:
            return self._local_subsystems
        else:
            return self.all_subsystems()

    def all_subsystems(self):
        return self._local_subsystems + [data['system'] for node, data in
                                         self.graph.nodes_iter(data=True) if
                                          data['system'] not in self._local_subsystems]

    def simple_subsystems(self):
        for s in self.all_subsystems():
            for sub in s.simple_subsystems():
                yield sub

    def pre_run(self):
        for s in self.local_subsystems():
            s.pre_run()

    def setup_scatters(self):
        """ Defines a scatter for args at this system's level """
        if not self.is_active():
            return
        compound_setup_scatters(self)

    def applyJ(self, variables):
        """ Delegate to subsystems """

        if self.is_active():
            if self.mode == 'forward':
                self.scatter('du', 'dp')
            for subsystem in self.local_subsystems():
                subsystem.applyJ(variables)
            if self.mode == 'adjoint':
                self.scatter('du', 'dp')

    def stop(self):
        for s in self.all_subsystems():
            s.stop()


class SerialSystem(CompoundSystem):

    def all_subsystems(self):
        return [self.graph.node[node]['system'] for node in self._ordering]

    def set_ordering(self, ordering):
        """Return the execution order of our subsystems."""
        self._ordering = [n for n in ordering if n in self.graph]
        for node in self.graph.nodes_iter():
            if node not in self._ordering:
                self._ordering.append(node)

        if nx.is_directed_acyclic_graph(self.graph):
            g = self.graph
        else:
            # don't modify real graph
            g = self.graph.subgraph(self.graph.nodes())
            break_cycles(g)

        self._ordering = gsort(transitive_closure(g), self._ordering)

        for s in self.all_subsystems():
            s.set_ordering(ordering)

    def get_req_cpus(self):
        cpus = []
        for sub in self.all_subsystems():
            cpus.append(sub.get_req_cpus())
        self.mpi.requested_cpus = max(cpus+[1])
        return self.mpi.requested_cpus

    def run(self, iterbase, ffd_order=0, case_label='', case_uuid=None):
        if self.is_active():
            self._stop = False

            for sub in self.local_subsystems():
                self.scatter('u', 'p', sub)

                sub.run(iterbase, ffd_order, case_label, case_uuid)
                if self._stop:
                    raise RunStopped('Stop requested')

    def setup_communicators(self, comm):
        self._local_subsystems = []

        self.mpi.comm = get_comm_if_active(self, comm)
        if not self.is_active():
            return

        for sub in self.all_subsystems():
            sub.setup_communicators(self.mpi.comm)
            sub._parent_system = self
            if sub.is_active():
                self._local_subsystems.append(sub)

class ParallelSystem(CompoundSystem):

    def get_req_cpus(self):
        cpus = 0
        # in a parallel system, the required cpus is the sum of
        # the required cpus of the members
        for node, data in self.graph.nodes_iter(data=True):
            cpus += data['system'].get_req_cpus()
        self.mpi.requested_cpus = cpus
        return cpus

    def run(self, iterbase, ffd_order=0, case_label='', case_uuid=None):
        #mpiprint("running parallel system %s: %s" % (self.name, [c.name for c in self.local_subsystems()]))
        # don't scatter unless we contain something that's actually
        # going to run
        if not self.local_subsystems() or not self.is_active():
            return

        self.scatter('u', 'p')

        for sub in self.local_subsystems():
            sub.run(iterbase, ffd_order, case_label, case_uuid)

    def setup_communicators(self, comm):
        #mpiprint("<Parallel> setup_comms for %s  (%d of %d)" % (self.name, comm.rank, comm.size))
        self.mpi.comm = comm
        size = comm.size
        rank = comm.rank

        subsystems = []
        requested_procs = []
        for system in self.all_subsystems():
            subsystems.append(system)
            requested_procs.append(system.get_req_cpus())

        assigned_procs = [0]*len(requested_procs)

        assigned = 0

        requested = sum(requested_procs)

        limit = min(size, requested)

        # first, just use simple round robin assignment of requested CPUs
        # until everybody has what they asked for or we run out
        if requested:
            while assigned < limit:
                for i, system in enumerate(subsystems):
                    if requested_procs[i] == 0: # skip and deal with these later
                        continue
                    if assigned_procs[i] < requested_procs[i]:
                        assigned_procs[i] += 1
                        assigned += 1
                        if assigned == limit:
                            break

        self._local_subsystems = []

        for i,sub in enumerate(subsystems):
            if requested_procs[i] > 0 and assigned_procs[i] == 0:
                raise RuntimeError("parallel group %s requested %d processors but got 0" %
                                   (sub.name, requested_procs[i]))

        color = []
        for i, procs in enumerate([p for p in assigned_procs if p > 0]):
            color.extend([i]*procs)

        if size > assigned:
            color.extend([MPI.UNDEFINED]*(size-assigned))

        rank_color = color[rank]
        sub_comm = comm.Split(rank_color)

        if sub_comm == MPI.COMM_NULL:
            return

        for i,sub in enumerate(subsystems):
            if i == rank_color:
                self._local_subsystems.append(sub)
            elif requested_procs[i] == 0:  # sub is duplicated everywhere
                self._local_subsystems.append(sub)

        for sub in self.local_subsystems():
            sub._parent_system = self
            sub.setup_communicators(sub_comm)

    def setup_variables(self, resid_state_map=None):
        """ Determine variables from local subsystems """
        #mpiprint("setup_variables: %s" % self.name)
        self.variables = OrderedDict()
        if not self.is_active():
            return

        for sub in self.local_subsystems():
            sub.setup_variables(resid_state_map)

        if self.local_subsystems():
            sub = self.local_subsystems()[0]
            names = sub.variables.keys()
        else:
            sub = None
            names = []

        varkeys_list = self.mpi.comm.allgather(names)

        for varkeys in varkeys_list:
            for name in varkeys:
                self._var_meta[name] = self._get_var_info(name)
                self.variables[name] = self._var_meta[name].copy()
                self.variables[name]['size'] = 0

        if sub:
            for name, var in sub.variables.items():
                self.variables[name] = var

            for name, var in sub._var_meta.items():
                self._var_meta[name] = var

        self._create_var_dicts(resid_state_map)

    def simple_subsystems(self):
        lsys = self.local_subsystems()
        if lsys:
            return lsys[0].simple_subsystems()
        else:
            return []


class OpaqueSystem(CompoundSystem):
    """A system with an external interface like that
    of a simple system, but encapsulating a compound
    system.
    """
    def __init__(self, scope, graph, subg, name):
        # for now, just create an internal SerialSystem
        super(OpaqueSystem, self).__init__(scope, graph, subg, name)

        graph = graph.subgraph(graph.nodes_iter())
        
        nodes = internal_nodes(graph, subg.nodes())
        
        # need to create invar and outvar nodes here else inputs won't exist in
        # internal vectors
        for node in self._in_nodes:
            graph.add_node(node[0], comp='var')
            graph.add_edge(node[0], node)
            graph.node[node[0]]['system'] = _create_simple_sys(scope, graph, node[0])
            nodes.add(node)
            nodes.add(node[0])
            
        for node in self._out_nodes:
            graph.add_node(node[0], comp='var')
            graph.add_edge(node, node[0])
            graph.node[node[0]]['system'] = _create_simple_sys(scope, graph, node[0])
            nodes.add(node)
            nodes.add(node[0])
              
        graph = graph.subgraph(nodes)
        
        self._inner_system = SerialSystem(scope, graph, 
                                          reduced2component(graph))

        self._inner_system._provideJ_bounds = None

    def inner(self):
        return self._inner_system
    
    def setup_communicators(self, comm):
        self.mpi.comm = comm
        self._inner_system.setup_communicators(comm)

    def setup_variables(self, resid_state_map=None):
        super(OpaqueSystem, self).setup_variables(resid_state_map)
        self._inner_system.setup_variables()

    def setup_sizes(self):
        super(OpaqueSystem, self).setup_sizes()
        self._inner_system.setup_sizes()

    def setup_vectors(self, arrays=None, state_resid_map=None):
        super(OpaqueSystem, self).setup_vectors(arrays)
        # internal system will create new vectors
        self._inner_system.setup_vectors(None)

    def setup_scatters(self):
        super(OpaqueSystem, self).setup_scatters()
        self._inner_system.setup_scatters()

    def set_options(self, mode, options):
        """ Sets all user-configurable options for the inner_system and its
        children. """
        super(OpaqueSystem, self).set_options(mode, options)
        self._inner_system.set_options(mode, options)
        
    def run(self, iterbase, ffd_order=0, case_label='', case_uuid=None):
        self_u = self.vec['u']
        inner_u = self._inner_system.vec['u']
        
        inner_u.set_from_scope(self.scope, self._inner_system.list_inputs_and_states())
        
        self._inner_system.run(iterbase, ffd_order, case_label, case_uuid)

        for item in self.list_outputs_and_residuals():
            self_u[item] = inner_u[item]

    def linearize(self):
        """Do a finite difference on the inner system to calculate a 
        Jacobian.
        """
        inner_system = self._inner_system
        inner_system.linearize()

        if self.mode == 'forward':
            arg = 'du'
            res = 'df'
        elif self.mode == 'adjoint':
            arg = 'df'
            res = 'du'

        for item in self.list_inputs_and_states() + self.list_outputs_and_residuals():
            var = self.scope._system.vec[arg][item]
            inner_system.vec[arg][item] = var

            var = self.scope._system.vec[res][item]
            inner_system.vec[res][item] = var

        inner_system.J = inner_system.solve_fd(inner_system.list_inputs_and_states(), 
                                               inner_system.list_outputs_and_residuals())
        
        self.J = inner_system.J
        
    def applyJ(self):
        vec = self.vec
    
        # Forward Mode
        if self.mode == 'forward':
    
            self.scatter('du', 'dp')
    
            applyJ(self)
            vec['df'].array[:] *= -1.0
    
            for var in self.list_outputs():
                vec['df'][var][:] += vec['du'][var][:]
    
        # Adjoint Mode
        elif self.mode == 'adjoint':
    
            # Sign on the local Jacobian needs to be -1 before
            # we add in the fake residual. Since we can't modify
            # the 'du' vector at this point without stomping on the
            # previous component's contributions, we can multiply
            # our local 'arg' by -1, and then revert it afterwards.
            vec['df'].array[:] *= -1.0
            applyJT(self)
            vec['df'].array[:] *= -1.0
    
            for var in self.list_outputs():
                vec['du'][var][:] += vec['df'][var][:]
    
            self.scatter('du', 'dp')

    def simple_subsystems(self):
        for sub in self._inner_system.simple_subsystems():
            yield sub

    def set_ordering(self, ordering):
        self._inner_system.set_ordering(ordering)


class OpaqueDriverSystem(SimpleSystem):
    """A System for a Driver component that is not a Solver."""

    def __init__(self, graph, driver):
        scope = driver.parent
        super(OpaqueDriverSystem, self).__init__(scope, graph, driver.name)
        driver._system = self

    def setup_communicators(self, comm):
        super(OpaqueDriverSystem, self).setup_communicators(comm)
        self._comp.setup_communicators(self.mpi.comm)

    # FIXME: I'm inconsistent in the way that base methods are handled.  The System
    # base class should call setup methods on subsystems or local_subsystems in
    # order to avoid overriding setup methods like this one in derived classes.
    def setup_scatters(self):
        #super(OpaqueDriverSystem, self).setup_scatters()
        compound_setup_scatters(self)
        self._comp.setup_scatters()

    def is_differentiable(self):
        """Return True if analytical derivatives can be
        computed for this System.
        """
        return False

    def local_subsystems(self):
        return [s for s in self.all_subsystems() if s.is_active()]

    def all_subsystems(self):
        return (self._comp.workflow._system,)

    def simple_subsystems(self):
        for sub in self._comp.workflow._system.simple_subsystems():
            yield sub

    def pre_run(self):
        for s in self.local_subsystems():
            s.pre_run()


class TransparentDriverSystem(SimpleSystem):
    """A system for an driver that allows derivative calculation across its
    boundary."""

    def __init__(self, graph, driver):
        scope = driver.parent
        super(TransparentDriverSystem, self).__init__(scope, graph, driver.name)
        driver._system = self

    def _get_resid_state_map(self):
        """ Essentially, this system behaves like a solver system, except it
        has no states or residuals.
        """
        return dict()

    def setup_communicators(self, comm):
        super(TransparentDriverSystem, self).setup_communicators(comm)
        self._comp.setup_communicators(self.mpi.comm)

    def setup_variables(self, resid_state_map=None):
        # pass our resid_state_map to our children
        super(TransparentDriverSystem, self).setup_variables(self._get_resid_state_map())

    def setup_scatters(self):
        #super(TransparentDriverSystem, self).setup_scatters()
        compound_setup_scatters(self)
        self._comp.setup_scatters()

    def local_subsystems(self):
        return [s for s in self.all_subsystems() if s.is_active()]

    def all_subsystems(self):
        return (self._comp.workflow._system,)

    def simple_subsystems(self):
        for sub in self._comp.workflow._system.simple_subsystems():
            yield sub

    def clear_dp(self):
        """ Recusively sets the dp vector to zero."""
        self.vec['dp'].array[:] = 0.0
        for system in self.subsystems():
            system.clear_dp()

    def applyJ(self, variables):
        """ Delegate to subsystems """

        # Need to clean out the dp vector because the parent systems can't
        # see into this subsystem.
        self.clear_dp()

        if self.mode == 'forward':
            self.scatter('du', 'dp')
        for subsystem in self.local_subsystems():
            subsystem.applyJ(variables)
        if self.mode == 'adjoint':
            self.scatter('du', 'dp')

    def linearize(self):
        """ Solvers must Linearize all of their subsystems. """

        for subsystem in self.local_subsystems():
            subsystem.linearize()


class SolverSystem(TransparentDriverSystem):  # Implicit
    """A System for a Solver component. While it inherits from a SimpleSystem,
    much of the behavior is like a CompoundSystem, particularly variable
    propagation."""

    def _get_resid_state_map(self):

        # map of individual var names to collapsed names
        nodemap = self.scope.name2collapsed

        # set up our own resid_state_map
        pairs = self._comp._get_param_constraint_pairs()
        resid_state_map = dict([(nodemap[c], nodemap[p]) for p, c in pairs])
        states = resid_state_map.values()

        pgroups = self._comp.list_param_group_targets()
        resids = self._comp.list_eq_constraint_targets()

        szdict = {}
        for params in pgroups:
            skip = False
            params = tuple(params)
            for p in params:
                if nodemap[p] in states:
                    skip = True
                    break
            if not skip:  # add to the size dict so we can match on size
                node = nodemap[params[0]]
                self._var_meta[node] = self._get_var_info(node)
                szdict.setdefault(self._var_meta[node]['size'], []).append(node)

        # get rid of any residuals we already mapped
        resids = [r for r in resids if nodemap[r] not in resid_state_map]

        # match remaining residuals and states by size
        for resid in resids:
            resnode = nodemap[resid]
            self._var_meta[resnode] = self._get_var_info(resnode)
            sz = self._var_meta[resnode]['size']
            try:
                pnode = szdict[sz].pop()
            except:
                raise RuntimeError("unable to find a state of size %d to match residual '%s'" %
                                    (sz, resid))
            resid_state_map[resnode] = pnode

        # all states must have a corresponding residual
        for sz, pnodes in szdict.items():
            if pnodes:
                raise RuntimeError("param node %s of size %d has no matching residual" %
                                    (pnodes, sz))

        return resid_state_map

    def solve_linear(self, options=None):
        """ Single linear solve solution applied to whatever input is sitting
        in the RHS vector."""

        # Apply to inner driver system only. No need to pass options since it
        # has its own.
        for sub in self.local_subsystems():
            sub.solve_linear()


def _create_simple_sys(scope, graph, name):
    """Given a Component, create the appropriate type
    of simple System.
    """
    comp = getattr(scope, name, None)

    if has_interface(comp, ISolver):
        sub = SolverSystem(graph, comp)
    elif has_interface(comp, IDriver):
        from openmdao.main.driver import Driver
        if comp.__class__ == Driver:
            sub = TransparentDriverSystem(graph, comp)
        else:
            sub = OpaqueDriverSystem(graph, comp)
    elif has_interface(comp, IAssembly):
        sub = AssemblySystem(scope, graph, name)
    elif has_interface(comp, IPseudoComp) and comp._pseudo_type=='constraint' \
               and comp._subtype == 'equality':
        sub = EqConstraintSystem(scope, graph, name)
    elif IComponent.providedBy(comp):
        sub = SimpleSystem(scope, graph, name)
    elif graph.node[name].get('comp') == 'param':
        sub = ParamSystem(scope, graph, name)
    elif graph.node[name].get('comp') == 'invar':
        sub = InVarSystem(scope, graph, name)
    elif graph.node[name].get('comp') == 'outvar':
        sub = OutVarSystem(scope, graph, name)
    elif graph.node[name].get('comp') == 'var':
        sub = VarSystem(scope, graph, name)
    else:
        raise RuntimeError("don't know how to create a System for '%s'" % name)

    return sub

def partition_subsystems(scope, graph, cgraph):
    """Return a nested system graph with metadata for parallel
    and serial subworkflows.  Graph must acyclic. All subdriver
    iterations sets must have already been collapsed.

    """
    if len(cgraph) < 2:
        return cgraph

    gcopy = cgraph.subgraph(cgraph.nodes_iter())

    to_remove = []

    while len(gcopy) > 1:
        # find all nodes with in degree 0. If we find
        # more than one, we can execute them in parallel
        zero_in_nodes = [n for n in gcopy.nodes_iter()
                            if gcopy.in_degree(n)==0]

        if len(zero_in_nodes) > 1: # start of parallel chunk
            parallel_group = []
            for node in zero_in_nodes:
                brnodes = get_branch(gcopy, node)
                if len(brnodes) > 1:
                    parallel_group.append(tuple(brnodes))
                else:
                    parallel_group.append(brnodes[0])

            for branch in parallel_group:
                if isinstance(branch, tuple):
                    to_remove.extend(branch)
                    subg = cgraph.subgraph(branch)
                    partition_subsystems(scope, graph, subg)
                    system=SerialSystem(scope, graph, subg, str(branch))
                    collapse_to_system_node(cgraph, system, branch)

                    gcopy.remove_nodes_from(branch)
                else: # single comp system
                    gcopy.remove_node(branch)

            #parallel_group = tuple(sorted(parallel_group))
            parallel_group = tuple(parallel_group)
            to_remove.extend(parallel_group)
            subg = cgraph.subgraph(parallel_group)
            system=ParallelSystem(scope, graph, subg, str(parallel_group))
            collapse_to_system_node(cgraph, system, parallel_group)

        elif len(zero_in_nodes) == 1:  # serial
            gcopy.remove_nodes_from(zero_in_nodes)
        else: # circular - no further splitting
            break

    # Now remove all of the old nodes
    cgraph.remove_nodes_from(to_remove)

    return cgraph

def collapse_to_system_node(G, system, name):
    G.add_node(name, system=system)
    collapse_nodes(G, name, name)
    return G

def get_branch(g, node, visited=None):
    """Return the full list of nodes that branch *exclusively*
    from the given node.  The starting node is included in
    the list.
    """
    if visited is None:
        visited = set()
    visited.add(node)
    branch = [node]
    for succ in g.successors(node):
        for p in g.predecessors(succ):
            if p not in visited:
                break
        else:
            branch.extend(get_branch(g, succ, visited))
    return branch

def get_comm_if_active(obj, comm):
    if comm is None or comm == MPI.COMM_NULL:
        return comm

    req = obj.get_req_cpus()
    if comm.rank+1 > req:
        color = MPI.UNDEFINED
    else:
        color = 1

    return comm.Split(color)

def get_full_nodeset(scope, group):
    names = set()
    for name in simple_node_iter(group):
        obj = getattr(scope, name, None)
        if obj is not None and hasattr(obj, 'get_full_nodeset'):
            names.update(obj.get_full_nodeset())
        else:
            names.add(name)
    return names
<|MERGE_RESOLUTION|>--- conflicted
+++ resolved
@@ -325,14 +325,9 @@
         # variables
         return [a for a in self.variables.keys() if a in args]
 
-<<<<<<< HEAD
     def get(self, name):
         return self.vec['u'][name]
 
-    def list_inputs_and_states(self):
-        """Returns names of input variables and states (not collapsed edges)
-        from this System and all of its children.
-=======
     def clear_dp(self):
         """ Recusively sets the dp vector to zero."""
         self.vec['dp'].array[:] = 0.0
@@ -342,7 +337,6 @@
     def list_inputs(self):
         """Returns names of input variables from this System and all of its
         children.
->>>>>>> b955681e
         """
         inputs = set()
         for system in self.simple_subsystems():
@@ -864,21 +858,7 @@
         self.initialize_gradient_solver()
 
         if mode == 'fd':
-<<<<<<< HEAD
             return self.solve_fd(inputs, outputs, iterbase, return_format)
-        else:
-            self.linearize()
-            self.vec['df'].array[:] = 0.0
-            self.vec['du'].array[:] = 0.0
-=======
-            self.vec['df'].array[:] = 0.0
-            self.vec['du'].array[:] = 0.0
-            self.clear_dp()
-            if self.fd_solver is None:
-                self.fd_solver = FiniteDifference(self, inputs, outputs,
-                                                  return_format)
-            return self.fd_solver.solve(iterbase=iterbase)
->>>>>>> b955681e
 
         self.linearize()
 
@@ -894,6 +874,7 @@
     def solve_fd(self, inputs, outputs, iterbase='', return_format='array'):
         self.vec['df'].array[:] = 0.0
         self.vec['du'].array[:] = 0.0
+        self.clear_dp()
         if self.fd_solver is None:
             self.fd_solver = FiniteDifference(self, inputs, outputs,
                                               return_format)
@@ -1198,15 +1179,12 @@
 
             self.scatter('du', 'dp')
 
-<<<<<<< HEAD
-=======
     def solve_linear(self, options=None):
         """ Single linear solve solution applied to whatever input is sitting
         in the RHS vector."""
 
         self.sol_vec.array[:] = self.rhs_vec.array[:]
 
->>>>>>> b955681e
 
 class VarSystem(SimpleSystem):
     """Base class for a System that contains a single variable."""
@@ -1368,13 +1346,12 @@
             sub_name = item.partition('.')[2:][0]
             self.scope._system.vec[res][item] = inner_system.vec[res][sub_name]
 
-<<<<<<< HEAD
     def is_differentiable(self):
         """Return True if analytical derivatives can be
         computed for this System.
         """
         return True
-=======
+
     def solve_linear(self, options=None):
         """ Single linear solve solution applied to whatever input is sitting
         in the RHS vector."""
@@ -1382,7 +1359,7 @@
         # Apply into our assembly.
         for sub in self.subsystems():
             sub.solve_linear()
->>>>>>> b955681e
+
 
 class CompoundSystem(System):
     """A System that has subsystems."""
@@ -1692,11 +1669,12 @@
         self_u = self.vec['u']
         inner_u = self._inner_system.vec['u']
         
-        inner_u.set_from_scope(self.scope, self._inner_system.list_inputs_and_states())
+        inner_u.set_from_scope(self.scope, 
+                               self._inner_system.list_inputs()+self._inner_system.list_states())
         
         self._inner_system.run(iterbase, ffd_order, case_label, case_uuid)
 
-        for item in self.list_outputs_and_residuals():
+        for item in self.list_outputs():
             self_u[item] = inner_u[item]
 
     def linearize(self):
@@ -1713,31 +1691,33 @@
             arg = 'df'
             res = 'du'
 
-        for item in self.list_inputs_and_states() + self.list_outputs_and_residuals():
+        for item in self.list_inputs() + self.list_states() + self.list_outputs():
             var = self.scope._system.vec[arg][item]
             inner_system.vec[arg][item] = var
 
             var = self.scope._system.vec[res][item]
             inner_system.vec[res][item] = var
 
-        inner_system.J = inner_system.solve_fd(inner_system.list_inputs_and_states(), 
-                                               inner_system.list_outputs_and_residuals())
+        inner_system.J = inner_system.solve_fd(inner_system.list_inputs()+inner_system.list_states(), 
+                                               inner_system.list_outputs())
         
         self.J = inner_system.J
         
-    def applyJ(self):
+    def applyJ(self, variables):
         vec = self.vec
+        dfvec = vec['df']
     
         # Forward Mode
         if self.mode == 'forward':
     
             self.scatter('du', 'dp')
+                
+            applyJ(self, variables)
+            dfvec.array[:] *= -1.0
     
-            applyJ(self)
-            vec['df'].array[:] *= -1.0
-    
-            for var in self.list_outputs():
-                vec['df'][var][:] += vec['du'][var][:]
+            for var in variables: #self.list_outputs():
+                if var in dfvec:
+                    dfvec[var][:] += vec['du'][var][:]
     
         # Adjoint Mode
         elif self.mode == 'adjoint':
@@ -1747,12 +1727,13 @@
             # the 'du' vector at this point without stomping on the
             # previous component's contributions, we can multiply
             # our local 'arg' by -1, and then revert it afterwards.
-            vec['df'].array[:] *= -1.0
-            applyJT(self)
-            vec['df'].array[:] *= -1.0
+            dfvec.array[:] *= -1.0
+            applyJT(self, variables)
+            dfvec.array[:] *= -1.0
     
-            for var in self.list_outputs():
-                vec['du'][var][:] += vec['df'][var][:]
+            for var in variables: #self.list_outputs():
+                if var in dfvec:
+                    vec['du'][var][:] += dfvec[var][:]
     
             self.scatter('du', 'dp')
 
