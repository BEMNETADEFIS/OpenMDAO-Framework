--- conflicted
+++ resolved
@@ -368,7 +368,7 @@
                 continue
 
             # Non-flat vars must be ignored.
-            if collapsed_name in top._system.noflat_vars:
+            if top._var_meta[collapsed_name].get('flat') != True:
                 continue
 
             # The user sets 'deriv_ignore' in the basevar, so we have to check that for
@@ -1729,30 +1729,26 @@
                 int_out_nodes.append(node)
 
         graph = graph.subgraph(nodes)
-<<<<<<< HEAD
         
-        srcs = sorted([node[0] for node in self._in_nodes])
+        srcs = sorted([(node[0], node) for node in self._in_nodes])
         
-=======
-
->>>>>>> 08b27da7
         # need to create invar nodes here else inputs won't exist in
         # internal vectors
-        for node in self._in_nodes:
-            base = base_var(graph, node[0])
+        for src, node in srcs:
+            base = base_var(graph, src)
             if base in graph:
                 graph.add_edge(base, node)
             else:
-                graph.add_node(node[0], comp='dumbvar')
-                graph.add_edge(node[0], node)
-
-            comp = node[0].split('.', 1)[0]
-            if comp != node[0] and comp in graph:
+                graph.add_node(src, comp='dumbvar')
+                graph.add_edge(src, node)
+
+            comp = src.split('.', 1)[0]
+            if comp != src and comp in graph:
                 graph.add_edge(node, comp)
                 
-            if node[0] in graph:
-                graph.node[node[0]]['system'] = _create_simple_sys(scope, graph, node[0])
-                nodes.add(node[0])
+            if src in graph:
+                graph.node[src]['system'] = _create_simple_sys(scope, graph, src)
+                nodes.add(src)
             nodes.add(node)
 
         self.out_nodes = ext_out_nodes + int_out_nodes
