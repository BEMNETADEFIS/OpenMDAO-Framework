import sys
from StringIO import StringIO
from collections import OrderedDict
from itertools import chain

import numpy
import networkx as nx

# pylint: disable-msg=E0611,F0401
from openmdao.main.mpiwrap import MPI, MPI_info, mpiprint, PETSc
from openmdao.main.exceptions import RunStopped
from openmdao.main.finite_difference import FiniteDifference
from openmdao.main.linearsolver import ScipyGMRES, PETSc_KSP
from openmdao.main.mp_support import has_interface
from openmdao.main.interfaces import IDriver, IAssembly, IImplicitComponent, \
                                     ISolver, IPseudoComp, IComponent
from openmdao.main.vecwrapper import VecWrapper, InputVecWrapper, DataTransfer, idx_merge, petsc_linspace
from openmdao.main.depgraph import break_cycles, get_node_boundary, transitive_closure, gsort, \
                                   collapse_nodes, simple_node_iter, reduced2component

def call_if_found(obj, fname, *args, **kwargs):
    """If the named function exists in the object, call it
    with the provided args.
    """
    if hasattr(obj, fname):
        return getattr(obj, fname)(*args, **kwargs)

def compound_setup_scatters(self):
    """ Defines a scatter for args at this system's level """
    if not self.is_active():
        return
    #mpiprint("setup_scatters: %s  (%d of %d)" % (self.name,self.mpi.rank,self.mpi.size))
    var_sizes = self.local_var_sizes
    input_sizes = self.input_sizes
    rank = self.mpi.rank

    if MPI:
        start = numpy.sum(var_sizes[:rank, :])
        end = numpy.sum(var_sizes[:rank+1, :])
        petsc_idxs = petsc_linspace(start, end)

        app_idxs = []
        for ivar in xrange(len(self.vector_vars)):
            start = numpy.sum(var_sizes[:, :ivar]) + numpy.sum(var_sizes[:rank, ivar])
            end = start + var_sizes[rank, ivar]
            app_idxs.append(petsc_linspace(start, end))

        if app_idxs:
            app_idxs = numpy.concatenate(app_idxs)

        app_ind_set = PETSc.IS().createGeneral(app_idxs, comm=self.mpi.comm)
        petsc_ind_set = PETSc.IS().createGeneral(petsc_idxs, comm=self.mpi.comm)
        #mpiprint("creating petsc AO for %s" % self.name)
        self.app_ordering = PETSc.AO().createBasic(app_ind_set, petsc_ind_set,
                                                   comm=self.mpi.comm)

    # mpiprint("app indices:   %s\npetsc indices: %s" %
    #           (app_ind_set.getIndices(), petsc_ind_set.getIndices()))
    src_full = []
    dest_full = []
    scatter_conns_full = set()
    noflat_conns_full = set()
    noflats = set([k for k,v in self.variables.items()
                       if not v.get('flat',True)])

    start = end = numpy.sum(input_sizes[:rank])
    varkeys = self.vector_vars.keys()
    #simple_subs = set(self.simple_subsystems())

    for subsystem in self.all_subsystems():
        #mpiprint("setting up scatters from %s to %s" % (self.name, subsystem.name))
        src_partial = []
        dest_partial = []
        scatter_conns = set()
        noflat_conns = set()  # non-flattenable vars
        for sub in subsystem.simple_subsystems():
            for node in sub._in_nodes:
                if node not in self._owned_args or node in scatter_conns:
                    continue
                if node in noflats:
                    noflat_conns.add(node)
                    noflat_conns_full.add(node)
                else:
                    #arg_idxs = sub.arg_idx[node]
                    arg_idxs = self.arg_idx[node]
                    isrc = varkeys.index(node)

                    src_idxs = numpy.sum(var_sizes[:, :isrc]) + arg_idxs

                    # there are some situations where a 'collapsed' variable
                    # is broadcast to multiple places, so in order to keep
                    # the partial scatters correct, we need to reuse the
                    # destination indices instead of incrementing start and
                    # end each time we see that variable.
                    # if node in destmap:
                    #     dest_idxs = destmap[node]
                    # else:
                    #     end += arg_idxs.shape[0]
                    #     dest_idxs = petsc_linspace(start, end)
                    #     start += arg_idxs.shape[0]
                    #     destmap[node] = dest_idxs

                    dest_idxs = self.vec['p'].indices(node)

                    if node not in scatter_conns:
                        scatter_conns.add(node)
                        src_partial.append(src_idxs)
                        dest_partial.append(dest_idxs)

                    if node not in scatter_conns_full:
                        scatter_conns_full.add(node)
                        src_full.append(src_idxs)
                        dest_full.append(dest_idxs)

        # mpiprint("PARTIAL scatter setup: %s to %s: %s\n%s" % (self.name, subsystem.name,
        #                                                       src_partial, dest_partial))
        if MPI or scatter_conns or noflat_conns:
            subsystem.scatter_partial = DataTransfer(self, src_partial,
                                                     dest_partial,
                                                     scatter_conns, noflat_conns)

    if MPI or scatter_conns_full or noflat_conns_full:
        self.scatter_full = DataTransfer(self, src_full, dest_full,
                                         scatter_conns_full, noflat_conns_full)

    for sub in self.local_subsystems():
        sub.setup_scatters()


class System(object):
    def __init__(self, scope, graph, nodes, name):
        self.name = str(name)
        self.scope = scope
        self._nodes = nodes

        self._var_meta = {} # dict of metadata (size, flat, etc. for all vars)
        self.variables = OrderedDict() # dict of all vars owned by this System (flat and non-flat)
        self.flat_vars = OrderedDict() # all vars used in vectors, whether they add to vector size or not
        self.vector_vars = OrderedDict() # all vars that contribute to the size of vectors
        self.noflat_vars = OrderedDict() # all vars that are not flattenable to float arrays (so are not part of vectors)

        #self.state_resid_map = {}
        self._mapped_resids = {}

        self._out_nodes = []

        # find our output nodes (outputs from our System and any child Systems)
        for node in nodes:
            if node in graph:
                for succ in graph.successors(node):
                    if succ not in self._out_nodes:
                        self._out_nodes.append(succ)

        if hasattr(self, '_comp') and IImplicitComponent.providedBy(self._comp):
            states = set(['.'.join((self.name,s))
                                  for s in self._comp.list_states()])
        else:
            states = ()

        pure_outs = [out for out in self._out_nodes if out not in states]

        all_outs = set(nodes)
        all_outs.update(pure_outs)

        # get our input nodes from the depgraph
        self._in_nodes, _ = get_node_boundary(graph, all_outs)

        self._in_nodes = sorted(self._in_nodes)
        self._out_nodes = sorted(self._out_nodes)

        self.mpi = MPI_info()
        self.mpi.requested_cpus = None
        self.vec = {}
        self.app_ordering = None
        self.scatter_full = None
        self.scatter_partial = None

        # Derivatives stuff
        self.mode = None
        self.sol_vec = None
        self.rhs_vec = None
        self.ln_solver = None
        self.fd_solver = None
        self.sol_buf = None
        self.rhs_buf = None

    def find(self, name):
        """A convenience method to allow easy access to descendant
        Systems.
        """
        for sub in self.subsystems():
            if name == sub.name:
                return sub
            s = sub.find(name)
            if s is not None:
                return s
        return None

    def subsystems(self, local=False):
        if local:
            return self.local_subsystems()
        return self.all_subsystems()

    def list_subsystems(self, local=False):
        """Returns the names of our subsystems."""
        return [s.name for s in self.subsystems(local)]

    def flat(self, names):
        """Returns the names from the given list that refer
        to variables that are flattenable to float arrays.
        """
        return [n for n in names if self._var_meta[n].get('flat')]

    def _get_owned_args(self):
        args = set()
        for sub in self.simple_subsystems(local=True):
            for arg in sub._in_nodes:
                if arg in self.variables and \
                        (arg not in sub.variables or sub is self):
                    args.add(arg)

        # ensure that args are in same order that they appear in
        # variables
        return [a for a in self.variables.keys() if a in args]

    def list_inputs_and_states(self):
        """Returns names of input variables (not collapsed edges)
        from this System and all of its children.
        """
        inputs = set()
        for system in self.simple_subsystems():
            try:
                inputs.update(['.'.join((system.name,s))
                                  for s in system._comp.list_states()])
            except AttributeError:
                pass
            for tup in system._in_nodes:
                for dest in tup[1]:
                    parts = dest.split('.', 1)
                    if parts[0] in system._nodes:
                        inputs.add(dest)
        return list(inputs)

    def list_outputs(self):
        """Returns names of output variables (not collapsed edges)
        from this System and all of its children.
        """
        outputs = []
        for system in self.simple_subsystems(local=True):
            states = set()
            try:
                states.update(['.'.join((system.name,s))
                                  for s in system._comp.list_states()])
            except AttributeError:
                pass
            out_nodes = [node for node in system._out_nodes \
                         if node not in self._mapped_resids]
            for src, _ in out_nodes:
                parts = src.split('.', 1)
                if parts[0] in system._nodes and src not in states:
                    outputs.append(src)
        return outputs

    def list_outputs_and_residuals(self):
        """Returns names of output variables (not collapsed edges)
        from this System and all of its children. This list also
        contains the residuals.
        """
        outputs = []
        for system in self.simple_subsystems():
            try:
                outputs.extend(['.'.join((system.name, s))
                                  for s in system._comp.list_residuals()])
            except AttributeError:
                pass

        outputs.extend([n for n, m in self._mapped_resids.keys()])
        outputs.extend([n for n in self.list_outputs()
                                if n not in outputs])
        return outputs

    def get_size(self, names):
        """Return the total local size of the variables
        corresponding to the given names.
        """
        uvec = self.scope._system.vec['u']
        size = 0
        for name in names:
            # Param target support.
            if isinstance(name, tuple):
                name = name[0]

            size += uvec[name].size
        return size

    def set_ordering(self, ordering):
        pass

    def is_active(self):
        return MPI is None or self.mpi.comm != MPI.COMM_NULL

    def local_subsystems(self):
        return ()

    def all_subsystems(self):
        return ()

    def get_req_cpus(self):
        return self.mpi.requested_cpus

    def _get_var_info(self, node):
        """Collect any variable metadata from the
        model here.
        """
        vdict = { 'size': 0 }

        # use the name of the src
        name = node[0]

        parts = name.split('.',1)
        if len(parts) > 1:
            cname, vname = parts
            child = getattr(self.scope, cname)
        else:
            cname, vname = '', name
            child = self.scope
        info = child.get_float_var_info(vname)
        if info is None:
            vdict['flat'] = False
        else:  # variable is flattenable to a float array
            sz, flat_idx, base = info
            vdict['size'] = sz
            vdict['flat'] = True
            if flat_idx is not None:
                vdict['flat_idx'] = flat_idx
            if base is not None:
                if cname:
                    bname = '.'.join((cname, base))
                else:
                    bname = base
                vdict['basevar'] = bname

        return vdict

    def setup_variables(self, resid_state_map=None):
        self.variables = OrderedDict()
        self._var_meta = {}
        if resid_state_map is None:
            resid_state_map = {}

        for sub in self.local_subsystems():
            sub.setup_variables(resid_state_map)
            self.variables.update(sub.variables)
            self._var_meta.update(sub._var_meta)

        self._create_var_dicts(resid_state_map)

    def _create_var_dicts(self, resid_state_map):
        # now figure out all of the inputs we 'own'
        self._owned_args = self._get_owned_args()

        # split up vars into 3 categories:
        #  1) flattenable vars that add to the size of the vectors
        #  2) flattenable vars that don't add to the size of the vectors because they
        #     are slices of other vars already in the vectors
        #  3) non-flattenable vars

        # first, get all flattenable variables
        for name in self._get_flat_vars(self.variables):
            self.flat_vars[name] = self.variables[name]

        # now get all flattenable vars that add to vector size
        self.vector_vars = self._get_vector_vars(self.flat_vars)

        for name, info in self.variables.items():
            if name not in self.flat_vars:
                self.noflat_vars[name] = info

        # create an arg_idx dict to keep track of indices of
        # inputs
        # TODO: determine how we want the user to specify indices
        #       for distributed inputs...
        self.arg_idx = OrderedDict()
        for name in self.flat(self._owned_args):
            # FIXME: this needs to use the actual indices for this
            #        process' version of the arg once we have distributed
            #        components...
            self.arg_idx[name] = numpy.array(range(self._var_meta[name]['size']), 'i')

    def setup_sizes(self):
        """Given a dict of variables, set the sizes for
        those that are local.
        """
        #mpiprint("setup_sizes: %s" % self.name)
        comm = self.mpi.comm

        if not self.is_active():
            self.local_var_sizes = numpy.zeros((0,0), int)
            self.input_sizes = numpy.zeros(0, int)
            return

        size = self.mpi.size
        rank = self.mpi.rank

        # pass the call down to any subdrivers/subsystems
        # and subassemblies.
        for sub in self.local_subsystems():
            sub.setup_sizes()

        # create an (nproc x numvars) var size vector containing
        # local sizes across all processes in our comm
        self.local_var_sizes = numpy.zeros((size, len(self.vector_vars)), int)

        for i, (name, var) in enumerate(self.vector_vars.items()):
            self.local_var_sizes[rank, i] = var['size']

        # collect local var sizes from all of the processes in our comm
        # these sizes will be the same in all processes except in cases
        # where a variable belongs to a multiprocessor component.  In that
        # case, the part of the component that runs in a given process will
        # only have a slice of each of the component's variables.
        #mpiprint("setup_sizes Allgather (var sizes) %s: %d" % (self.name,comm.size))
        if MPI:
            comm.Allgather(self.local_var_sizes[rank,:],
                           self.local_var_sizes)

        # create a (1 x nproc) vector for the sizes of all of our
        # local inputs
        self.input_sizes = numpy.zeros(size, int)

        for arg in self.flat(self._owned_args):
            self.input_sizes[rank] += self._var_meta[arg]['size']

        if MPI:
            comm.Allgather(self.input_sizes[rank], self.input_sizes)

    def setup_vectors(self, arrays=None, state_resid_map=None):
        """Creates vector wrapper objects to manage local and
        distributed vectors need to solve the distributed system.
        """
        if not self.is_active():
            return

        # if state_resid_map:
        #     for out in self.list_outputs():
        #         if out in state_resid_map:
        #             self.state_resid_map[out] = state_resid_map[out]

        rank = self.mpi.rank
        if arrays is None:  # we're the top level System in our Assembly
            arrays = {}
            # create top level vectors
            size = numpy.sum(self.local_var_sizes[rank, :])
            for name in ['u', 'f', 'du', 'df']:
                arrays[name] = numpy.zeros(size)

        for name in ['u', 'f', 'du', 'df']:
            self.vec[name] = VecWrapper(self, arrays[name])

        insize = self.input_sizes[rank]

        for name in ['p', 'dp']:
            self.vec[name] = InputVecWrapper(self, numpy.zeros(insize))

        start, end = 0, 0
        for sub in self.local_subsystems():
            sz = numpy.sum(sub.local_var_sizes[sub.mpi.rank, :])
            end += sz
            if end-start > arrays['u'][start:end].size:
                raise RuntimeError("size mismatch: passing [%d,%d] view of size %d array from %s to %s" %
                            (start,end,arrays['u'][start:end].size,self.name,sub.name))

            subarrays = {}
            for n in ('u', 'f', 'du', 'df'):
                subarrays[n] = arrays[n][start:end]

            sub.setup_vectors(subarrays)

            start += sz

        return self.vec

    def scatter(self, srcvecname, destvecname, subsystem=None):
        """ Perform data transfer (partial or full scatter or
        send/receive for data that isn't flattenable to a
        float array.
        """
        if subsystem is None:
            scatter = self.scatter_full
        else:
            scatter = subsystem.scatter_partial

        if scatter is not None:
            srcvec = self.vec[srcvecname]
            destvec = self.vec[destvecname]

<<<<<<< HEAD
            #if subsystem is None:
                #mpiprint("%s scattering %s -> %s" % (str(self.name),srcvecname,destvecname))
            #else:
                #mpiprint("%s scattering to %s: %s -> %s" % (str(self.name),str(subsystem.name),srcvecname,destvecname))
=======
            #mpiprint("%s scattering to %s (%s to %s):\n       scatter_conns = %s" %
            #             (self.name, s.name, srcvecname, destvecname, scatter.scatter_conns))
            #srcvec.dump(srcvecname)
>>>>>>> 24d41865
            scatter(self, srcvec, destvec) #, reverse=??)

            graph = self.scope._reduced_graph
            if destvecname == 'p':
                if scatter is self.scatter_full:
                    self.vec['p'].set_to_scope(self.scope)
                else:
                    if subsystem._in_nodes:
                        #self.vec['p'].dump('p')
                        self.vec['p'].set_to_scope(self.scope, subsystem._in_nodes)

        return scatter

    def dump(self, nest=0, stream=sys.stdout, verbose=False):
        """Prints out a textual representation of the collapsed
        execution graph (with groups of component nodes collapsed
        into Systems).  It shows which
        components run on the current processor.
        """
        #mpiprint("dump: %s" % self.name)
        if stream is None:
            getval = True
            stream = StringIO()
        else:
            getval = False

        if not self.is_active():
            #mpiprint("returning early for %s" % str(self.name))
            return stream.getvalue() if getval else None

        if MPI is None:
            world_rank = 0
        else:
            world_rank = MPI.COMM_WORLD.rank

        name_map = { 'SerialSystem': 'ser', 'ParallelSystem': 'par',
                     'SimpleSystem': 'simp', 'OpaqueDriverSystem': 'drv',
                     'TransparentDriverSystem': 'tdrv',
                     'InVarSystem': 'invar', 'OutVarSystem': 'outvar',
                     'SolverSystem': 'slv',  'ParamSystem': 'param',
                     'AssemblySystem': 'asm', } #'InnerAssemblySystem': 'inner'}
        stream.write(" "*nest)
        stream.write(str(self.name).replace(' ','').replace("'",""))
        stream.write(" [%s](req=%d)(rank=%d)(vsize=%d)(isize=%d)\n" %
                                          (name_map[self.__class__.__name__],
                                           self.get_req_cpus(),
                                           world_rank,
                                           self.vec['u'].array.size,
                                           self.input_sizes[self.mpi.rank]))

        for v, (arr, start) in self.vec['u']._info.items():
            if verbose or v not in self.vec['u']._subviews:
                stream.write(" "*(nest+2))
                if v in self.vec['p']:
                    stream.write("u['%s'] (%s)   p['%s'] (%s)\n" %
                                     (v, list(self.vec['u'].bounds([v])),
                                      v, list(self.vec['p'].bounds([v]))))
                else:
                    stream.write("u['%s'] (%s)\n" % (v, list(self.vec['u'].bounds([v]))))

        for v, (arr, start) in self.vec['p']._info.items():
            if v not in self.vec['u']:
                stream.write(" "*(nest+2))
                stream.write("%s%s   p['%s'] (%s)\n" %
                                 (' '*(len(v)+6), ' '*len(str(list(self.vec['p'].bounds([v])))),
                                  v, list(self.vec['p'].bounds([v]))))

        if self.scatter_partial:
            noflats = self.scatter_partial.noflat_vars
        elif self.scatter_full:
            noflats = self.scatter_full.noflat_vars
        else:
            noflats = ()
        if noflats:
            stream.write(' '*(nest+2) + "= noflats =\n")

        for src, dest in noflats:
            stream.write(" "*(nest+2))
            stream.write("%s --> %s\n" % (src, dest))

        nest += 4
        for sub in self.local_subsystems():
            sub.dump(nest, stream)

        return stream.getvalue() if getval else None

    def _get_flat_vars(self, vardict):
        """Return a list of names of vars that represent variables that are
        flattenable to float arrays.
        """
        return [n for n,info in vardict.items() if info.get('flat', True)]

    def _get_vector_vars(self, vardict):
        """Return (adds, noadds), where adds are those vars that size the
        vectors, and noadds are vars that are in the vectors but don't
        contribute to the size, e.g. subvars that have a basevar in the vector
        or connected destination vars.
        """
        # FIXME: for now, ignore slicing
        return vardict
        #vector_vars = OrderedDict()
        #for name in vardict:
            #src = self._src_map.get(name, name)
            #if src != name:
                #if src not in vardict:
                    #vector_vars[name] = vardict[name]
                    #continue
            #name = src
            #if '[' in name:
                #base = name.split('[', 1)[0]
                #if base not in vardict:
                    #vector_vars[name] = vardict[name]
            #else:
                #base = name
                #if '.' in name and base.rsplit('.', 1)[0] in vardict:
                    #pass
                #else:
                    #vector_vars[name] = vardict[name]

        #return vector_vars

    def set_options(self, mode, options):
        """ Sets all user-configurable options for this system and all
        subsystems. """

        self.mode = mode
        self.options = options

        if mode == 'forward':
            self.sol_vec = self.vec['du']
            self.rhs_vec = self.vec['df']
        elif mode == 'adjoint':
            self.sol_vec = self.vec['df']
            self.rhs_vec = self.vec['du']

        for subsystem in self.local_subsystems():
            subsystem.set_options(mode, options)


    # ------- derivative stuff -----------

    def initialize_gradient_solver(self):
        """ Initialize the solver that will be used to calculate the
        gradient. """

        if self.ln_solver is None:

            if MPI:
                self.ln_solver = PETSc_KSP(self)
            else:
                self.ln_solver = ScipyGMRES(self)

    def linearize(self):
        """ Linearize all subsystems. """

        for subsystem in self.local_subsystems():
            subsystem.linearize()

    def calc_gradient(self, inputs, outputs, mode='auto', options=None,
                      iterbase=''):
        """ Return the gradient for this system. """

        # Mode Precedence
        # -- 1. Direct call argument
        # -- 2. Gradient Options
        # -- 3. Auto determination (when implemented)
        if mode == 'auto':

            # TODO - Support automatic determination of mode
            mode = 'forward'
            #mode = options.derivative_direction

        if options.force_fd is True:
            mode == 'fd'

        self.set_options(mode, options)
        self.initialize_gradient_solver()

        if mode == 'fd':
            if self.fd_solver is None:
                self.fd_solver = FiniteDifference(self, inputs, outputs)
            return self.fd_solver.solve(iterbase=iterbase)
        else:
            self.linearize()
            self.rhs_vec.array[:] = 0.0
            self.vec['df'].array[:] = 0.0

        return self.ln_solver.solve(inputs, outputs)

    def calc_newton_direction(self, options=None, iterbase=''):
        """ Solves for the new state in Newton's method and leaves it in the
        df vector."""

        self.set_options('forward', options)
        self.initialize_gradient_solver()
        self.linearize()

        self.rhs_vec.array[:] = 0.0
        self.vec['df'].array[:] = 0.0

        self.ln_solver.newton()

    def applyJ(self):
        """ Apply Jacobian, (dp,du) |-> df [fwd] or df |-> (dp,du) [rev] """
        pass

    def iterate_all(self, local=False):
        """Returns a generator that will iterate over this
        System and all of its children recursively.
        """
        yield self
        for child in self.subsystems(local=local):
            for s in child.iterate_all(local=local):
                yield s

class SimpleSystem(System):
    """A System for a single Component. This component can have Inputs,
    Outputs, States, and Residuals."""

    def __init__(self, scope, graph, name):
        comp = None
        nodes = set([name])
        cpus = 1
        try:
            comp = getattr(scope, name)
        except (AttributeError, TypeError):
            pass
        else:
            if has_interface(comp, IComponent):
                self._comp = comp
                nodes = comp.get_full_nodeset()
                cpus = comp.get_req_cpus()

        super(SimpleSystem, self).__init__(scope, graph, nodes, name)

        self.mpi.requested_cpus = cpus
        self._comp = comp
        self.J = None
        self._mapped_resids = {}

    def stop(self):
        self._comp.stop()

    def simple_subsystems(self, local=False):
        yield self

    def setup_communicators(self, comm):
        # if comm is not None:
        #     mpiprint("setup_comms for %s  (%d of %d)" % (self.name, comm.rank, comm.size))
        self.mpi.comm = comm

    def _create_var_dicts(self, resid_state_map):
        if IImplicitComponent.providedBy(self._comp):
            states = set(['.'.join((self._comp.name, s))
                             for s in self._comp.list_states()])
        else:
            states = ()

        # group outputs into states and non-states
        # comps no longer own their own states (unless they also
        # own the corresponding residual)
        mystates = [v for v in self._out_nodes if v[1][0] in states]
        mynonstates = [v for v in self._out_nodes if v[1][0] not in states
                         and v not in resid_state_map]

        for vname in chain(mystates, mynonstates):
            if vname not in self.variables:
                self.variables[vname] = self._var_meta[vname] = \
                                            self._get_var_info(vname)

        mapped_states = resid_state_map.values()

        # for vname in self._in_nodes:
        #     self._var_meta[vname] = self._get_var_info(vname)
        #     if vname[0] == vname[1][0] and vname[0].startswith(self.name+'.') and vname not in mapped_states: # add driver input or state
        #         self.variables[vname] = self._var_meta[vname]

        # for simple systems, if we're given a mapping of our outputs to
        # states, we need to 'own' the state and later in run we need
        # to copy the residual part of our f vector to the corresponding
        # state.

        if resid_state_map:
            to_remove = set()
            for out in self._out_nodes:
                state = resid_state_map.get(out)
                if state and state not in self.variables:
                    self.variables[state] = self._var_meta[state] = \
                                                self._get_var_info(state)
                    self._mapped_resids[out] = state
                    if out in self.variables:
                        to_remove.add(out)
                if out in mapped_states and state not in self.variables:
                    to_remove.add(out)

            if not isinstance(self, (SolverSystem, OpaqueDriverSystem)):
                for name in to_remove:
                    del self.variables[name]

        super(SimpleSystem, self)._create_var_dicts(resid_state_map)

    def setup_scatters(self):
        if not self.is_active():
            return
        #mpiprint("setup_scatters: %s  (%d of %d)" % (self.name,self.mpi.rank,self.mpi.size))
        rank = self.mpi.rank
        start = numpy.sum(self.input_sizes[:rank])
        end = numpy.sum(self.input_sizes[:rank+1])
        dest_idxs = [petsc_linspace(start, end)]
        src_idxs = []
        ukeys = self.vec['u'].keys()
        scatter_conns = []
        other_conns = []

        flat_args = self.flat(self._owned_args)

        for dest in flat_args:
            ivar = ukeys.index(dest)
            scatter_conns.append(dest)
            # FIXME: currently just using the local var size for input size
            src_idxs.append(numpy.sum(self.local_var_sizes[:, :ivar]) + self.arg_idx[dest])# - user really needs to be able to define size for multi-proc comps
        if len(idx_merge(src_idxs)) != len(idx_merge(dest_idxs)):
            raise RuntimeError("ERROR: setting up scatter: (%d != %d) srcs: %s,  dest: %s in %s" %
                                (len(src_idxs), len(dest_idxs), src_idxs, dest_idxs, self.name))

        other_conns = [n for n in self._owned_args if n not in flat_args]

        if MPI or scatter_conns or other_conns:
            self.scatter_full = DataTransfer(self, src_idxs, dest_idxs,
                                             scatter_conns, other_conns)

    def run(self, iterbase, ffd_order=0, case_label='', case_uuid=None):
        if self.is_active():
            graph = self.scope._reduced_graph

            self.scatter('u', 'p')
            
            #mpiprint("running %s" % str(self.name))
            self._comp.set_itername('%s-%s' % (iterbase, self.name))
            self._comp.run(ffd_order=ffd_order, case_uuid=case_uuid)
            #self.vec['u'].set_from_scope(self.scope)
            
            # put component outputs in u vector
            self.vec['u'].set_from_scope(self.scope,
                                         [n for n in graph.successors(self.name) if n in self.vector_vars])

    def linearize(self):
        """ Linearize this component. """

        self.J = self._comp.linearize(first=True)

    def applyJ(self):
        """ df = du - dGdp * dp or du = df and dp = -dGdp^T * df """

        vec = self.vec

        if not hasattr(self._comp, 'provideJ'):
            msg = 'Non-differentiable comps are currently not supported.'
            self._comp.raise_exception(msg, RuntimeError)

        # Forward Mode
        if self.mode == 'forward':

            self.scatter('du', 'dp')

            self._comp.applyJ(self)
            vec['df'].array[:] *= -1.0

            for var in self.list_outputs():
                vec['df'][var][:] += vec['du'][var][:]

        # Adjoint Mode
        elif self.mode == 'adjoint':

            # Sign on the local Jacobian needs to be -1 before
            # we add in the fake residual. Since we can't modify
            # the 'du' vector at this point without stomping on the
            # previous component's contributions, we can multiply
            # our local 'arg' by -1, and then revert it afterwards.
            vec['df'].array[:] *= -1.0
            self._comp.applyJT(self)
            vec['df'].array[:] *= -1.0

            for var in self.list_outputs():
                vec['du'][var][:] += vec['df'][var][:]

            self.scatter('du', 'dp')


class ParamSystem(SimpleSystem):
    """System wrapper for Assembly input variables (internal perspective)."""

    def run(self, iterbase, ffd_order=0, case_label='', case_uuid=None):
        pass
        #if self.is_active():
            #self.vec['u'].set_from_scope(self.scope, self._nodes)

    def applyJ(self):
        """ Set to zero """
        if self.variables: # don't do anything if we don't own our output
            self.rhs_vec[self.name] += self.sol_vec[self.name]

    def stop(self):
        pass

    def linearize(self):
        """ Linearize this component. """
        pass


class InVarSystem(SimpleSystem):
    """System wrapper for Assembly input variables (internal perspective)."""

    def run(self, iterbase, ffd_order=0, case_label='', case_uuid=None):
        if self.is_active():
            self.vec['u'].set_from_scope(self.scope, self._nodes)
<<<<<<< HEAD
 
=======

    def linearize(self):
        """ Nothing to linearize. """
        pass

>>>>>>> 24d41865
    def applyJ(self):
        """ Set to zero """
        if self.mode == 'fwd':
            self.vec['df'][self.name][:] = 0.0

    def stop(self):
        pass


class OutVarSystem(SimpleSystem):
    """System wrapper for Assembly output variables (internal perspective)."""

    def run(self, iterbase, ffd_order=0, case_label='', case_uuid=None):
        pass

    def linearize(self):
        """ Nothing to linearize. """
        pass

    def applyJ(self):
        """ Set to zero """
        if self.mode == 'fwd':
            self.vec['df'][self.name][:] = 0.0

    def stop(self):
        pass


class EqConstraintSystem(SimpleSystem):
    """A special system to handle mapping of states and
    residuals.
    """
    def setup_variables(self, resid_state_map=None):
        super(EqConstraintSystem, self).setup_variables(resid_state_map)

        nodemap = self.scope.name2collapsed
        src = self._comp._exprobj.lhs.text
        srcnode = nodemap.get(src, src)
        dest = self._comp._exprobj.rhs.text
        destnode = nodemap.get(dest, dest)

        for _, state_node in resid_state_map.items():
            if state_node == srcnode:
                self._comp._negate = True
                break
            elif state_node == destnode:
                break

    def run(self, iterbase, ffd_order=0, case_label='', case_uuid=None):
        if self.is_active():
            super(EqConstraintSystem, self).run(iterbase, ffd_order, case_label, case_uuid)
            state = self._mapped_resids.get(self.scope.name2collapsed[self.name+'.out0'])

            # Propagate residuals.
            if state:
                self.vec['f'][state][:] = self._comp.out0


class AssemblySystem(SimpleSystem):
    """A System to handle an Assembly."""

    def setup_communicators(self, comm):
        super(AssemblySystem, self).setup_communicators(comm)
        self._comp.setup_communicators(comm)

    def setup_variables(self, resid_state_map=None):
        super(AssemblySystem, self).setup_variables(resid_state_map)
        self._comp.setup_variables()

    def setup_sizes(self):
        super(AssemblySystem, self).setup_sizes()
        self._comp.setup_sizes()

    def setup_vectors(self, arrays=None, state_resid_map=None):
        super(AssemblySystem, self).setup_vectors(arrays)
        # internal Assembly will create new vectors
        self._comp.setup_vectors(arrays)

    def setup_scatters(self):
        super(AssemblySystem, self).setup_scatters()
        self._comp.setup_scatters()

    def set_options(self, mode, options):
        """ Sets all user-configurable options for the inner_system and its
        children. """
        self.mode = mode
        self._comp._system.set_options(mode, options)

    def linearize(self):
        """ Assemblies linearize all subsystems in the Inner Assy System. """
        self._comp._system.linearize()

    def applyJ(self):
        """ Call into our assembly's top ApplyJ to get the matrix vector
        product across the boundary variables.
        """

        inner_system = self._comp._system
        if self.mode == 'forward':
            arg = 'du'
            res = 'df'
        elif self.mode == 'adjoint':
            arg = 'df'
            res = 'du'

        name = self.name
        nonzero = False

        for item in self.list_inputs_and_states() + self.list_outputs_and_residuals():
            var = self.scope._system.vec[arg][item]
            if any(var != 0):
                nonzero = True
            sub_name = item.partition('.')[2:][0]
            inner_system.vec[arg][sub_name] = var

            var = self.scope._system.vec[res][item]
            sub_name = item.partition('.')[2:][0]
            inner_system.vec[res][sub_name] = var

        # Speedhack, don't call component's derivatives if incoming vector is zero.
        if nonzero is False:
            return

        inner_system.applyJ()

        for item in self.list_inputs_and_states() + self.list_outputs_and_residuals():
            sub_name = item.partition('.')[2:][0]
            self.scope._system.vec[res][item] = inner_system.vec[res][sub_name]


class CompoundSystem(System):
    """A System that has subsystems."""

    def __init__(self, scope, graph, subg, name=None):
        super(CompoundSystem, self).__init__(scope,
                                             graph,
                                             get_full_nodeset(scope, subg.nodes()),
                                             name)
        self.driver = None
        self.graph = subg
        self._local_subsystems = []  # subsystems in the same process
        self._ordering = ()

    def local_subsystems(self):
        if MPI:
            return self._local_subsystems
        else:
            return self.all_subsystems()

    def all_subsystems(self):
        return self._local_subsystems + [data['system'] for node, data in
                                         self.graph.nodes_iter(data=True) if
                                          data['system'] not in self._local_subsystems]

    def simple_subsystems(self, local=False):
        for s in self.subsystems(local=local):
            for sub in s.simple_subsystems(local=local):
                yield sub

    def setup_scatters(self):
        """ Defines a scatter for args at this system's level """
        if not self.is_active():
            return
        compound_setup_scatters(self)

    def applyJ(self):
        """ Delegate to subsystems """

        if self.is_active():
            if self.mode == 'forward':
                self.scatter('du', 'dp')
            for subsystem in self.local_subsystems():
                subsystem.applyJ()
            if self.mode == 'adjoint':
                self.scatter('du', 'dp')

    def stop(self):
        for s in self.all_subsystems():
            s.stop()


class SerialSystem(CompoundSystem):

    def all_subsystems(self):
        return [self.graph.node[node]['system'] for node in self._ordering]

    def set_ordering(self, ordering):
        """Return the execution order of our subsystems."""
        self._ordering = [n for n in ordering if n in self.graph]
        for node in self.graph.nodes_iter():
            if node not in self._ordering:
                self._ordering.append(node)

        if nx.is_directed_acyclic_graph(self.graph):
            g = self.graph
        else:
            # don't modify real graph
            g = self.graph.subgraph(self.graph.nodes())
            break_cycles(g)

        self._ordering = gsort(transitive_closure(g), self._ordering)

        for s in self.all_subsystems():
            s.set_ordering(ordering)

    def get_req_cpus(self):
        cpus = []
        for sub in self.all_subsystems():
            cpus.append(sub.get_req_cpus())
        self.mpi.requested_cpus = max(cpus+[1])
        return self.mpi.requested_cpus

    def run(self, iterbase, ffd_order=0, case_label='', case_uuid=None):
        if self.is_active():
            #mpiprint("running serial system %s: %s" % (self.name, [c.name for c in self.local_subsystems()]))
            self._stop = False
            for sub in self.local_subsystems():
                self.scatter('u', 'p', sub)
                #self.vec['p'].set_to_scope(self.scope, sub._in_nodes)

                sub.run(iterbase, ffd_order, case_label, case_uuid)
                #x = sub.vec['u'].check(self.vec['u'])
                if self._stop:
                    raise RunStopped('Stop requested')

    def setup_communicators(self, comm):
        self._local_subsystems = []

        self.mpi.comm = get_comm_if_active(self, comm)
        if not self.is_active():
            return

        for sub in self.all_subsystems():
            self._local_subsystems.append(sub)
            sub._parent_system = self
            sub.setup_communicators(self.mpi.comm)


class ParallelSystem(CompoundSystem):

    def get_req_cpus(self):
        cpus = 0
        # in a parallel system, the required cpus is the sum of
        # the required cpus of the members
        for node, data in self.graph.nodes_iter(data=True):
            cpus += data['system'].get_req_cpus()
        self.mpi.requested_cpus = cpus
        return cpus

    def run(self, iterbase, ffd_order=0, case_label='', case_uuid=None):
        #mpiprint("running parallel system %s: %s" % (self.name, [c.name for c in self.local_subsystems()]))
        # don't scatter unless we contain something that's actually
        # going to run
        if not self.local_subsystems() or not self.is_active():
            return

        self.scatter('u', 'p')

        for sub in self.local_subsystems():
            sub.run(iterbase, ffd_order, case_label, case_uuid)

    def setup_communicators(self, comm):
        #mpiprint("<Parallel> setup_comms for %s  (%d of %d)" % (self.name, comm.rank, comm.size))
        self.mpi.comm = comm
        size = comm.size
        rank = comm.rank

        subsystems = []
        requested_procs = []
        for system in self.all_subsystems():
            subsystems.append(system)
            requested_procs.append(system.get_req_cpus())

        assigned_procs = [0]*len(requested_procs)

        assigned = 0

        requested = sum(requested_procs)

        limit = min(size, requested)

        # first, just use simple round robin assignment of requested CPUs
        # until everybody has what they asked for or we run out
        if requested:
            while assigned < limit:
                for i, system in enumerate(subsystems):
                    if requested_procs[i] == 0: # skip and deal with these later
                        continue
                    if assigned_procs[i] < requested_procs[i]:
                        assigned_procs[i] += 1
                        assigned += 1
                        if assigned == limit:
                            break

        #mpiprint("comm size = %d" % comm.size)
        #mpiprint("subsystems: %s" % [c.name for c in subsystems])
        #mpiprint("requested_procs: %s" % requested_procs)
        #mpiprint("assigned_procs: %s" % assigned_procs)

        self._local_subsystems = []

        for i,sub in enumerate(subsystems):
            if requested_procs[i] > 0 and assigned_procs[i] == 0:
                raise RuntimeError("parallel group %s requested %d processors but got 0" %
                                   (sub.name, requested_procs[i]))

        color = []
        for i, procs in enumerate([p for p in assigned_procs if p > 0]):
            color.extend([i]*procs)

        if size > assigned:
            color.extend([MPI.UNDEFINED]*(size-assigned))

        rank_color = color[rank]
        #mpiprint("setup_comms Split (par)")
        sub_comm = comm.Split(rank_color)

        if sub_comm == MPI.COMM_NULL:
            return

        #mpiprint("RANKCOLOR: %d,  COLOR: %s, comm.size: %d, subcomm.size: %d" % (rank_color, color,comm.size,sub_comm.size))
        for i,sub in enumerate(subsystems):
            if i == rank_color:
                self._local_subsystems.append(sub)
            elif requested_procs[i] == 0:  # sub is duplicated everywhere
                self._local_subsystems.append(sub)

        for sub in self.local_subsystems():
            sub._parent_system = self
            sub.setup_communicators(sub_comm)

    def setup_variables(self, resid_state_map=None):
        """ Determine variables from local subsystems """
        #mpiprint("setup_variables: %s" % self.name)
        self.variables = OrderedDict()
        if not self.is_active():
            return

        for sub in self.local_subsystems():
            sub.setup_variables(resid_state_map)

        if self.local_subsystems():
            sub = self.local_subsystems()[0]
            names = sub.variables.keys()
        else:
            sub = None
            names = []

        #mpiprint("%s before ALLGATHER, varkeys=%s" % (self.name, names))
        #mpiprint("setup_variables Allgather")
        varkeys_list = self.mpi.comm.allgather(names)

        #mpiprint("%s after ALLGATHER, varkeys = %s" % (self.name,varkeys_list))
        for varkeys in varkeys_list:
            for name in varkeys:
                self.variables[name] = self._var_meta[name] = \
                           self._get_var_info(name)

        for sub in self.local_subsystems():
            for name, var in sub.variables.items():
                self.variables[name] = self._var_meta[name] = var

        self._create_var_dicts(resid_state_map)


class OpaqueDriverSystem(SimpleSystem):
    """A System for a Driver component that is not a Solver."""

    def __init__(self, graph, driver):
        #driver.setup_systems()
        scope = driver.parent
        super(OpaqueDriverSystem, self).__init__(scope, graph, driver.name)
        driver._system = self

    def setup_communicators(self, comm):
        super(OpaqueDriverSystem, self).setup_communicators(comm)
        self._comp.setup_communicators(self.mpi.comm)

    # FIXME: I'm inconsistent in the way that base methods are handled.  The System
    # base class should call setup methods on subsystems or local_subsystems in
    # order to avoid overriding setup methods like this one in derived classes.
    def setup_scatters(self):
        #super(OpaqueDriverSystem, self).setup_scatters()
        compound_setup_scatters(self)
        self._comp.setup_scatters()

    def local_subsystems(self):
        return self.all_subsystems()

    def all_subsystems(self):
        return (self._comp.workflow._system,)

    def simple_subsystems(self, local=False):
        for sub in self._comp.workflow._system.simple_subsystems(local=local):
            yield sub

class TransparentDriverSystem(SimpleSystem):
    """A system for an driver that allows derivative calculation across its
    boundary."""

    def __init__(self, graph, driver):
        #driver.setup_systems()
        scope = driver.parent
        super(TransparentDriverSystem, self).__init__(scope, graph, driver.name)
        driver._system = self

    def _get_resid_state_map(self):
        """ Essentially, this system behaves like a solver system, except it
        has no states or residuals.
        """
        return dict()

    def setup_communicators(self, comm):
        super(TransparentDriverSystem, self).setup_communicators(comm)
        self._comp.setup_communicators(self.mpi.comm)

    def setup_variables(self, resid_state_map=None):
        # pass our resid_state_map to our children
        super(TransparentDriverSystem, self).setup_variables(self._get_resid_state_map())

    def setup_scatters(self):
        #super(TransparentDriverSystem, self).setup_scatters()
        compound_setup_scatters(self)
        self._comp.setup_scatters()

    def local_subsystems(self):
        return self.all_subsystems()

    def all_subsystems(self):
        return (self._comp.workflow._system,)

    def simple_subsystems(self, local=False):
        for sub in self._comp.workflow._system.simple_subsystems(local=local):
            yield sub

    def applyJ(self):
        """ Delegate to subsystems """

        if self.mode == 'forward':
            self.scatter('du', 'dp')
        for subsystem in self.local_subsystems():
            subsystem.applyJ()
        if self.mode == 'adjoint':
            self.scatter('du', 'dp')

    def linearize(self):
        """ Solvers must Linearize all of their subsystems. """

        for subsystem in self.local_subsystems():
            subsystem.linearize()


class SolverSystem(TransparentDriverSystem):  # Implicit
    """A System for a Solver component. While it inherits from a SimpleSystem,
    much of the behavior is like a CompoundSystem, particularly variable
    propagation."""

    def _get_resid_state_map(self):

        # map of individual var names to collapsed names
        nodemap = self.scope.name2collapsed

        # set up our own resid_state_map
        pairs = self._comp._get_param_constraint_pairs()
        resid_state_map = dict([(nodemap[c], nodemap[p]) for p, c in pairs])
        states = resid_state_map.values()

        pgroups = self._comp.list_param_group_targets()
        resids = self._comp.list_eq_constraint_targets()

        szdict = {}
        for params in pgroups:
            skip = False
            params = tuple(params)
            for p in params:
                if nodemap[p] in states:
                    skip = True
                    break
            if not skip:  # add to the size dict so we can match on size
                node = nodemap[params[0]]
                self._var_meta[node] = self._get_var_info(node)
                szdict.setdefault(self._var_meta[node]['size'], []).append(node)

        # get rid of any residuals we already mapped
        resids = [r for r in resids if nodemap[r] not in resid_state_map]

        # match remaining residuals and states by size
        for resid in resids:
            resnode = nodemap[resid]
            self._var_meta[resnode] = self._get_var_info(resnode)
            sz = self._var_meta[resnode]['size']
            try:
                pnode = szdict[sz].pop()
            except:
                raise RuntimeError("unable to find a state of size %d to match residual '%s'" %
                                    (sz, resid))
            resid_state_map[resnode] = pnode

        # all states must have a corresponding residual
        for sz, pnodes in szdict.items():
            if pnodes:
                raise RuntimeError("param node %s of size %d has no matching residual" %
                                    (pnodes, sz))

        return resid_state_map



# class InnerAssemblySystem(SerialSystem):
#     """A system to handle data transfer to an Assembly
#     boundary from its inner components. 
#     """
#     def __init__(self, scope):
#         drvname = scope._top_driver.name

#         # g = nx.DiGraph()
#         # g.add_node(drvname)
#         # g.node[drvname]['system'] = _create_simple_sys(scope,
#         #                                                scope.get_reduced_graph(),
#         #                                                '_top_driver')

#         # ordering = []

#         # self.bins = bins = []
#         # self.bouts = bouts = []

#         # rgraph = scope._reduced_graph
#         # for node, data in rgraph.nodes_iter(data=True):
#         #     if 'comp' not in data:  # it's a collapsed var node
#         #         # boundary in node
#         #         if rgraph.in_degree(node) == 0 and node[0] != node[1][0]:
#         #             bins.append(node)
#         #         # boundary out node
#         #         elif rgraph.out_degree(node) == 0 and node[0] != node[1][0]:
#         #             bouts.append(node)

#         # for name in bins:
#         #     g.add_node(name[0])
#         #     g.add_edge(name, drvname)
#         #     g.node[name]['system'] = InVarSystem(scope, rgraph, name)
#         #     ordering.append(name)

#         # ordering.append(drvname)

#         # for name in bouts:
#         #     g.add_node(name)
#         #     g.add_edge(drvname, name)
#         #     g.node[name]['system'] = OutVarSystem(scope, rgraph, name)
#         #     ordering.append(name)

#         reduced = scope._reduced_graph
#         cgraph = reduced2component(reduced)
#         iterset = [c.name for c in scope._top_driver.iteration_set()]
#         collapse_nodes(cgraph, drvname, iterset)

#         super(InnerAssemblySystem, self).__init__(scope, reduced, 
#                                                   cgraph, '_inner_asm')
#         self.set_ordering(nx.topological_sort(cgraph))
        

#     def run(self, iterbase, ffd_order=0, case_label='', case_uuid=None):
#         if self.is_active():
#             self.vec['u'].set_from_scope(self.scope)
#             super(InnerAssemblySystem, self).run(iterbase, ffd_order,
#                                                  case_label, case_uuid)
#             #self.vec['u'].set_to_scope(self.scope, self.bouts)

def _create_simple_sys(scope, graph, name):
    """Given a Component, create the appropriate type
    of simple System.
    """
    comp = getattr(scope, name, None)

    if has_interface(comp, ISolver):
        sub = SolverSystem(graph, comp)
    elif has_interface(comp, IDriver):
        from openmdao.main.driver import Driver
        if comp.__class__ == Driver:
            sub = TransparentDriverSystem(graph, comp)
        else:
            sub = OpaqueDriverSystem(graph, comp)
    elif has_interface(comp, IAssembly):
        sub = AssemblySystem(scope, graph, comp.name)
    elif has_interface(comp, IPseudoComp) and comp._pseudo_type=='constraint' \
               and comp._subtype == 'equality':
        sub = EqConstraintSystem(scope, graph, comp.name)
    elif IComponent.providedBy(comp):
        sub = SimpleSystem(scope, graph, comp.name)
    elif graph.node[name].get('comp') == 'param':
        sub = ParamSystem(scope, graph, name)
    elif graph.node[name].get('comp') == 'invar':
        sub = InVarSystem(scope, graph, name)
    elif graph.node[name].get('comp') == 'outvar':
        sub = OutVarSystem(scope, graph, name)
    else:
        raise RuntimeError("don't know how to create a System for '%s'" % name)

    return sub

def partition_subsystems(scope, graph, cgraph):
    """Return a nested system graph with metadata for parallel
    and serial subworkflows.  Graph must acyclic. All subdriver
    iterations sets must have already been collapsed.

    """
    if len(cgraph) < 2:
        return cgraph

    gcopy = cgraph.copy()

    to_remove = []

    while len(gcopy) > 1:
        # find all nodes with in degree 0. If we find
        # more than one, we can execute them in parallel
        zero_in_nodes = [n for n in gcopy.nodes_iter()
                            if gcopy.in_degree(n)==0]

        if len(zero_in_nodes) > 1: # start of parallel chunk
            parallel_group = []
            for node in zero_in_nodes:
                brnodes = get_branch(gcopy, node)
                if len(brnodes) > 1:
                    parallel_group.append(tuple(brnodes))
                else:
                    parallel_group.append(brnodes[0])

            for branch in parallel_group:
                if isinstance(branch, tuple):
                    to_remove.extend(branch)
                    subg = cgraph.subgraph(branch)
                    partition_subsystems(scope, graph, subg)
                    system=SerialSystem(scope, graph, subg, str(branch))
                    update_system_node(cgraph, system, branch)

                    gcopy.remove_nodes_from(branch)
                else: # single comp system
                    gcopy.remove_node(branch)

            #parallel_group = tuple(sorted(parallel_group))
            parallel_group = tuple(parallel_group)
            to_remove.extend(parallel_group)
            subg = cgraph.subgraph(parallel_group)
            system=ParallelSystem(scope, graph, subg, str(parallel_group))
            update_system_node(cgraph, system, parallel_group)

        elif len(zero_in_nodes) == 1:  # serial
            gcopy.remove_nodes_from(zero_in_nodes)
        else: # circular - no further splitting
            break

    # Now remove all of the old nodes
    cgraph.remove_nodes_from(to_remove)

    return cgraph

def update_system_node(G, system, name):
    G.add_node(name, system=system)
    collapse_nodes(G, name, name)
    return G

def get_branch(g, node, visited=None):
    """Return the full list of nodes that branch *exclusively*
    from the given node.  The starting node is included in
    the list.
    """
    if visited is None:
        visited = set()
    visited.add(node)
    branch = [node]
    for succ in g.successors(node):
        for p in g.predecessors(succ):
            if p not in visited:
                break
        else:
            branch.extend(get_branch(g, succ, visited))
    return branch

def get_comm_if_active(obj, comm):
    if comm is None or comm == MPI.COMM_NULL:
        return comm

    req = obj.get_req_cpus()
    #mpiprint("rank+1: %d,  req: %d" % (comm.rank+1,req))
    if comm.rank+1 > req:
        color = MPI.UNDEFINED
    else:
        color = 1

    newcomm = comm.Split(color)
    # if isinstance(obj, System):
    #     name = obj.name
    # else:
    #     name = obj.parent.name
    # if newcomm == MPI.COMM_NULL:
    #     mpiprint("NULL COMM for %s" % name)
    # else:
    #     mpiprint("active COMM (size %d) for %s" %(newcomm.size, name))
    return newcomm

def get_full_nodeset(scope, group):
    names = set()
    for name in simple_node_iter(group):
        obj = getattr(scope, name, None)
        if obj is not None and hasattr(obj, 'get_full_nodeset'):
            names.update(obj.get_full_nodeset())
        else:
            names.add(name)
    return names
<|MERGE_RESOLUTION|>--- conflicted
+++ resolved
@@ -494,16 +494,10 @@
             srcvec = self.vec[srcvecname]
             destvec = self.vec[destvecname]
 
-<<<<<<< HEAD
             #if subsystem is None:
                 #mpiprint("%s scattering %s -> %s" % (str(self.name),srcvecname,destvecname))
             #else:
                 #mpiprint("%s scattering to %s: %s -> %s" % (str(self.name),str(subsystem.name),srcvecname,destvecname))
-=======
-            #mpiprint("%s scattering to %s (%s to %s):\n       scatter_conns = %s" %
-            #             (self.name, s.name, srcvecname, destvecname, scatter.scatter_conns))
-            #srcvec.dump(srcvecname)
->>>>>>> 24d41865
             scatter(self, srcvec, destvec) #, reverse=??)
 
             graph = self.scope._reduced_graph
@@ -920,15 +914,11 @@
     def run(self, iterbase, ffd_order=0, case_label='', case_uuid=None):
         if self.is_active():
             self.vec['u'].set_from_scope(self.scope, self._nodes)
-<<<<<<< HEAD
- 
-=======
 
     def linearize(self):
         """ Nothing to linearize. """
         pass
 
->>>>>>> 24d41865
     def applyJ(self):
         """ Set to zero """
         if self.mode == 'fwd':
