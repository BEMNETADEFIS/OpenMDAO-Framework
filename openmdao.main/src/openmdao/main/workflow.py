""" Base class for all workflows. """

#from networkx.algorithms.components import strongly_connected_components

# pylint: disable-msg=E0611,F0401
from openmdao.main.case import Case
from openmdao.main.exceptions import RunStopped
from openmdao.main.pseudocomp import PseudoComponent
<<<<<<< HEAD
#from openmdao.main.interfaces import IDriver
#from openmdao.main.mp_support import has_interface
from openmdao.main.mpiwrap import MPI, MPI_info, mpiprint
from openmdao.main.systems import SerialSystem, ParallelSystem, \
                                  partition_subsystems, collapse_subdrivers, \
                                  get_comm_if_active
from openmdao.util.nameutil import partition_names_by_comp
=======
>>>>>>> c719a9b3

__all__ = ['Workflow']


class Workflow(object):
    """
    A Workflow consists of a collection of Components which are to be executed
    in some order.
    """

    def __init__(self, parent=None, scope=None, members=None):
        """Create a Workflow.

        parent: Driver (optional)
            The Driver that contains this Workflow.  This option is normally
            passed instead of scope because scope usually isn't known at
            initialization time.  If scope is not provided, it will be
            set to parent.parent, which should be the Assembly that contains
            the parent Driver.

        scope: Component (optional)
            The scope can be explicitly specified here, but this is not
            typically known at initialization time.

        members: list of str (optional)
            A list of names of Components to add to this workflow.
        """
        self._iterator = None
        self._stop = False
        self._parent = parent
        self._scope = scope
        self._exec_count = 0     # Workflow executions since reset.
        self._initial_count = 0  # Value to reset to (typically zero).
        self._comp_count = 0     # Component index in workflow.
        self._drv_graph = None
        self._wf_comp_graph = None
        self._subsystem = None
        if members:
            for member in members:
                if not isinstance(member, basestring):
                    raise TypeError("Components must be added to a workflow by name.")
                self.add(member)

        self.mpi = MPI_info()

    @property
    def scope(self):
        """The scoping Component that is used to resolve the Component names in
        this Workflow.
        """
        if self._scope is None and self._parent is not None:
            self._scope = self._parent.get_expr_scope()
        if self._scope is None:
            raise RuntimeError("workflow has no scope!")
        return self._scope

    @scope.setter
    def scope(self, scope):
        self._scope = scope
        self.config_changed()

    @property
    def itername(self):
        return self._iterbase()

    def check_config(self):
        """Perform any checks that we need prior to run. Specific workflows
        should override this."""
        pass

    def set_initial_count(self, count):
        """
        Set initial value for execution count.  Only needed if the iteration
        coordinates must be initialized, such as for CaseIterDriverBase.

        count: int
            Initial value for workflow execution count.
        """
        self._initial_count = count - 1  # run() and step() will increment.

    def reset(self):
        """ Reset execution count. """
        self._exec_count = self._initial_count

    def run(self, ffd_order=0, case_label='', case_uuid=None):
        """ Run the Components in this Workflow. """
        if self._subsystem is not None:
            return self._subsystem.run(self.scope)#, ffd_order, case_id, self._iterbase(case_id))

        self._stop = False
        self._iterator = self.__iter__()
        self._exec_count += 1
        self._comp_count = 0

        iterbase = self._iterbase()

        if case_uuid is None:
            # We record the case and are responsible for unique case ids.
            record_case = True
            case_uuid = Case.next_uuid()
        else:
            record_case = False

        for comp in self._iterator:
            if isinstance(comp, PseudoComponent):
                comp.run(ffd_order=ffd_order)
            else:
                self._comp_count += 1
                comp.set_itername('%s-%d' % (iterbase, self._comp_count))
                comp.run(ffd_order=ffd_order, case_uuid=case_uuid)
            if self._stop:
                raise RunStopped('Stop requested')
        self._iterator = None

        if record_case:
            self._record_case(label=case_label, case_uuid=case_uuid)

    def _record_case(self, label, case_uuid):
        """ Record case in all recorders. """
        top = self._parent
        while top.parent is not None:
            top = top.parent
        recorders = top.recorders
        if not recorders:
            return

        inputs = []
        outputs = []
        driver = self._parent
        scope = driver.parent

        # Parameters
        if hasattr(driver, 'get_parameters'):
            for name, param in driver.get_parameters().iteritems():
                if isinstance(name, tuple):
                    name = name[0]
                value = param.evaluate(scope)
                if param.size == 1:  # evaluate() always returns list.
                    value = value[0]
                inputs.append((name, value))

        # Objectives
        if hasattr(driver, 'eval_objective'):
            outputs.append(('Objective', driver.eval_objective()))
        elif hasattr(driver, 'eval_objectives'):
            for j, obj in enumerate(driver.eval_objectives()):
                outputs.append(('Objective_%d' % j, obj))

        # Responses
        if hasattr(driver, 'eval_responses'):
            for j, response in enumerate(driver.eval_responses()):
                outputs.append(("Response_%d" % j, response))

        # Constraints
        if hasattr(driver, 'get_ineq_constraints'):
            for name, con in driver.get_ineq_constraints().iteritems():
                val = con.evaluate(scope)
                outputs.append(('Constraint ( %s )' % name, val))

        if hasattr(driver, 'get_eq_constraints'):
            for name, con in driver.get_eq_constraints().iteritems():
                val = con.evaluate(scope)
                outputs.append(('Constraint ( %s )' % name, val))

        # Other
        case_inputs, case_outputs = top.get_case_variables()
        inputs.extend(case_inputs)
        outputs.extend(case_outputs)
        outputs.append(('%s.workflow.itername' % driver.get_pathname(),
                        self.itername))

        case = Case(inputs, outputs, label=label,
                    case_uuid=case_uuid, parent_uuid=self._parent._case_uuid)

        for recorder in recorders:
            recorder.record(case)

    def _iterbase(self):
        """ Return base for 'iteration coordinates'. """
        if self._parent is None:
            return str(self._exec_count)  # An unusual case.
        else:
            prefix = self._parent.get_itername()
            if prefix:
                prefix += '.'
            return '%s%d' % (prefix, self._exec_count)

    def step(self, ffd_order=0):
        """Run a single component in this Workflow."""
        if self._iterator is None:
            self._iterator = self.__iter__()
            self._exec_count += 1
            self._comp_count = 0

        comp = self._iterator.next()
        self._comp_count += 1
        iterbase = self._iterbase()
        comp.set_itername('%s-%d' % (iterbase, self._comp_count))
        try:
            comp.run(ffd_order=ffd_order)
        except StopIteration, err:
            self._iterator = None
            raise err
        raise RunStopped('Step complete')

    def stop(self):
        """
        Stop all Components in this Workflow.
        We assume it's OK to to call stop() on something that isn't running.
        """
        for comp in self.get_components(full=True):
            comp.stop()
        self._stop = True

    def add(self, compnames, index=None, check=False):
        """ Add new component(s) to the workflow by name."""
        raise NotImplementedError("This Workflow has no 'add' function")

    def config_changed(self):
        """Notifies the Workflow that workflow configuration
        (dependencies, etc.) has changed.
        """
        self._drv_graph
        self._wf_comp_graph = None
        self._subsystem = None

    def remove(self, comp):
        """Remove a component from this Workflow by name."""
        raise NotImplementedError("This Workflow has no 'remove' function")

    def get_names(self, full=False):
        """Return a list of component names in this workflow."""
        raise NotImplementedError("This Workflow has no 'get_names' function")

    def get_components(self, full=False):
        """Returns a list of all component objects in the workflow. No ordering
        is assumed.
        """
        scope = self.scope
        return [getattr(scope, name) for name in self.get_names(full)]

    def __iter__(self):
        """Returns an iterator over the components in the workflow in
        some order.
        """
        raise NotImplementedError("This Workflow has no '__iter__' function")

    def __len__(self):
<<<<<<< HEAD
        raise NotImplementedError("This Workflow has no '__len__' function")

    def get_comp_graph(self):
        """Returns the subgraph of the component graph that contains
        the components in this workflow, including additional connections
        needed due to subdriver iterations.
        """
        if self._wf_comp_graph is None:
            cgraph = self.scope._depgraph.component_graph().copy()

            topdrv = self._parent.parent.driver
            srcs, dests = topdrv.get_expr_var_depends(recurse=True,
                                                      refs=True)

            #mpiprint("DRIVER SRCS: %s" % srcs)
            #mpiprint("DRIVER DESTS: %s" % dests)
            wfnames = set(self.get_names(full=True))
            self._wf_comp_graph = wfgraph = cgraph.subgraph(wfnames)

            # get ALL driver inputs and outputs and label the
            # appropriate graph nodes so we can use that during
            # decomposition
            comp_ins = partition_names_by_comp(dests)
            comp_outs = partition_names_by_comp(srcs)
            for cname, inputs in comp_ins.items():
                if cname in wfnames:
                    drvins = wfgraph.node[cname].setdefault('drv_inputs',set())
                    for inp in inputs:
                        drvins.add('.'.join((cname,inp)))
            for cname, outputs in comp_outs.items():
                if cname in wfnames:
                    drvouts = wfgraph.node[cname].setdefault('outputs',set())
                    for out in outputs:
                        drvouts.add('.'.join((cname,out)))

        return self._wf_comp_graph
     
    ## MPI stuff ##

    def get_subsystem(self):
        """Get the serial/parallel subsystem for this workflow. Each
        subsystem contains a subgraph of this workflow's component 
        graph, which contains components and/or other subsystems.
        """
        if self._subsystem is None:
            scope = self.scope

            #mpiprint("depgraph = %s" % self._parent.parent._depgraph.edges())
            #drvgraph = self.get_driver_graph()

            # first, get the component subgraph that is limited to 
            # the components in this workflow, but has extra edges
            # due to driver dependencies.
            cgraph = self.get_comp_graph().copy()

            #mpiprint("cgraph1 = %s" % cgraph.edges())
            # collapse driver iteration sets into a single node for
            # the driver, except for nodes from their iteration set
            # that are in the iteration set of their parent.
            # TODO: what about nodes in the itersets of sibling drivers?
            #    - this is starting to remind me very much of PseudoAssembly
            collapse_subdrivers(cgraph, self._parent)
            #cgraph.remove_node(self._parent.name)

            #mpiprint("cgraph2 = %s" % cgraph.edges())
            #mpiprint("**** %s: cgraph edges (pre-xform) = %s" % (self._parent.name,cgraph.edges()))

            # collapse the graph (recursively) into nodes representing
            # serial and parallel subsystems
            partition_subsystems(cgraph, scope)

            #mpiprint("**** %s: cgraph nodes (post-xform) = %s" % (self._parent.name,cgraph.nodes()))
            #mpiprint("**** %s: cgraph edges (post-xform) = %s" % (self._parent.name,cgraph.edges()))
            
            #mpiprint("cgraph3 = %s" % cgraph.edges())

            if len(cgraph) > 1:
                if len(cgraph.edges()) > 0:
                    #mpiprint("creating serial top: %s" % cgraph.nodes())
                    self._subsystem = SerialSystem(cgraph, scope, 
                                                   tuple(sorted(cgraph.nodes())))
                else:
                    #mpiprint("creating parallel top: %s" % cgraph.nodes())
                    self._subsystem = ParallelSystem(cgraph, scope, 
                                                     tuple(sorted(cgraph.nodes())))
            elif len(cgraph) == 1:
                self._subsystem = cgraph.node[cgraph.nodes()[0]]['system']
            else:
                raise RuntimeError("get_subsystem called on %s.workflow but component graph is empty!" %
                                    self._parent.get_pathname())

        return self._subsystem

    def get_req_cpus(self):
        """Return requested_cpus"""
        return self.get_subsystem().get_req_cpus()

    def setup_communicators(self, comm, scope):
        """Allocate communicators from here down to all of our
        child Components.
        """
        self.mpi.comm = get_comm_if_active(self, comm)
        if self.mpi.comm == MPI.COMM_NULL:
            return
        self.get_subsystem().setup_communicators(self.mpi.comm, scope)

    def setup_variables(self):
        if self.mpi.comm == MPI.COMM_NULL:
            return
        return self.get_subsystem().setup_variables()

    def setup_sizes(self):
        if self.mpi.comm == MPI.COMM_NULL:
            return
        return self.get_subsystem().setup_sizes()

    def setup_vectors(self, arrays=None):
        if self.mpi.comm == MPI.COMM_NULL:
            return
        self.get_subsystem().setup_vectors(arrays)

    def setup_scatters(self):
        if self.mpi.comm == MPI.COMM_NULL:
            return
        self.get_subsystem().setup_scatters()
=======
        raise NotImplementedError("This Workflow has no '__len__' function")
>>>>>>> c719a9b3
<|MERGE_RESOLUTION|>--- conflicted
+++ resolved
@@ -6,7 +6,7 @@
 from openmdao.main.case import Case
 from openmdao.main.exceptions import RunStopped
 from openmdao.main.pseudocomp import PseudoComponent
-<<<<<<< HEAD
+
 #from openmdao.main.interfaces import IDriver
 #from openmdao.main.mp_support import has_interface
 from openmdao.main.mpiwrap import MPI, MPI_info, mpiprint
@@ -14,8 +14,6 @@
                                   partition_subsystems, collapse_subdrivers, \
                                   get_comm_if_active
 from openmdao.util.nameutil import partition_names_by_comp
-=======
->>>>>>> c719a9b3
 
 __all__ = ['Workflow']
 
@@ -50,7 +48,6 @@
         self._exec_count = 0     # Workflow executions since reset.
         self._initial_count = 0  # Value to reset to (typically zero).
         self._comp_count = 0     # Component index in workflow.
-        self._drv_graph = None
         self._wf_comp_graph = None
         self._subsystem = None
         if members:
@@ -238,7 +235,6 @@
         """Notifies the Workflow that workflow configuration
         (dependencies, etc.) has changed.
         """
-        self._drv_graph
         self._wf_comp_graph = None
         self._subsystem = None
 
@@ -264,7 +260,6 @@
         raise NotImplementedError("This Workflow has no '__iter__' function")
 
     def __len__(self):
-<<<<<<< HEAD
         raise NotImplementedError("This Workflow has no '__len__' function")
 
     def get_comp_graph(self):
@@ -389,7 +384,4 @@
     def setup_scatters(self):
         if self.mpi.comm == MPI.COMM_NULL:
             return
-        self.get_subsystem().setup_scatters()
-=======
-        raise NotImplementedError("This Workflow has no '__len__' function")
->>>>>>> c719a9b3
+        self.get_subsystem().setup_scatters()