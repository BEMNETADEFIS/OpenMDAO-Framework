import cStringIO
import logging
import nose
import os.path
import shutil
import sys
import tempfile
import unittest
from subprocess import check_call, STDOUT

from openmdao.main.plugin import _get_plugin_parser, plugin_quickstart, \
                                 plugin_build_docs, plugin_makedist, \
<<<<<<< HEAD
                                 plugin_list, _plugin_docs, plugin_install, \
                                 find_all_plugins
=======
                                 plugin_list, find_docs_url, plugin_install
>>>>>>> 1d3420bd
from openmdao.util.fileutil import find_files
from openmdao.util.testutil import assert_raises


class PluginsTestCase(unittest.TestCase):

    def setUp(self):
        self.tdir = tempfile.mkdtemp()

    def tearDown(self):
        shutil.rmtree(self.tdir)

    def test_basic(self):
        logging.debug('')
        logging.debug('test_basic')

        # Just run through a complete cycle.
        orig_dir = os.getcwd()
        orig_stdout = sys.stdout
        orig_stderr = sys.stderr

        # Quickstart.
        logging.debug('')
        logging.debug('quickstart')
        os.chdir(self.tdir)
        try:
            argv = ['quickstart', 'foobar']
            parser = _get_plugin_parser()
            options, args = parser.parse_known_args(argv)
            retval = plugin_quickstart(parser, options, args)
            self.assertEqual(retval, 0)
            fandd = find_files(self.tdir, nodirs=False)
            self.assertEqual(set([os.path.basename(f) for f in fandd]), 
                             set(['foobar', 'src', 'docs', 'setup.cfg', 'setup.py',
                                  'MANIFEST.in', '__init__.py', 'conf.py',
                                  'usage.rst', 'index.rst',
                                  'srcdocs.rst', 'pkgdocs.rst', 'foobar.py', 
                                  'README.txt',
                                  'test','test_foobar.py']))
        finally:
            os.chdir(orig_dir)

        # Makedist.
        logging.debug('')
        logging.debug('makedist')
        sys.stdout = cStringIO.StringIO()
        sys.stderr = cStringIO.StringIO()
        logdata = ''
        os.chdir(os.path.join(self.tdir, 'foobar'))
        try:
            argv = ['makedist', 'foobar']
            parser = _get_plugin_parser()
            options, args = parser.parse_known_args(argv)
            retval = plugin_makedist(parser, options, args, capture='makedist.out')
            with open('makedist.out', 'r') as inp:
                logdata = inp.read()
            self.assertEqual(retval, 0)
            if sys.platform == 'win32':
                self.assertTrue(os.path.exists('foobar-0.1.zip'))
            else:
                self.assertTrue(os.path.exists('foobar-0.1.tar.gz'))
        finally:
            captured_stdout = sys.stdout.getvalue()
            captured_stderr = sys.stderr.getvalue()
            sys.stdout = orig_stdout
            sys.stderr = orig_stderr
            os.chdir(orig_dir)
            logging.debug('captured stdout:')
            logging.debug(captured_stdout)
            logging.debug('captured stderr:')
            logging.debug(captured_stderr)
            logging.debug('captured subprocess output:')
            logging.debug(logdata)

        # Existing distribution error.
        logging.debug('')
        logging.debug('makedist error')
        sys.stdout = cStringIO.StringIO()
        sys.stderr = cStringIO.StringIO()
        os.chdir(os.path.join(self.tdir, 'foobar'))
        try:
            argv = ['makedist', 'foobar']
            parser = _get_plugin_parser()
            options, args = parser.parse_known_args(argv)
            retval = plugin_makedist(parser, options, args, capture='makedist.out')
            with open('makedist.out', 'r') as inp:
                logdata = inp.read()
            self.assertEqual(retval, -1)
        finally:
            captured_stdout = sys.stdout.getvalue()
            captured_stderr = sys.stderr.getvalue()
            sys.stdout = orig_stdout
            sys.stderr = orig_stderr
            os.chdir(orig_dir)
            logging.debug('captured stdout:')
            logging.debug(captured_stdout)
            logging.debug('captured stderr:')
            logging.debug(captured_stderr)
            logging.debug('captured subprocess output:')
            logging.debug(logdata)

        # Install
        logging.debug('')
        logging.debug('install')
        sys.stdout = cStringIO.StringIO()
        sys.stderr = cStringIO.StringIO()
        logdata = ''
        os.chdir(self.tdir)
        try:
            argv = ['install', 'foobar']
            parser = _get_plugin_parser()
            options, args = parser.parse_known_args(argv)
            retval = plugin_install(parser, options, args, capture='install.out')
            with open('install.out', 'r') as inp:
                logdata = inp.read()
            self.assertEqual(retval, 0)
        finally:
            captured_stdout = sys.stdout.getvalue()
            captured_stderr = sys.stderr.getvalue()
            sys.stdout = orig_stdout
            sys.stderr = orig_stderr
            os.chdir(orig_dir)
            logging.debug('captured stdout:')
            logging.debug(captured_stdout)
            logging.debug('captured stderr:')
            logging.debug(captured_stderr)
            logging.debug('captured subprocess output:')
            logging.debug(logdata)

        try:
            # List in subprocess to grab updated package environment.
            logging.debug('')
            logging.debug('list')
            os.chdir(self.tdir)
            stdout = open('list.out', 'w')
            try:
                check_call(('plugin', 'list', '-g', 'driver', '-g', 'component',
                            '--external'), stdout=stdout, stderr=STDOUT)
            finally:
                stdout.close()
                with open('list.out', 'r') as inp:
                    captured_stdout = inp.read()
                os.remove('list.out')
                os.chdir(orig_dir)
                logging.debug('captured subprocess output:')
                logging.debug(captured_stdout)
            self.assertTrue('foobar.foobar.Foobar' in captured_stdout)

            # Docs.
            logging.debug('')
            logging.debug('docs')
            argv = ['docs', 'foobar']
            parser = _get_plugin_parser()
            options, args = parser.parse_known_args(argv)
            url = find_docs_url(options.plugin_dist_name)
            expected = os.path.join(self.tdir, 'foobar', 'src', 'foobar',
                                    'sphinx_build', 'html', 'index.html')
            self.assertEqual(os.path.realpath(url), os.path.realpath(expected))
        finally:
            # Uninstall
            logging.debug('')
            logging.debug('uninstall')
            with open('pip.in', 'w') as out:
                out.write('y\n')
            stdin = open('pip.in', 'r')
            stdout = open('pip.out', 'w')
            # On EC2 Windows, 'pip' generates an absurdly long temp directory
            # name, apparently to allow backing-out of the uninstall.
            # The name is so long Windows can't handle it. So we try to
            # avoid that by indirectly influencing mkdtemp().
            env = os.environ.copy()
            env['TMP'] = os.path.expanduser('~')
            try:
                check_call(('pip', 'uninstall', 'foobar'), env=env,
                           stdin=stdin, stdout=stdout, stderr=STDOUT)
            finally:
                stdin.close()
                stdout.close()
                with open('pip.out', 'r') as inp:
                    captured_stdout = inp.read()
                os.remove('pip.in')
                os.remove('pip.out')
                logging.debug('captured stdout:')
                logging.debug(captured_stdout)

        # Show removed.
        logging.debug('')
        logging.debug('list removed')
        os.chdir(self.tdir)
        stdout = open('list.out', 'w')
        try:
            check_call(('plugin', 'list', '--external'),
                       stdout=stdout, stderr=STDOUT)
        finally:
            stdout.close()
            with open('list.out', 'r') as inp:
                captured_stdout = inp.read()
            os.remove('list.out')
            os.chdir(orig_dir)
            logging.debug('captured subprocess output:')
            logging.debug(captured_stdout)
        self.assertFalse('foobar.foobar.Foobar' in captured_stdout)

    def test_quickstart(self):
        # All options.
        argv = ['quickstart', 'foobar', '-c', 'FooBar', '-g', 'component',
                '-v', '1.1', '-d', self.tdir]
        parser = _get_plugin_parser()
        options, args = parser.parse_known_args(argv)
        retval = plugin_quickstart(parser, options, args)
        self.assertEqual(retval, 0)
        fandd = find_files(self.tdir, nodirs=False)
        self.assertEqual(set([os.path.basename(f) for f in fandd]), 
                         set(['foobar', 'src', 'docs', 'setup.cfg', 'setup.py',
                              'MANIFEST.in', '__init__.py', 'conf.py',
                              'usage.rst', 'index.rst',
                              'srcdocs.rst', 'pkgdocs.rst', 'foobar.py', 
                              'README.txt',
                              'test','test_foobar.py']))

        # Errors.
        code = 'plugin_quickstart(parser, options, args)'
        assert_raises(self, code, globals(), locals(), OSError,
                      "Can't create directory '%s' because it already exists."
                      % os.path.join(self.tdir, 'foobar'))

        argv = ['quickstart', 'foobar', 'stuff']
        parser = _get_plugin_parser()
        options, args = parser.parse_known_args(argv)
        retval = plugin_quickstart(parser, options, args)
        self.assertEqual(retval, -1)

    def test_makedist(self):
        # Errors.
        argv = ['makedist', 'foobar', 'distdir', 'stuff']
        parser = _get_plugin_parser()
        options, args = parser.parse_known_args(argv)
        retval = plugin_makedist(parser, options, args)
        self.assertEqual(retval, -1)

        argv = ['makedist', 'foobar', 'no-such-directory']
        parser = _get_plugin_parser()
        options, args = parser.parse_known_args(argv)
        code = 'plugin_makedist(parser, options, args)'
        distdir = os.path.join(os.getcwd(), 'no-such-directory')
        assert_raises(self, code, globals(), locals(), IOError,
                      "directory '%s' does not exist" % distdir)

    def test_list(self):
        logging.debug('')
        logging.debug('test_list')

        orig_stdout = sys.stdout
        orig_stderr = sys.stderr
        sys.stdout = cStringIO.StringIO()
        sys.stderr = cStringIO.StringIO()
        try:
            argv = ['list']
            parser = _get_plugin_parser()
            options, args = parser.parse_known_args(argv)
            retval = plugin_list(parser, options, args)
            self.assertEqual(retval, 0)
        finally:
            captured_stdout = sys.stdout.getvalue()
            captured_stderr = sys.stderr.getvalue()
            sys.stdout = orig_stdout
            sys.stderr = orig_stderr
            logging.debug('captured stdout:')
            logging.debug(captured_stdout)
            logging.debug('captured stderr:')
            logging.debug(captured_stderr)
        # Just a selection from each category.
        expected = ['openmdao.lib.architectures.bliss.BLISS',
                    'openmdao.lib.casehandlers.caseset.CaseArray',
                    'openmdao.lib.components.broadcaster.Broadcaster',
                    'openmdao.lib.datatypes.array.Array',
                    'openmdao.lib.differentiators.finite_difference.FiniteDifference',
                    'openmdao.lib.doegenerators.central_composite.CentralComposite',
                    'openmdao.lib.drivers.broydensolver.BroydenSolver',
                    'openmdao.lib.surrogatemodels.kriging_surrogate.KrigingSurrogate',
                    'openmdao.main.assembly.Assembly']
        for plugin in expected:
            self.assertTrue(plugin in captured_stdout)

        sys.stdout = cStringIO.StringIO()
        sys.stderr = cStringIO.StringIO()
        try:
            argv = ['list', '-g', 'driver', '--builtin']
            parser = _get_plugin_parser()
            options, args = parser.parse_known_args(argv)
            retval = plugin_list(parser, options, args)
            self.assertEqual(retval, 0)
        finally:
            captured_stdout = sys.stdout.getvalue()
            captured_stderr = sys.stderr.getvalue()
            sys.stdout = orig_stdout
            sys.stderr = orig_stderr
            logging.debug('captured stdout:')
            logging.debug(captured_stdout)
            logging.debug('captured stderr:')
            logging.debug(captured_stderr)
        if 'openmdao.lib.drivers.doedriver.DOEdriver' not in captured_stdout:
            self.fail('-g driver filter failed to include')
        if 'openmdao.main.assembly.Assembly' in captured_stdout:
            self.fail('-g driver filter failed to exclude')

        # Errors.
        argv = ['list', 'stuff']
        parser = _get_plugin_parser()
        options, args = parser.parse_known_args(argv)
        retval = plugin_list(parser, options, args)
        self.assertEqual(retval, -1)

    def test_build_docs(self):
        logging.debug('')
        logging.debug('test_build_docs')

        argv = ['quickstart', 'foobar', '-v', '1.1', '-d', self.tdir]
        parser = _get_plugin_parser()
        options, args = parser.parse_known_args(argv)
        plugin_quickstart(parser, options, args)

        orig_dir = os.getcwd()
        os.chdir(os.path.join(self.tdir, 'foobar'))
        orig_stdout = sys.stdout
        orig_stderr = sys.stderr
        sys.stdout = cStringIO.StringIO()
        sys.stderr = cStringIO.StringIO()
        try:
            argv = ['build_docs', 'foobar']
            parser = _get_plugin_parser()
            options, args = parser.parse_known_args(argv)
            retval = plugin_build_docs(parser, options, args)
            self.assertEqual(retval, 0)
        finally:
            captured_stdout = sys.stdout.getvalue()
            captured_stderr = sys.stderr.getvalue()
            sys.stdout = orig_stdout
            sys.stderr = orig_stderr
            os.chdir(orig_dir)
            logging.debug('captured stdout:')
            logging.debug(captured_stdout)
            logging.debug('captured stderr:')
            logging.debug(captured_stderr)

        # Errors.
        argv = ['build_docs', 'foobar', 'no-such-directory', 'stuff']
        parser = _get_plugin_parser()
        options, args = parser.parse_known_args(argv)
        retval = plugin_build_docs(parser, options, args)
        self.assertEqual(retval, -1)

        argv = ['build_docs', 'foobar', 'no-such-directory']
        parser = _get_plugin_parser()
        options, args = parser.parse_known_args(argv)
        code = 'plugin_build_docs(parser, options, args)'
        distdir = os.path.join(os.getcwd(), 'no-such-directory')
        assert_raises(self, code, globals(), locals(), IOError,
                      "directory '%s' does not exist" % distdir)

        distdir = os.path.join(self.tdir, 'foobar')
        os.remove(os.path.join(distdir, 'setup.py'))
        argv = ['build_docs', 'foobar', distdir]
        parser = _get_plugin_parser()
        options, args = parser.parse_known_args(argv)
        code = 'plugin_build_docs(parser, options, args)'
        assert_raises(self, code, globals(), locals(), IOError,
                      "directory '%s' does not contain 'setup.py'" % distdir)

    def test_docs(self):
        argv = ['docs', 'no-such-plugin']
        parser = _get_plugin_parser()
        options, args = parser.parse_known_args(argv)
        code = 'find_docs_url(options.plugin_dist_name)'
        assert_raises(self, code, globals(), locals(), RuntimeError,
                      "Can't locate package/module 'no-such-plugin'")

        argv = ['docs', 'subprocess']
        parser = _get_plugin_parser()
        options, args = parser.parse_known_args(argv)
        url = find_docs_url(options.plugin_dist_name)
        expected = os.path.join(os.path.dirname(sys.modules['subprocess'].__file__),
                                'sphinx_build', 'html', 'index.html')
        self.assertEqual(url, expected)

    def test_install(self):
        # Errors.
        argv = ['install', 'no-such-plugin', 'stuff']
        parser = _get_plugin_parser()
        options, args = parser.parse_known_args(argv)
        retval = plugin_install(parser, options, args)
        self.assertEqual(retval, -1)

    def test_find_plugins(self):
        self.maxDiff = None
        with open(os.path.join(self.tdir, 'foo.py'), 'w') as f:
            f.write("""
from openmdao.main.api import Component, Container

class MyComp(Component):
    pass
    
class MyCont(Container):
    pass
            """)
        expected = {
            'openmdao.component': set(['foo.MyComp',
                                       'openmdao.main.component.Component']),
            'openmdao.container': set(['foo.MyCont',
                                       'foo.MyComp',
                                       'openmdao.main.component.Component',
                                       'openmdao.main.container.Container']),
        }
        plugins = find_all_plugins(self.tdir)
        self.assertEqual(expected.keys(), plugins.keys())
        self.assertEqual(expected.values(), plugins.values())

if __name__ == '__main__':
    sys.argv.append('--cover-package=openmdao.main')
    sys.argv.append('--cover-erase')
    nose.runmodule()
<|MERGE_RESOLUTION|>--- conflicted
+++ resolved
@@ -10,12 +10,8 @@
 
 from openmdao.main.plugin import _get_plugin_parser, plugin_quickstart, \
                                  plugin_build_docs, plugin_makedist, \
-<<<<<<< HEAD
-                                 plugin_list, _plugin_docs, plugin_install, \
-                                 find_all_plugins
-=======
-                                 plugin_list, find_docs_url, plugin_install
->>>>>>> 1d3420bd
+                                 plugin_list, plugin_install, \
+                                 find_all_plugins, find_docs_url
 from openmdao.util.fileutil import find_files
 from openmdao.util.testutil import assert_raises
 
