--- conflicted
+++ resolved
@@ -764,7 +764,6 @@
         self.assertEqual(errors, 0)
         self.assertEqual(len(trace_buf), len(expected))
 
-<<<<<<< HEAD
     def test_expr(self):
         class Dummy(Component): 
         
@@ -784,7 +783,7 @@
                
                
         t = set_as_top(TestA())
-=======
+
     def test_tracing(self):
         # Check tracing of iteration coordinates.
         top = Assembly()
@@ -822,8 +821,6 @@
         top.run()
         self.assertEqual(trace_out.getvalue(), expected)
 
->>>>>>> f3a31751
-
 if __name__ == "__main__":
     unittest.main()
 
