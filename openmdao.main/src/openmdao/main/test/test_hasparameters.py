--- conflicted
+++ resolved
@@ -278,7 +278,6 @@
         params2['comp.a'].set(d2val)
         self.assertEqual(self.top.comp.a, 15.)
         
-<<<<<<< HEAD
     def test_group_get_referenced_vars_by_compname(self):
         self.top.driver.add_parameter(('comp.a','comp.b'),0,1e99)
         self.top.driver.add_parameter(('comp.c','comp.d'),0,1e99)
@@ -291,14 +290,12 @@
         data = params[('comp.c','comp.d')].get_referenced_vars_by_compname()
         self.assertEqual(['comp',],data.keys())
         self.assertEqual(set([param.target for param in data['comp']]),set(('comp.c','comp.d')))  
-        
-=======
+
         # Vars with bounds, params with no bounds
         self.top.comp.add_trait('v1', Float(0.0, low=0.0, high=10.0, iotype='in'))
         self.top.comp.v1 = 5.0
         self.top.driver.add_parameter('comp.v1', scaler=0.5, adder=-2.0)
->>>>>>> 6a952211
-        
+
         params = self.top.driver.get_parameters()
         self.assertEqual(params['comp.v1'].evaluate(), 12.0)
         self.assertEqual(params['comp.v1'].high, 22.0)
