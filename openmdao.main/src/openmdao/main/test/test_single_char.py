import unittest

import numpy as np
from openmdao.main.api import Component, Assembly, set_as_top
from openmdao.main.datatypes.api import Float

class C(Component):

    # variables
    x = Float(iotype='in')
    y = Float(iotype='in')

    # outputs
    v = Float(iotype='out')
    w = Float(iotype='out')

    def execute(self):

        self.v = self.x + self.y
        self.w = self.x*self.y

    def linearize(self):

        dv = np.array([1.0, 1.0])
        dw = np.array([self.y, self.x])

        self.J = np.vstack((dv, dw))

    def provideJ(self):

        inputs = ('x', 'y')
        outputs = ('v', 'w')

        return inputs, outputs, self.J

class A(Assembly):

    def configure(self):

        self.add('c', C())
        self.driver.workflow.add('c')

        self.create_passthrough('c.x')
        self.create_passthrough('c.y')


class CheckGradientTestCase(unittest.TestCase):
    def test_check_gradient(self):
        a = set_as_top(A())
        a.x = 3.0
        a.y = 4.0
        a.run()
<<<<<<< HEAD
        Jbase, J, suspects = a.check_gradient('c', stream=None)
=======
        Jbase, J, io_pairs, suspects = a.check_gradient('c', stream=None)
>>>>>>> 3530fd7b
        self.assertEqual(suspects, [])
        
if __name__ == '__main__':
    unittest.main()<|MERGE_RESOLUTION|>--- conflicted
+++ resolved
@@ -50,11 +50,7 @@
         a.x = 3.0
         a.y = 4.0
         a.run()
-<<<<<<< HEAD
-        Jbase, J, suspects = a.check_gradient('c', stream=None)
-=======
         Jbase, J, io_pairs, suspects = a.check_gradient('c', stream=None)
->>>>>>> 3530fd7b
         self.assertEqual(suspects, [])
         
 if __name__ == '__main__':
