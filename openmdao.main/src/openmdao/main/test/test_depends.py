# pylint: disable-msg=C0111,C0103

import unittest
import math

from openmdao.main.api import Assembly, Component, Driver, set_as_top
from openmdao.lib.datatypes.api import Float, Array, List, Dict
from openmdao.main.hasobjective import HasObjectives
from openmdao.main.hasconstraints import HasConstraints
from openmdao.main.hasparameters import HasParameters
from openmdao.util.decorators import add_delegate
from openmdao.util.testutil import assert_rel_error
import openmdao.main.pseudocomp as pcompmod  # to keep pseudocomp names consistent in tests
<<<<<<< HEAD
=======
from openmdao.main.ndepgraph import dump_valid, get_valids
>>>>>>> 1aaaf2e7

import random

exec_order = []

@add_delegate(HasObjectives, HasParameters, HasConstraints)
class DumbDriver(Driver):
    def __init__(self):
        self.oldval = None
        super(DumbDriver, self).__init__()
        
    def execute(self):
        global exec_order
        exec_order.append(self.name)
        newval = self.oldval
        while newval == self.oldval:
            newval = random.randint(0,999)
        self.oldval = newval
        
        self.set_parameters([newval]*len(self.get_parameters()))
        super(DumbDriver, self).execute()


class Simple(Component):
    a = Float(iotype='in', units='ft')
    b = Float(iotype='in', units='ft')
    c = Float(iotype='out', units='ft')
    d = Float(iotype='out', units='ft')
    
    def __init__(self):
        super(Simple, self).__init__()
        self.a = 1
        self.b = 2
        self.c = 3
        self.d = -1

    def execute(self):
        global exec_order
        exec_order.append(self.name)
        self.c = self.a + self.b
        self.d = self.a - self.b
        

allcomps = ['sub.comp1','sub.comp2','sub.comp3','sub.comp4','sub.comp5','sub.comp6',
            'comp7','comp8']

topouts = ['sub.c2', 'sub.c4', 'sub.d1', 'sub.d3','sub.d5'
           'comp7.c', 'comp7.d','comp8.c', 'comp8.d']

topins = ['sub.a1', 'sub.a3', 'sub.b2', 'sub.b4','sub.b6'
          'comp7.a', 'comp7.b','comp8.a', 'comp8.b']

subins = ['comp1.a', 'comp1.b',
          'comp2.a', 'comp2.b',
          'comp3.a', 'comp3.b',
          'comp4.a', 'comp4.b',
          'comp5.a', 'comp5.b',
          'comp6.a', 'comp6.b',]

subouts = ['comp1.c', 'comp1.d',
           'comp2.c', 'comp2.d',
           'comp3.c', 'comp3.d',
           'comp4.c', 'comp4.d',
           'comp5.c', 'comp5.d',
           'comp6.c', 'comp6.d',]


subvars = subins+subouts

def fullvnames(cname, vnames):
    return ['.'.join([cname,n]) for n in vnames]

def _nested_model():
    global exec_order
    exec_order = []
    top = set_as_top(Assembly())
    top.add('sub', Assembly())
    top.add('comp7', Simple())
    top.add('comp8', Simple())
    sub = top.sub
    sub.add('comp1', Simple())
    sub.add('comp2', Simple())
    sub.add('comp3', Simple())
    sub.add('comp4', Simple())
    sub.add('comp5', Simple())
    sub.add('comp6', Simple())

    top.driver.workflow.add(['comp7', 'sub', 'comp8'])
    sub.driver.workflow.add(['comp1','comp2','comp3',
                             'comp4','comp5','comp6'])

    sub.create_passthrough('comp1.a', 'a1')
    sub.create_passthrough('comp2.b', 'b2')
    sub.create_passthrough('comp3.a', 'a3')
    sub.create_passthrough('comp3.d', 'd3')
    sub.create_passthrough('comp4.b', 'b4')
    sub.create_passthrough('comp4.c', 'c4')
    sub.create_passthrough('comp6.b', 'b6')
    sub.create_passthrough('comp2.c', 'c2')
    sub.create_passthrough('comp1.d', 'd1')
    sub.create_passthrough('comp5.d', 'd5')
    
    return top

class DependsTestCase(unittest.TestCase):

        
    def setUp(self):
        top = self.top = _nested_model()
        sub = top.sub
        sub.connect('comp1.c', 'comp4.a')
        sub.connect('comp5.c', 'comp1.b')
        sub.connect('comp2.d', 'comp5.b')
        sub.connect('comp3.c', 'comp5.a')
        sub.connect('comp4.d', 'comp6.a')
        
        top.connect('sub.c4', 'comp8.a')
        
        ## 'auto' passthroughs
        #top.connect('comp7.c', 'sub.comp3.a')
        #top.connect('sub.comp3.d', 'comp8.b')
        
        top.connect('comp7.c', 'sub.a3')
        top.connect('sub.d3', 'comp8.b')

    def test_simple(self):
        top = set_as_top(Assembly())
        top.add('comp1', Simple())
        top.driver.workflow.add('comp1')
        vars = ['comp1.a','comp1.b','comp1.c','comp1.d']
        self.assertEqual(top.comp1.exec_count, 0)
        valids = [top._depgraph.node[n]['valid'] for n in vars]
        self.assertEqual(valids, [True, True, False, False])
        top.run()
        self.assertEqual(top.comp1.exec_count, 1)
        self.assertEqual(top.comp1.c, 3)
        self.assertEqual(top.comp1.d, -1)
        valids = [top._depgraph.node[n]['valid'] for n in vars]
        self.assertEqual(valids, [True, True, True, True])
        top.set('comp1.a', 5)
        valids = [top._depgraph.node[n]['valid'] for n in vars]
        self.assertEqual(valids, [True, True, False, False])
        top.run()
        self.assertEqual(top.comp1.exec_count, 2)
        self.assertEqual(top.comp1.c, 7)
        self.assertEqual(top.comp1.d, 3)
        top.run()
        self.assertEqual(top.comp1.exec_count, 2) # exec_count shouldn't change
        valids = [top._depgraph.node[n]['valid'] for n in vars]
        self.assertEqual(valids, [True, True, True, True])
        
        # now add another comp and connect them
        top.add('comp2', Simple())
        top.driver.workflow.add('comp2')
        top.connect('comp1.c', 'comp2.a')
        self.assertEqual(top.comp2.exec_count, 0)
        self.assertEqual(top.comp2.c, 3)
        self.assertEqual(top.comp2.d, -1)
        vars = ['comp2.a','comp2.b','comp2.c','comp2.d']
        valids = [top._depgraph.node[n]['valid'] for n in vars]
        self.assertEqual(valids, [False, True, False, False])
        top.run()
        self.assertEqual(top.comp1.exec_count, 2)
        self.assertEqual(top.comp2.exec_count, 1)
        self.assertEqual(top.comp2.c, 9)
        self.assertEqual(top.comp2.d, 5)
        valids = [top._depgraph.node[n]['valid'] for n in vars]
        self.assertEqual(valids, [True, True, True, True])
        
    def test_disconnect(self):
        self.top.disconnect('comp7.c', 'sub.comp3.a')
        self.top.sub.disconnect('c4')
        self.top.disconnect('comp8')
        
    def test_disconnect2(self):
        self.assertEqual(set(self.top.sub.list_outputs(connected=True)),
                         set(['d3','c4']))
        self.top.disconnect('comp8')
        self.assertEqual(self.top.sub.list_outputs(connected=True),
                         [])
        self.assertEqual(self.top.sub._exprmapper.get_source('c4'), 'comp4.c')
        
    def test_lazy1(self):
        self.top.run()
        exec_counts = [self.top.get(x).exec_count for x in allcomps]
        self.assertEqual([1, 1, 1, 1, 1, 1, 1, 1], exec_counts)
        outs = [(5,-3),(3,-1),(5,1),(7,3),(4,6),(5,1),(3,-1),(8,6)]
        newouts = []
        for comp in allcomps:
            newouts.append((self.top.get(comp+'.c'),self.top.get(comp+'.d')))
        self.assertEqual(outs, newouts)
        self.top.run()  
        # exec_count should stay at 1 for all comps
        self.assertEqual([1, 1, 1, 1, 1, 1, 1, 1], 
                         [self.top.get(x).exec_count for x in allcomps])
        
    def test_lazy2(self):
        vars = ['comp6.a','comp6.b','comp6.c','comp6.d']
        self.top.run()        
        exec_count = [self.top.get(x).exec_count for x in allcomps]
        self.assertEqual([1, 1, 1, 1, 1, 1, 1, 1], exec_count)
        valids = self.top.sub.get_valid(vars)
        self.assertEqual(valids, [True, True, True, True])
        self.top.sub.b6 = 3
        valids = self.top.sub.get_valid(vars)
        self.assertEqual(valids, [True, False, False, False])
        self.top.run()  
        # exec_count should change only for comp6
        exec_count = [self.top.get(x).exec_count for x in allcomps]
        self.assertEqual([1, 1, 1, 1, 1, 2, 1, 1], exec_count)
        outs = [(5,-3),(3,-1),(5,1),(7,3),(4,6),(6,0),(3,-1),(8,6)]
        for comp,vals in zip(allcomps,outs):
            self.assertEqual((comp,vals[0],vals[1]), 
                             (comp,self.top.get(comp+'.c'),self.top.get(comp+'.d')))
            
    def test_lazy3(self):
        vars = ['a','b','c','d']
        self.top.run()        
        exec_count = [self.top.get(x).exec_count for x in allcomps]
        self.assertEqual([1, 1, 1, 1, 1, 1, 1, 1], exec_count)
        valids = self.top.sub.get_valid(fullvnames('comp3', vars))
        self.assertEqual(valids, [True, True, True, True])
        self.top.comp7.a = 3
        valids = self.top.sub.get_valid(fullvnames('comp1', vars))
        self.assertEqual(valids, [True, False, False, False])
        valids = self.top.sub.get_valid(fullvnames('comp2', vars))
        self.assertEqual(valids, [True, True, True, True])
        valids = self.top.sub.get_valid(fullvnames('comp3', vars))
        self.assertEqual(valids, [False, True, False, False])
        valids = self.top.sub.get_valid(fullvnames('comp4', vars))
        self.assertEqual(valids, [False, True, False, False])
        valids = self.top.sub.get_valid(fullvnames('comp5', vars))
        self.assertEqual(valids, [False, True, False, False])
        valids = self.top.sub.get_valid(fullvnames('comp6', vars))
        self.assertEqual(valids, [False, True, False, False])
        valids = self.top.get_valid(fullvnames('comp7', vars))
        self.assertEqual(valids, [True, True, False, False])
        valids = self.top.get_valid(fullvnames('comp8', vars))
        self.assertEqual(valids, [False, False, False, False])
        self.top.run()  
        # exec_count should change for all sub comps but comp2
        exec_count = [self.top.get(x).exec_count for x in allcomps]
        self.assertEqual([2, 1, 2, 2, 2, 2, 2, 2], exec_count)
        outs = [(7,-5),(3,-1),(7,3),(9,5),(6,8),(7,3),(5,1),(12,6)]
        for comp,vals in zip(allcomps,outs):
            self.assertEqual((comp,vals[0],vals[1]), 
                             (comp,self.top.get(comp+'.c'),self.top.get(comp+'.d')))
    
    def test_lazy4(self):
        self.top.run()
        self.top.sub.set('b2', 5)
        self.assertEqual(self.top.sub.get_valid(subvars),
                         [True,False,
                          True,False,
                          True,True,
                          False,True,
                          True,False,
                          False,True,
                          False,False,
                          False,False,
                          True,True,
                          False,False,
                          False,False,
                          False,False])
        self.top.run()
        # exec_count should change for all sub comps but comp3 and comp7 
        self.assertEqual([2, 2, 1, 2, 2, 2, 1, 2], 
                         [self.top.get(x).exec_count for x in allcomps])
        outs = [(2,0),(6,-4),(5,1),(4,0),(1,9),(2,-2),(3,-1),(5,3)]
        for comp,vals in zip(allcomps,outs):
            self.assertEqual((comp,vals[0],vals[1]), 
                             (comp,self.top.get(comp+'.c'),self.top.get(comp+'.d')))
    
    def test_lazy_inside_out(self):
        self.top.run()
        self.top.comp7.b = 4
        # now run sub.comp1 directly to make sure it will force
        # running of all components that supply its inputs
        self.top.sub.comp1.run()
        exec_count = [self.top.get(x).exec_count for x in allcomps]
        self.assertEqual([2, 1, 2, 1, 2, 1, 2, 1], exec_count)
        outs = [(7,-5),(3,-1),(7,3),(7,3),(6,8),(5,1),(5,-3),(8,6)]
        for comp,vals in zip(allcomps,outs):
            self.assertEqual((comp,vals[0],vals[1]), 
                             (comp,self.top.get(comp+'.c'),self.top.get(comp+'.d')))
            
        # now run comp8 directly, which should force sub.comp4 to run
        self.top.comp8.run()
        exec_count = [self.top.get(x).exec_count for x in allcomps]
        self.assertEqual([2, 1, 2, 2, 2, 1, 2, 2], exec_count)
        outs = [(7,-5),(3,-1),(7,3),(9,5),(6,8),(5,1),(5,-3),(12,6)]
        for comp,vals in zip(allcomps,outs):
            self.assertEqual((comp,vals[0],vals[1]), 
                             (comp,self.top.get(comp+'.c'),self.top.get(comp+'.d')))
            
    def test_sequential(self):
        # verify that if components aren't connected they should execute in the
        # order that they were added to the workflow instead of hash order
        global exec_order
        top = set_as_top(Assembly())
        top.add('c2', Simple())
        top.add('c1', Simple())
        top.add('c3', Simple())
        top.add('c4', Simple())
        top.driver.workflow.add(['c1','c2','c3','c4'])
        top.run()
        self.assertEqual(exec_order, ['c1','c2','c3','c4'])
        top.connect('c4.c', 'c3.a')  # now make c3 depend on c4
        exec_order = []
        top.c4.a = 2  # makes c4 run again
        top.run()
        self.assertEqual(exec_order, ['c4','c3'])
        
        
    def test_expr_deps(self):
        top = set_as_top(Assembly())
        top.add('driver1', DumbDriver())
        top.add('driver2', DumbDriver())
        top.add('c1', Simple())
        top.add('c2', Simple())
        top.add('c3', Simple())
        
        top.driver.workflow.add(['driver1','driver2','c3'])
        top.driver1.workflow.add('c2')
        top.driver2.workflow.add('c1')
        
        top.connect('c1.c', 'c2.a')
        top.driver1.add_objective("c2.c*c2.d")
        top.driver2.add_objective("c1.c")
        top.run()
        self.assertEqual(exec_order, ['driver1','c1','c2','driver2','c3'])
        

    def test_set_already_connected(self):
        try:
            self.top.sub.comp2.b = 4
        except Exception, err:
            self.assertEqual(str(err), 
                "sub.comp2: 'b' is already connected to source 'parent.b2' and cannot be directly set")
        else:
            self.fail('Exception expected')
        try:
            self.top.set('sub.comp2.b', 4)
        except Exception, err:
            self.assertEqual(str(err), 
                "sub.comp2: 'b' is connected to source 'parent.b2' and cannot be set by source 'None'")
        else:
            self.fail('Exception expected')
            
    def test_force_with_input_updates(self):
        top = set_as_top(Assembly())
        top.add('c2', Simple())
        top.add('c1', Simple())
        top.c2.force_execute = True
        top.connect('c1.c', 'c2.a')
        top.driver.workflow.add(['c1','c2'])
        top.run()
        self.assertEqual(top.c2.a, 3)
        top.c1.a = 2
        top.run()
        self.assertEqual(top.c2.a, 4)

    def test_get_required_compnames(self):
        sub = self.top.sub
        sub.add('driver', DumbDriver())
        sub.driver.add_objective('comp6.c')
        sub.driver.add_objective('comp5.d')
        self.assertEqual(sub.driver._get_required_compnames(),
                         set([]))
        sub.driver.add_parameter('comp2.a', low=0.0, high=10.0)
        self.assertEqual(sub.driver._get_required_compnames(),
                         set(['comp2', 'comp5', 'comp1', 'comp4', 'comp6']))
        sub.driver.add_parameter('comp3.b', low=0.0, high=10.0)
        self.assertEqual(sub.driver._get_required_compnames(),
                         set(['comp6','comp5','comp1','comp4','comp3', 'comp2']))
        
    def test_auto_workflow(self):
        top = set_as_top(Assembly())
        top.add('comp1', Simple())
        top.add('comp2', Simple())
        top.add('comp3', Simple())
        top.add('driver', DumbDriver())
        top.driver.add_parameter('comp2.a',low=-99,high=99)
        top.driver.add_objective('comp3.c')
        top.connect('comp1.c', 'comp2.b')
        top.connect('comp2.c', 'comp3.a')
        vars = ['a','b','c','d']
        self.assertEqual(top.comp1.exec_count, 0)
        self.assertEqual(top.comp2.exec_count, 0)
        self.assertEqual(top.comp3.exec_count, 0)
        top.run()
        self.assertEqual(top.comp1.exec_count, 1)
        self.assertEqual(top.comp2.exec_count, 1)
        self.assertEqual(top.comp3.exec_count, 1)
        top.driver.run()
        self.assertEqual(top.comp1.exec_count, 1)
        self.assertEqual(top.comp2.exec_count, 2)
        self.assertEqual(top.comp3.exec_count, 2)
        top.comp1.a = 9999
        top.driver.run()
        self.assertEqual(top.comp1.exec_count, 2)
        self.assertEqual(top.comp2.exec_count, 3)
        self.assertEqual(top.comp3.exec_count, 3)
        

class ArrSimple(Component):
    ain  = Array([0.,1.,2.,3.], iotype='in')
    aout = Array([0.,1.,2.,3.], iotype='out')
    
    def __init__(self):
        super(ArrSimple, self).__init__()

    def execute(self):
        global exec_order
        exec_order.append(self.name)
        self.aout = self.ain * 2.0

        
class SimplePTAsm(Assembly):
    def configure(self):
        self.add('c2', Simple())
        self.add('c1', Simple())
        
        self.driver.workflow.add(['c1','c2'])

        self.connect('c1.c', 'c2.a')
        self.connect('c1.d', 'c2.b')
        
        self.create_passthrough('c1.a', 'a1')
        self.create_passthrough('c2.d', 'd2')
    
    
class DependsTestCase2(unittest.TestCase):

    def setUp(self):
        global exec_order
        self.top = set_as_top(Assembly())
        self.top.add('c2', Simple())
        self.top.add('c1', Simple())
        self.top.driver.workflow.add(['c1','c2'])
    
    def test_connected_vars(self):
        self.assertEqual(self.top.c1.list_outputs(connected=True), [])
        self.assertEqual(self.top.c2.list_inputs(connected=True), [])
        self.top.connect('c1.c', 'c2.a')
        self.assertEqual(self.top.c1.list_outputs(connected=True), ['c'])
        self.assertEqual(self.top.c2.list_inputs(connected=True), ['a'])
        self.top.connect('c1.d', 'c2.b')
        self.assertEqual(set(self.top.c1.list_outputs(connected=True)), set(['c', 'd']))
        self.assertEqual(set(self.top.c2.list_inputs(connected=True)), set(['a', 'b']))
        self.top.disconnect('c1.d', 'c2.b')
        self.assertEqual(self.top.c1.list_outputs(connected=True), ['c'])
        self.assertEqual(self.top.c2.list_inputs(connected=True), ['a'])
                
    def test_unconnected_vars(self):
        extras = set(self.top.c1.list_vars())-set(['a','b','c','d'])
        self.assertEqual(set(self.top.c1.list_outputs(connected=False))-extras, set(['c', 'd']))
        self.assertEqual(set(self.top.c2.list_inputs(connected=False))-extras, set(['a', 'b']))
        self.top.connect('c1.c', 'c2.a')
        self.assertEqual(set(self.top.c1.list_outputs(connected=False))-extras, set(['d']))
        self.assertEqual(set(self.top.c2.list_inputs(connected=False))-extras, set(['b']))
        self.top.connect('c1.d', 'c2.b')
        self.assertEqual(set(self.top.c1.list_outputs(connected=False))-extras, set())
        self.assertEqual(set(self.top.c2.list_inputs(connected=False))-extras, set())
        self.top.disconnect('c1.d', 'c2.b')
        self.assertEqual(set(self.top.c1.list_outputs(connected=False))-extras, set(['d']))
        self.assertEqual(set(self.top.c2.list_inputs(connected=False))-extras, set(['b']))
                
    def test_simple_run(self):
        self.top.connect('c1.c', 'c2.a')
        self.top.connect('c1.d', 'c2.b')
        self.top.run()
        self.assertEqual(self.top.c1.a, 1)
        self.assertEqual(self.top.c1.b, 2)
        self.assertEqual(self.top.c1.c, 3)
        self.assertEqual(self.top.c1.d, -1)
        self.assertEqual(self.top.c2.a, 3)
        self.assertEqual(self.top.c2.b, -1)
        self.assertEqual(self.top.c2.c, 2)
        self.assertEqual(self.top.c2.d, 4)
        
        self.top.c1.a = 2
        self.top.run()
        self.assertEqual(self.top.c1.a, 2)
        self.assertEqual(self.top.c1.b, 2)
        self.assertEqual(self.top.c1.c, 4)
        self.assertEqual(self.top.c1.d, 0)
        self.assertEqual(self.top.c2.a, 4)
        self.assertEqual(self.top.c2.b, 0)
        self.assertEqual(self.top.c2.c, 4)
        self.assertEqual(self.top.c2.d, 4)
        
    def test_simple_passthrough(self):
        cnames = ['a','b','c','d']
        c1names = ['.'.join(['c1',n]) for n in cnames]
        c2names = ['.'.join(['c2',n]) for n in cnames]
        modnames = ['model.a1', 'model.d2']
        
        self.top.add('model', SimplePTAsm())
        self.top.driver.workflow.add(['model'])
        self.top.connect('c1.c', 'model.a1')
        self.top.connect('model.d2', 'c2.a')
        
        self.assertEqual(self.top.get_valid(c1names), 
                         [True, True, False, False])
        self.assertEqual(self.top.get_valid(c2names), 
                         [False, True, False, False])
        self.assertEqual(self.top.model.get_valid(['a1','d2']), 
                         [False, False])
        self.assertEqual(self.top.get_valid(modnames), 
                         [False, False])
        self.assertEqual(self.top.model.get_valid(c1names), 
                         [False, True, False, False])
        self.assertEqual(self.top.model.get_valid(c2names), 
                         [False, False, False, False])
        
        self.top.run()
        
        self.assertEqual(self.top.get_valid(c1names), 
                         [True, True, True, True])
        self.assertEqual(self.top.get_valid(c2names), 
                         [True, True, True, True])
        self.assertEqual(self.top.get_valid(modnames), 
                         [True, True])
        self.assertEqual(self.top.model.get_valid(['a1','d2']), 
                         [True, True])
        self.assertEqual(self.top.model.get_valid(c1names), 
                         [True, True, True, True])
        self.assertEqual(self.top.model.get_valid(c2names), 
                         [True, True, True, True])

        # test invalidation
        self.top.c1.a = 99
        self.assertEqual(self.top.get_valid(c1names), 
                         [True, True, False, False])
        self.assertEqual(self.top.get_valid(modnames), 
                         [False, False])
        self.assertEqual(self.top.model.get_valid(c1names), 
                         [False, True, False, False])
        self.assertEqual(self.top.model.get_valid(c2names), 
                         [False, False, False, False])
        self.assertEqual(self.top.get_valid(c2names), 
                         [False, True, False, False])
        
    def test_array_expr(self):
        class Dummy(Component): 
        
            x = Array([[-1, 1],[-2, 2]],iotype="in",shape=(2,2))
            y = Array([[-1, 1],[-2, 2]],iotype="out",shape=(2,2))
            
            def execute(self): 
                self.y = self.x
                
        class Stuff(Assembly): 
        
            def configure(self):
                self.add('d1',Dummy())
                self.add('d2',Dummy())
                
                self.connect('d1.y[0][0]','d2.x[1][0]')   
                self.connect('d1.y[1][0]','d2.x[0][0]')
                
                self.driver.workflow.add(['d1','d2'])
        
        s = set_as_top(Stuff())
        s.d1.x = [[-5,-6], [-7,-8]]
        s.run()
        self.assertEqual(s.d2.x[0,0], -7)
        self.assertEqual(s.d2.x[1,0], -5)
        self.assertEqual(s.d2.x[0,1], 1)
        self.assertEqual(s.d2.x[1,1], 2)

    def test_array2(self):
        top = set_as_top(Assembly())
        top.add('c1', ArrSimple())
        top.add('c3', ArrSimple())
        top.driver.workflow.add(['c1','c3'])
        top.connect('c1.aout[1]', 'c3.ain[2]')

        expected = set(['c1', 'c1.aout', 'c1.aout[1]',
                        'c3', 'c3.ain', 'c3.ain[2]', 'c3.aout'])

        for v in expected:
            self.assertEqual(top._depgraph.node[v]['valid'], False)
            
        self.assertEqual(top.c1.is_valid(), False)
        self.assertEqual(top.c3.is_valid(), False)
        
        top.run()
        self.assertEqual(get_valids(top._depgraph, False), [])
        
        top.c1.ain = [55.,44.,33.]
        for v in expected:
            self.assertEqual(top._depgraph.node[v]['valid'], False)
            
        top.run()
        self.assertEqual(get_valids(top._depgraph, False), [])
        self.assertEqual(top.c3.ain[2], 88.)
                
    def test_array3(self):
        top = set_as_top(Assembly())
        top.add('c1', ArrSimple())
        top.add('sub',Assembly())
        top.sub.add('c2',ArrSimple())
        top.sub.create_passthrough('c2.ain')
        top.sub.create_passthrough('c2.aout')
        top.add('c3', ArrSimple())
        top.driver.workflow.add(['c1','sub', 'c3'])
        top.sub.driver.workflow.add('c2')
        top.connect('c1.aout[1]', 'sub.ain[1]')
        top.connect('sub.aout[1]', 'c3.ain[1]')

        expected = set(['c1', 'c1.aout', 'c1.aout[1]',
                        'c3', 'c3.ain', 'c3.ain[1]', 'c3.aout',
                        'sub', 'sub.ain', 'sub.ain[1]', 'sub.aout', 'sub.aout[1]'])

        for v in expected:
            self.assertEqual(top._depgraph.node[v]['valid'], False)
            
        subexpected = set(['c2','c2.ain','ain[1]','c2.aout','aout[1]','ain','aout'])
        for v in subexpected:
            self.assertEqual(top.sub._depgraph.node[v]['valid'], False)
        
        self.assertEqual(top.c1.is_valid(), False)
        self.assertEqual(top.c3.is_valid(), False)
        self.assertEqual(top.sub.is_valid(), False)
        
        top.run()
        self.assertEqual(get_valids(top._depgraph, False), [])
        
        top.c1.ain = [55.,44.,33.]
        for v in expected:
            self.assertEqual(top._depgraph.node[v]['valid'], False)
            
        top.run()
        self.assertEqual(get_valids(top._depgraph, False), [])
        self.assertEqual(top.sub.ain[1], 88.)
        self.assertEqual(top.sub.aout[1], 176.)
        self.assertEqual(top.c3.ain[1], 176.)
        


    def test_units(self):
        top = self.top
        top.c2.add("velocity", Float(3.0, iotype='in', units='inch/s'))
        top.c1.add("length", Float(9.0, iotype='out', units='inch'))
        
        try:
            top.connect('c1.c', 'c2.velocity')
        except Exception as err:
            self.assertEqual(str(err), 
                             ": Can't connect 'c1.c' to 'c2.velocity': Incompatible units for 'c1.c' and 'c2.velocity': units 'ft' are incompatible with assigning units of 'inch/s'")
        else:
            self.fail("Exception expected")
        
        top.c1.a = 1.
        top.c1.b = 2.
        top.c1.length = 24.
        top.connect('c1.length', 'c2.a')
        top.run()
        assert_rel_error(self, top.c2.a, 2., 0.0001)

    def test_index_invalidation(self):
        
        class Dummy(Component): 
        
            x = Array([[-1, 1],[-2, 2]], iotype='in', shape=(2,2))
            xlist = List([1,2], iotype='in')
            xdict = Dict({'a' : 'b'}, iotype='in')
            
            def execute(self): 
                self.y = self.x

        comp = Dummy()
        self.assertEqual(comp.is_valid(), False)
        comp.run()
        self.assertEqual(comp.is_valid(), True)

        comp.xlist.append(3)
        self.assertEqual(comp.is_valid(), False)
        comp.run()
        self.assertEqual(comp.is_valid(), True)
        
        comp.xdict['d'] = 'e'
        self.assertEqual(comp.is_valid(), False)
        comp.run()
        self.assertEqual(comp.is_valid(), True)
        
        # Array invalidation not supported yet
        #comp.x[1][1] = 32.0
        #self.assertEqual(comp.is_valid(), False)
        #comp.run()
        #self.assertEqual(comp.is_valid(), True)
        

class ArrayComp(Component):
    a = Array([1,2,3,4,5], iotype="in")
    b = Array([1,2,3,4,5], iotype='in')
    c = Array([2,4,6,8,10], iotype='out')
    d = Array([0,0,0,0,0], iotype='out')
    
    def execute(self):
        global exec_order
        exec_order.append(self.name)
        self.c = self.a + self.b
        self.d = self.a - self.b

class ExprDependsTestCase(unittest.TestCase):

    def setUp(self):
        global exec_order
        exec_order = []
        pcompmod._count = 0  # keeps names of pseudocomps consistent
        self.top = set_as_top(Assembly())
        self.top.add('c2', ArrayComp())
        self.top.add('c1', ArrayComp())
        self.top.driver.workflow.add(['c1','c2'])
        
    def test_basic(self):
        self.top.connect('c1.c', 'c2.a')
        self.top.connect('c1.d', 'c2.b')
        self.top.run()
        self.assertEqual(list(self.top.c1.c), [2,4,6,8,10])
        self.assertEqual(list(self.top.c1.d), [0,0,0,0,0])
        self.assertEqual(list(self.top.c2.a), [2,4,6,8,10])
        self.assertEqual(list(self.top.c2.b), [0,0,0,0,0])
        self.assertEqual(list(self.top.c2.c), [2,4,6,8,10])
        self.assertEqual(list(self.top.c2.d), [2,4,6,8,10])

    def test_entry_connect(self):
        self.top.connect('c1.c[2]', 'c2.a[3]')
        self.top.run()
        self.assertEqual(list(self.top.c1.c), [2,4,6,8,10])
        self.assertEqual(list(self.top.c1.d), [0,0,0,0,0])
        self.assertEqual(list(self.top.c2.a), [1,2,3,6,5])
        self.assertEqual(list(self.top.c2.b), [1,2,3,4,5])
        self.assertEqual(list(self.top.c2.c), [2,4,6,10,10])
        self.assertEqual(list(self.top.c2.d), [0,0,0,2,0])
        
        # now see if we can connect to another entry on c2.a
        self.top.connect('c1.d[2]', 'c2.a[1]')
        self.top.run()
        self.assertEqual(list(self.top.c1.c), [2,4,6,8,10])
        self.assertEqual(list(self.top.c1.d), [0,0,0,0,0])
        self.assertEqual(list(self.top.c2.a), [1,0,3,6,5])
        self.assertEqual(list(self.top.c2.b), [1,2,3,4,5])
        self.assertEqual(list(self.top.c2.c), [2,2,6,10,10])
        self.assertEqual(list(self.top.c2.d), [0,-2,0,2,0])
        
        # make sure only one connection allowed to a particular array entry
        try:
            self.top.connect('c1.d[1]', 'c2.a[1]')
        except Exception as err:
            self.assertEqual(str(err), ": Can't connect 'c1.d[1]' to 'c2.a[1]': : 'c2.a[1]' is already connected to source 'c1.d[2]'")
            
        # let's disconnect one entry and check the valid dict
        self.top.disconnect('c2.a[1]')
<<<<<<< HEAD
        self.assertEqual(self.top.c2._valid_dict['a'], True)
        self.assertTrue('a[1]' not in self.top.c2._valid_dict)
=======
        self.assertEqual(self.top._depgraph.node['c2.a']['valid'], True)
>>>>>>> 1aaaf2e7

    def test_invalidation(self):
        global exec_order
        vnames = ['a','b','c','d']
        self.top.run()
        valids = self.top.get_valid(fullvnames('c2', vnames))
        self.assertEqual(valids, [True, True, True, True])
        self.top.connect('c1.c[2]', 'c2.a[3]')
        self.assertEqual(self.top.get_valid(fullvnames('c2', ['a[3]'])), [False])
        exec_order = []
        self.top.run()
        self.assertEqual(self.top.get_valid(fullvnames('c2', ['a[3]'])), [True])
        self.assertEqual(exec_order, ['c2'])
        exec_order = []
        self.top.c1.a = [9,9,9,9,9]
        self.top.c2.run()
        self.assertEqual(exec_order, ['c1', 'c2'])
        valids = self.top.get_valid(fullvnames('c2', vnames))
        self.assertEqual(valids, [True, True, True, True])
        self.assertEqual(list(self.top.c2.a), [1,2,3,12,5])
        
    def test_src_exprs(self):
        global exec_order
        vnames = ['a','b','c','d']
        top = _nested_model()
        top.run()
<<<<<<< HEAD
        self.assertEqual(top.sub.comp4.get_valid(vnames), [True, True, True, True])
        
        total = top.sub.comp1.c+top.sub.comp2.c+top.sub.comp3.c
        top.sub.connect('comp1.c+comp2.c+comp3.c', 'comp4.a')
        self.assertEqual(top.sub.comp4.get_valid(vnames), [False, True, False, False])
        exec_order = []
        top.run()
        self.assertEqual(exec_order, ['comp4'])
        self.assertEqual(top.sub.comp4.get_valid(vnames), [True, True, True, True])
        self.assertEqual(total, top.sub.comp4.a)
        
        top.sub.comp2.a = 99
        self.assertEqual(top.sub.comp2.get_valid(vnames), [True, True, False, False])
        self.assertEqual(top.sub.comp4.get_valid(vnames), [False, True, False, False])
=======
        self.assertEqual(top.sub.get_valid(fullvnames('comp4', vnames)), 
                         [True, True, True, True])
        
        total = top.sub.comp1.c+top.sub.comp2.c+top.sub.comp3.c
        top.sub.connect('comp1.c+comp2.c+comp3.c', 'comp4.a')
        self.assertEqual(top.sub.get_valid(fullvnames('comp4', vnames)), [False, True, False, False])
        exec_order = []
        top.run()
        self.assertEqual(exec_order, ['comp4'])
        self.assertEqual(top.sub.get_valid(fullvnames('comp4', vnames)), [True, True, True, True])
        self.assertEqual(total, top.sub.comp4.a)
        
        top.sub.comp2.a = 99
        self.assertEqual(top.sub.get_valid(fullvnames('comp2', vnames)), [True, True, False, False])
        self.assertEqual(top.sub.get_valid(fullvnames('comp4', vnames)), [False, True, False, False])
>>>>>>> 1aaaf2e7
        exec_order = []
        top.sub.run()
        total = top.sub.comp1.c+top.sub.comp2.c+top.sub.comp3.c
        self.assertEqual(total, top.sub.comp4.a)
        self.assertEqual(exec_order, ['comp2','comp4'])
<<<<<<< HEAD
        self.assertEqual(top.sub.comp4.get_valid(vnames), [True, True, True, True])
        top.sub.comp2.a = 88
        top.comp7.a = 11
        self.assertEqual(top.sub.comp4.get_valid(vnames), [False, True, False, False])
=======
        self.assertEqual(top.sub.get_valid(fullvnames('comp4', vnames)), [True, True, True, True])
        top.sub.comp2.a = 88
        top.comp7.a = 11
        self.assertEqual(top.sub.get_valid(fullvnames('comp4', vnames)), [False, True, False, False])
>>>>>>> 1aaaf2e7
        top.sub.run()
        total = top.sub.comp1.c+top.sub.comp2.c+top.sub.comp3.c
        self.assertEqual(total, top.sub.comp4.a)

    def test_float_exprs(self):
        global exec_order
        vnames = ['a','b','c','d']
        top = _nested_model()
        top.run()
        
        total = math.sin(3.14)*top.sub.comp2.c
        top.sub.connect('sin(3.14)*comp2.c', 'comp4.a')
        self.assertEqual(top.sub.get_valid(fullvnames('comp4', vnames)), 
                         [False, True, False, False])
        exec_order = []
        top.run()
        self.assertEqual(exec_order, ['comp4'])
        self.assertEqual(top.sub.get_valid(fullvnames('comp4', vnames)), 
                         [True, True, True, True])
        self.assertEqual(total, top.sub.comp4.a)
        
        top.sub.disconnect('sin(3.14)*comp2.c', 'comp4.a')
        total = 3.0*top.sub.comp1.c
        top.sub.connect('3.0*comp1.c', 'comp4.a')
        top.run()
        self.assertEqual(total, top.sub.comp4.a)
        
    def test_slice_exprs(self):
        global exec_order
        vnames = ['a[0:2:]','a','b','c','d']
        top = self.top
        top.run()
        total = top.c1.c[3:]
        top.connect('c1.c[3:]', 'c2.a[0:2]')
<<<<<<< HEAD
        self.assertEqual(top.c2.get_valid(vnames), [False, False, True, False, False])
=======
        self.assertEqual(top.get_valid(fullvnames('c2', vnames)), 
                        [False, False, True, False, False])
>>>>>>> 1aaaf2e7
        exec_order = []
        top.run()
        self.assertEqual(exec_order, ['c2'])
        self.assertEqual(top.get_valid(fullvnames('c2', vnames)), 
                         [True, True, True, True, True])
        self.assertEqual(list(total), list(top.c2.a[0:2]))
        
    def _all_nested_connections(self, obj):
        """Return a list of all connections from ExprMappers and DepGraphs all the way down."""
        visited = set()
        connection_set = set()
        objstack = [obj]
        while objstack:
            obj = objstack.pop()
            if obj not in visited:
                visited.add(obj)
                if isinstance(obj, Assembly):
                    connection_set.update(obj.list_connections())
                    connection_set.update(obj._exprmapper.list_connections())
                    connection_set.update(obj._depgraph.list_connections())
                    for name in obj.list_containers():
                        comp = getattr(obj, name)
                        if isinstance(comp, Component):
                            connection_set.update(comp._depgraph.list_connections())
                            if isinstance(comp, Assembly):
                                objstack.append(comp)
        return connection_set
        
    def test_connection_cleanup(self):
        global exec_order
        vnames = ['a','b','c','d']
        top = _nested_model()
        initial_connections = set(top.sub.list_connections())
        top.run()
        top.sub.connect('comp1.c', 'comp3.b')
        self.assertEqual(set(top.sub.list_connections())-initial_connections, 
                         set([('comp1.c','comp3.b')]))
        top.sub.disconnect('comp1')
        self.assertEqual(set(top.sub.list_connections())-initial_connections, set())
        for u,v in self._all_nested_connections(top.sub):
            self.assertTrue('comp1.' not in u and 'comp1.' not in v)
        
    def test_connection_cleanup2(self):
        top = _nested_model()
        initial_connections = set(top.sub.list_connections())
        top.run()
        top.sub.connect('comp1.c*3.0', 'comp4.a')
        top.sub.connect('comp1.c', 'comp3.b')
        top.sub.disconnect('comp1.c','comp3.b')
        self.assertEqual(set(top.sub.list_connections())-initial_connections, 
                         set([('_pseudo_0.out0', 'comp4.a'), 
                              ('comp1.c', '_pseudo_0.in0')]))
        self.assertEqual(initial_connections-set(top.sub.list_connections()), 
                         set())
        self.assertEqual(set(top.sub.list_connections(visible_only=True, show_expressions=True))-initial_connections, 
                         set([('comp1.c*3.0', 'comp4.a')]))
        for u,v in self._all_nested_connections(top.sub):
            self.assertTrue(not ('comp1.c' in u and 'comp3.b' in v))

    def test_bad_exprs(self):
        top = _nested_model()
        try:
            top.sub.connect('comp1.c', 'comp4.a+comp4.b')
        except Exception as err:
            self.assertEqual(str(err), "sub: Can't connect 'comp1.c' to 'comp4.a+comp4.b': bad connected expression 'comp4.a+comp4.b' must reference exactly one variable")
        else:
            self.fail("Exception expected")
            
        try:
            top.sub.connect('comp1.c', 'comp4.a[foo]')
        except Exception as err:
            self.assertEqual(str(err), "sub: Can't connect 'comp1.c' to 'comp4.a[foo]': bad destination expression 'comp4.a[foo]': only constant indices are allowed for arrays and slices")
        else:
            self.fail("Exception expected")
            
        try:
            top.sub.connect('comp1.c', 'comp4.a(5)')
        except Exception as err:
            self.assertEqual(str(err), "sub: Can't connect 'comp1.c' to 'comp4.a(5)': bad destination expression 'comp4.a(5)': not assignable")
        else:
            self.fail("Exception expected")
                    
                           
        
if __name__ == "__main__":
    
    #import cProfile
    #cProfile.run('unittest.main()', 'profout')
    
    #import pstats
    #p = pstats.Stats('profout')
    #p.strip_dirs()
    #p.sort_stats('time')
    #p.print_stats()
    #print '\n\n---------------------\n\n'
    #p.print_callers()
    #print '\n\n---------------------\n\n'
    #p.print_callees()
        
    unittest.main()

<|MERGE_RESOLUTION|>--- conflicted
+++ resolved
@@ -11,10 +11,7 @@
 from openmdao.util.decorators import add_delegate
 from openmdao.util.testutil import assert_rel_error
 import openmdao.main.pseudocomp as pcompmod  # to keep pseudocomp names consistent in tests
-<<<<<<< HEAD
-=======
 from openmdao.main.ndepgraph import dump_valid, get_valids
->>>>>>> 1aaaf2e7
 
 import random
 
@@ -772,12 +769,7 @@
             
         # let's disconnect one entry and check the valid dict
         self.top.disconnect('c2.a[1]')
-<<<<<<< HEAD
-        self.assertEqual(self.top.c2._valid_dict['a'], True)
-        self.assertTrue('a[1]' not in self.top.c2._valid_dict)
-=======
         self.assertEqual(self.top._depgraph.node['c2.a']['valid'], True)
->>>>>>> 1aaaf2e7
 
     def test_invalidation(self):
         global exec_order
@@ -804,22 +796,6 @@
         vnames = ['a','b','c','d']
         top = _nested_model()
         top.run()
-<<<<<<< HEAD
-        self.assertEqual(top.sub.comp4.get_valid(vnames), [True, True, True, True])
-        
-        total = top.sub.comp1.c+top.sub.comp2.c+top.sub.comp3.c
-        top.sub.connect('comp1.c+comp2.c+comp3.c', 'comp4.a')
-        self.assertEqual(top.sub.comp4.get_valid(vnames), [False, True, False, False])
-        exec_order = []
-        top.run()
-        self.assertEqual(exec_order, ['comp4'])
-        self.assertEqual(top.sub.comp4.get_valid(vnames), [True, True, True, True])
-        self.assertEqual(total, top.sub.comp4.a)
-        
-        top.sub.comp2.a = 99
-        self.assertEqual(top.sub.comp2.get_valid(vnames), [True, True, False, False])
-        self.assertEqual(top.sub.comp4.get_valid(vnames), [False, True, False, False])
-=======
         self.assertEqual(top.sub.get_valid(fullvnames('comp4', vnames)), 
                          [True, True, True, True])
         
@@ -835,23 +811,15 @@
         top.sub.comp2.a = 99
         self.assertEqual(top.sub.get_valid(fullvnames('comp2', vnames)), [True, True, False, False])
         self.assertEqual(top.sub.get_valid(fullvnames('comp4', vnames)), [False, True, False, False])
->>>>>>> 1aaaf2e7
         exec_order = []
         top.sub.run()
         total = top.sub.comp1.c+top.sub.comp2.c+top.sub.comp3.c
         self.assertEqual(total, top.sub.comp4.a)
         self.assertEqual(exec_order, ['comp2','comp4'])
-<<<<<<< HEAD
-        self.assertEqual(top.sub.comp4.get_valid(vnames), [True, True, True, True])
-        top.sub.comp2.a = 88
-        top.comp7.a = 11
-        self.assertEqual(top.sub.comp4.get_valid(vnames), [False, True, False, False])
-=======
         self.assertEqual(top.sub.get_valid(fullvnames('comp4', vnames)), [True, True, True, True])
         top.sub.comp2.a = 88
         top.comp7.a = 11
         self.assertEqual(top.sub.get_valid(fullvnames('comp4', vnames)), [False, True, False, False])
->>>>>>> 1aaaf2e7
         top.sub.run()
         total = top.sub.comp1.c+top.sub.comp2.c+top.sub.comp3.c
         self.assertEqual(total, top.sub.comp4.a)
@@ -886,12 +854,8 @@
         top.run()
         total = top.c1.c[3:]
         top.connect('c1.c[3:]', 'c2.a[0:2]')
-<<<<<<< HEAD
-        self.assertEqual(top.c2.get_valid(vnames), [False, False, True, False, False])
-=======
         self.assertEqual(top.get_valid(fullvnames('c2', vnames)), 
                         [False, False, True, False, False])
->>>>>>> 1aaaf2e7
         exec_order = []
         top.run()
         self.assertEqual(exec_order, ['c2'])
