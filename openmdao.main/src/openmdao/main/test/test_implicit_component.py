"""
Unit test for implicit components, and for the implicit behavior of solvers in a 
derivatives solve.
"""

import unittest
from nose import SkipTest
import numpy as np

from openmdao.lib.drivers.api import BroydenSolver, MDASolver, \
                                     FixedPointIterator
from openmdao.main.api import ImplicitComponent, Assembly, set_as_top, Driver
from openmdao.main.datatypes.api import Float, Array
from openmdao.test.execcomp import ExecCompWithDerivatives
from openmdao.main.mp_support import has_interface
from openmdao.main.test.test_derivatives import SimpleDriver
from openmdao.util.testutil import assert_rel_error

import openmdao.main.pseudocomp as pcompmod  # used to keep pseudocomp names consistent in tests


class MyComp_No_Deriv(ImplicitComponent):
    ''' Single implicit component with 3 states and residuals. 
    
    For c=2.0, (x,y,z) = (1.0, -2.333333, -2.1666667)
    '''

    # External inputs
    c = Float(2.0, iotype="in", fd_step = .00001,
              desc="arbitrary constant that is not iterated on but does affect the results")
    
    # States
    x = Float(0.0, iotype="state")
    y = Float(0.0, iotype="state")
    z = Float(0.0, iotype="state")

    # Residuals
    res = Array(np.zeros((3)), iotype="residual")
    
    # Outputs
    y_out = Float(iotype='out')

    def evaluate(self): 
        """run a single step to calculate the residual 
        values for the given state var values"""

        c, x, y, z = self.c, self.x, self.y, self.z

        self.res[0] = self.c*(3*x + 2*y - z) - 1
        self.res[1] = 2*x - 2*y + 4*z + 2
        self.res[2] = -x + y/2. - z 
        
        self.y_out = c + x + y + z
        #print c, x, y, z, self.res
        
class MyComp_Explicit(Driver):
    ''' Single implicit component with 3 states and residuals. 
    
    For c=2.0, (x,y,z) = (1.0, -2.333333, -2.1666667)
    '''

    # External inputs
    c = Float(2.0, iotype="in", fd_step = .00001,
              desc="arbitrary constant that is not iterated on but does affect the results")
    
    # States
    x = Float(0.0, iotype="in")
    y = Float(0.0, iotype="in")
    z = Float(0.0, iotype="in")

    # Residuals
    res = Array(np.zeros((3)), iotype="out")
    
    # Outputs
    y_out = Float(iotype='out')

    def execute(self): 
        """run a single step to calculate the residual 
        values for the given state var values"""

        c, x, y, z = self.c, self.x, self.y, self.z

        self.res[0] = self.c*(3*x + 2*y - z) - 1
        self.res[1] = 2*x - 2*y + 4*z + 2
        self.res[2] = -x + y/2. - z 
        
        self.y_out = c + x + y + z
        #print c, x, y, z, self.res
        
class MyComp_Deriv(MyComp_No_Deriv):
    ''' This time with derivatives.
    '''
    
    def linearize(self): 
        #partial w.r.t c 
        c, x, y, z = self.c, self.x, self.y, self.z

        dc = [3*x + 2*y - z, 0, 0]
        dx = [3*c, 2, -1]
        dy = [2*c, -2, .5]
        dz = [-c, 4, -1]

        self.J_res_state = np.array([dx, dy, dz]).T
        self.J_res_input = np.array([dc]).T
        
        self.J_output_input = np.array([[1.0]])
        self.J_output_state = np.array([[1.0, 1.0, 1.0]])

    def apply_deriv(self, arg, result):
        
        # Residual Equation derivatives
        res = self.list_residuals()[0]
        if res in result:
            
            # wrt States
            for k, state in enumerate(self.list_states()):
                if state in arg:
                    result[res] += self.J_res_state[:, k]*arg[state]

            # wrt External inputs
            for k, inp in enumerate(['c']):
                if inp in arg:
                    result[res] += self.J_res_input[:, k]*arg[inp]
                        
        # Output Equation derivatives
        for j, outp in enumerate(['y_out']):
            if outp in result:
                
                # wrt States
                for k, state in enumerate(self.list_states()):
                    if state in arg:
                        result[outp] += self.J_output_state[j, k]*arg[state]

                # wrt External inputs
                for k, inp in enumerate(['c']):
                    if inp in arg:
                        result[outp] += self.J_output_input[j, k]*arg[inp]
                        
    def apply_derivT(self, arg, result):
        
        # wrt States
        for k, state in enumerate(self.list_states()):
            if state in result:
                
                # Residual Equation derivatives
                res = self.list_residuals()[0]
                if res in arg:
                    result[state] += self.J_res_state.T[k, :].dot(arg[res])

                # Output Equation derivatives
                for j, outp in enumerate(['y_out']):
                    if outp in arg:
                        result[state] += self.J_output_state.T[k, j]*arg[outp]
                        
        # wrt External inputs
        for k, inp in enumerate(['c']):
            if inp in result:

                # Residual Equation derivatives
                res = self.list_residuals()[0]
                if res in arg:
                    result[inp] += self.J_res_input.T[k, :].dot(arg[res])

                # Output Equation derivatives
                for j, outp in enumerate(['y_out']):
                    if outp in arg:
                        result[inp] += self.J_output_input.T[k, j]*arg[outp]
                        
class MyComp_Deriv_ProvideJ(MyComp_No_Deriv):
    ''' This time with derivatives.
    '''
    
    def linearize(self): 
        #partial w.r.t c 
        c, x, y, z = self.c, self.x, self.y, self.z

        dc = [3*x + 2*y - z, 0, 0]
        dx = [3*c, 2, -1]
        dy = [2*c, -2, .5]
        dz = [-c, 4, -1]

        J_res = np.array([dx, dy, dz, dc]).T
        J_output = np.array([[1.0, 1.0, 1.0, 1.0]])
        
        self.J = np.vstack((J_res, J_output))
        
    def provideJ(self):

        return self.J 
        
    def list_deriv_vars(self):
        input_keys = ('x', 'y', 'z', 'c')
        output_keys = ('res', 'y_out')
<<<<<<< HEAD
        return input_keys, output_keys 
        
=======
        return input_keys, output_keys, self.J 
>>>>>>> bf9e8050

class Coupled1(ImplicitComponent):
    ''' This comp only has the first 2 states (x, y). 
    
    For c=2.0, (x,y,z) = (1.0, -2.333333, -2.1666667)
    '''

    # External inputs
    c = Float(2.0, iotype="in", 
              desc="arbitrary constant that is not iterated on but does affect the results")
    z = Float(0.0, iotype="in")
    
    # States
    x = Float(0.0, iotype="state")
    y = Float(0.0, iotype="state")

    # Residuals
    res = Array(np.zeros((2)), iotype="residual")
    
    # Outputs
    y_out = Float(iotype='out')

    def evaluate(self): 
        """run a single step to calculate the residual 
        values for the given state var values"""

        c, x, y, z = self.c, self.x, self.y, self.z

        self.res[0] = self.c*(3*x + 2*y - z) - 1
        self.res[1] = 2*x - 2*y + 4*z + 2
        
        self.y_out = c + x + y + z

    def linearize(self): 
        #partial w.r.t c 
        c, x, y, z = self.c, self.x, self.y, self.z

        dc = [3*x + 2*y - z, 0, 0]
        dx = [3*c, 2, -1]
        dy = [2*c, -2, .5]
        dz = [-c, 4, -1]

        self.J_res_state = np.array([dx, dy]).T
        self.J_res_input = np.array([dc, dz]).T
        
        self.J_output_input = np.array([[1.0, 1.0]])
        self.J_output_state = np.array([[1.0, 1.0]])

    def apply_deriv(self, arg, result):
        
        # Residual Equation derivatives
        res = self.get_residuals()[0]
        if res in result:
            
            # wrt States
            for k, state in enumerate(self.list_states()):
                if state in arg:
                    result[res] += self.J_res_state[:, k]*arg[state]

            # wrt External inputs
            for k, state in enumerate(['c']):
                if state in arg:
                    result[res] += self.J_res_input[:, k]*arg[state]
                        
        # Output Equation derivatives
        for j, res in enumerate(['y_out']):
            if res in result:
                
                # wrt States
                for k, state in enumerate(self.list_states()):
                    if state in arg:
                        result[res] += self.J_output_state[j, k]*arg[state]

                # wrt External inputs
                for k, state in enumerate(['c', 'z']):
                    if state in arg:
                        result[res] += self.J_output_input[j, k]*arg[state]

class Coupled2(ImplicitComponent):
    ''' This comp only has the last state (z). 
    
    For c=2.0, (x,y,z) = (1.0, -2.333333, -2.1666667)
    '''

    # External inputs
    c = Float(2.0, iotype="in", 
              desc="arbitrary constant that is not iterated on but does affect the results")
    x = Float(0.0, iotype="in")
    y = Float(0.0, iotype="in")
    
    # States
    z = Float(0.0, iotype="state")

    # Residuals
    res = Array(np.zeros((1)), iotype="residual")
    
    # Outputs
    y_out = Float(iotype='out')

    def evaluate(self): 
        """run a single step to calculate the residual 
        values for the given state var values"""

        c, x, y, z = self.c, self.x, self.y, self.z

        self.res[0] = -x + y/2. - z 
        
        self.y_out = c + x + y + z

    def linearize(self): 
        #partial w.r.t c 
        c, x, y, z = self.c, self.x, self.y, self.z

        dc = [3*x + 2*y - z, 0, 0]
        dx = [3*c, 2, -1]
        dy = [2*c, -2, .5]
        dz = [-c, 4, -1]

        self.J_res_state = np.array([dz]).T
        self.J_res_input = np.array([dc, dx, dy]).T
        
        self.J_output_input = np.array([[1.0, 1.0, 1.0]])
        self.J_output_state = np.array([[1.0]])

    def apply_deriv(self, arg, result):
        
        # Residual Equation derivatives
        res = self.get_residuals()[0]
        if res in result:
            
            # wrt States
            for k, state in enumerate(self.list_states()):
                if state in arg:
                    result[res] += self.J_res_state[:, k]*arg[state]

            # wrt External inputs
            for k, state in enumerate(['c']):
                if state in arg:
                    result[res] += self.J_res_input[:, k]*arg[state]
                        
        # Output Equation derivatives
        for j, res in enumerate(['y_out']):
            if res in result:
                
                # wrt States
                for k, state in enumerate(self.list_states()):
                    if state in arg:
                        result[res] += self.J_output_state[j, k]*arg[state]

                # wrt External inputs
                for k, state in enumerate(['c', 'x', 'y']):
                    if state in arg:
                        result[res] += self.J_output_input[j, k]*arg[state]

class Testcase_implicit(unittest.TestCase):
    """A variety of tests for implicit components. """
    
    def setUp(self):
        pcompmod._count = 0  # reset pseudocomp numbering
        
    def test_single_comp_self_solve(self):
        
        model = set_as_top(Assembly())
        model.add('comp', MyComp_Deriv())
        model.driver.workflow.add('comp')
        
        model.run()
        
        assert_rel_error(self, model.comp.x, 1.0, 1e-5)
        assert_rel_error(self, model.comp.y, -2.33333333, 1e-5)
        assert_rel_error(self, model.comp.z, -2.16666667, 1e-5)
        
        assert_rel_error(self, model.comp.y_out, -1.5, 1e-5)

    def test_single_comp_self_solve_no_deriv(self):
        
        model = set_as_top(Assembly())
        model.add('comp', MyComp_No_Deriv())
        model.driver.workflow.add('comp')
        
        model.run()
        
        assert_rel_error(self, model.comp.x, 1.0, 1e-5)
        assert_rel_error(self, model.comp.y, -2.33333333, 1e-5)
        assert_rel_error(self, model.comp.z, -2.16666667, 1e-5)
        
        assert_rel_error(self, model.comp.y_out, -1.5, 1e-5)

    def test_single_comp_external_solve(self):
        
        model = set_as_top(Assembly())
        model.add('comp', MyComp_Deriv())
        model.add('driver', BroydenSolver())
        model.driver.workflow.add('comp')
        
        model.driver.add_parameter('comp.x', low=-100, high=100)
        model.driver.add_parameter('comp.y', low=-100, high=100)
        model.driver.add_parameter('comp.z', low=-100, high=100)
       
        model.driver.add_constraint('comp.res[0] = 0')
        model.driver.add_constraint('comp.res[1] = 0')
        model.driver.add_constraint('comp.res[2] = 0')
        
        model.comp.eval_only = True

        self.assertEqual(set(model.driver.workflow.get_implicit_info()),
                         set())

        model.run()
        
        assert_rel_error(self, model.comp.x, 1.0, 1e-5)
        assert_rel_error(self, model.comp.y, -2.33333333, 1e-5)
        assert_rel_error(self, model.comp.z, -2.16666667, 1e-5)
        
        assert_rel_error(self, model.comp.y_out, -1.5, 1e-5)

    def test_coupled_comps_internal_solve(self):
        
        raise SkipTest('Param/Con not supported on MDA solver yet')
    
        model = set_as_top(Assembly())
        model.add('comp1', Coupled1())
        model.add('comp2', Coupled2())
        model.add('driver', MDASolver())
        model.driver.workflow.add(['comp1', 'comp2'])
        model.driver.newton = True
        
        model.connect('comp1.x', 'comp2.x')
        model.connect('comp1.y', 'comp2.y')
        model.connect('comp2.z', 'comp1.z')
        
        d_edges = model._depgraph.get_directional_interior_edges('comp1', 'comp2')
        self.assertTrue( ('comp1.x', 'comp2.x') in d_edges)
        self.assertTrue( ('comp1.y', 'comp2.y') in d_edges)
        
        model.run()
        
        assert_rel_error(self, model.comp1.x, 1.0, 1e-5)
        assert_rel_error(self, model.comp1.y, -2.33333333, 1e-5)
        assert_rel_error(self, model.comp2.z, -2.16666667, 1e-5)
        
        assert_rel_error(self, model.comp1.y_out, -1.5, 1e-5)

    def test_coupled_comps_external_solve(self):

        raise SkipTest('Param/Con not supported on MDA solver yet')
    
        model = set_as_top(Assembly())
        model.add('comp1', Coupled1())
        model.add('comp2', Coupled2())
        model.add('driver', MDASolver())
        model.driver.workflow.add(['comp1', 'comp2'])
        
        model.connect('comp1.x', 'comp2.x')
        model.connect('comp1.y', 'comp2.y')
        model.connect('comp2.z', 'comp1.z')
        
        model.driver.add_parameter('comp1.x', low=-100, high=100)
        model.driver.add_parameter('comp1.y', low=-100, high=100)
        model.driver.add_parameter('comp2.z', low=-100, high=100)
       
        model.driver.add_constraint('comp1.res[0] = 0')
        model.driver.add_constraint('comp1.res[1] = 0')
        model.driver.add_constraint('comp2.res[2] = 0')
        
        model.comp1.eval_only = True
        model.comp2.eval_only = True
        model.run()
        
        assert_rel_error(self, model.comp1.x, 1.0, 1e-5)
        assert_rel_error(self, model.comp1.y, -2.33333333, 1e-5)
        assert_rel_error(self, model.comp2.z, -2.16666667, 1e-5)
        
        assert_rel_error(self, model.comp1.y_out, -1.5, 1e-5)

    def test_derivative(self):

        model = set_as_top(Assembly())
        model.add('comp', MyComp_Deriv())
        model.driver.workflow.add('comp')
        
        model.run()
        J = model.driver.workflow.calc_gradient(inputs=['comp.c'],
                                                outputs=['comp.y_out'])
        info = model.driver.workflow.get_implicit_info()
        edges = model.driver.workflow._edges
        #print edges
        #print info
        self.assertEqual(set(info[('comp.res',)]),
                         set(['comp.x', 'comp.y', 'comp.z']))
        self.assertEqual(len(info), 1)

        #print J
        assert_rel_error(self, J[0][0], 0.75, 1e-5)
        
        edges = model.driver.workflow._edges
        self.assertEqual(set(edges['@in0']), set(['comp.c']))
        self.assertEqual(set(edges['comp.y_out']), set(['@out0']))

        model.driver.workflow.config_changed()
        J = model.driver.workflow.calc_gradient(inputs=['comp.c'],
                                                outputs=['comp.y_out'],
                                                mode='fd')
        #print J
        assert_rel_error(self, J[0][0], 0.75, 1e-5)
        
        model.driver.workflow.config_changed()
        J = model.driver.workflow.calc_gradient(inputs=['comp.c'],
                                                outputs=['comp.y_out'],
                                                mode='adjoint')
        #print J
        assert_rel_error(self, J[0][0], 0.75, 1e-5)
        
    def test_derivative_state_connection_internal_solve_ProvideJ(self):

        model = set_as_top(Assembly())
        model.add('comp', MyComp_Deriv_ProvideJ())
        model.comp.add('c', Float(2.0, iotype="in", fd_step = .001))
        
        model.add('comp2', ExecCompWithDerivatives(["y=2*x"],
                                                   ["dy_dx=2"]))
        model.driver.workflow.add(['comp', 'comp2'])
        model.connect('comp.z', 'comp2.x')
        
        model.run()
        #print model.comp.x, model.comp.y, model.comp.z, model.comp.res
        J = model.driver.workflow.calc_gradient(inputs=['comp.c'],
                                                outputs=['comp2.y'])
        info = model.driver.workflow.get_implicit_info()
        #print info
        self.assertEqual(set(info[('comp.res',)]),
                         set(['comp.x', 'comp.y', 'comp.z']))
        self.assertEqual(len(info), 1)

        edges = model.driver.workflow._edges
        #print edges
        self.assertEqual(set(edges['@in0']), set(['comp.c']))
        self.assertEqual(set(edges['comp2.y']), set(['@out0']))

        assert_rel_error(self, J[0][0], -0.1666, 1e-3)
        
        model.driver.workflow.config_changed()
        J = model.driver.workflow.calc_gradient(inputs=['comp.c'],
                                                outputs=['comp2.y'],
                                                mode='adjoint')
        assert_rel_error(self, J[0][0], -0.1666, 1e-3)
        
        model.driver.workflow.config_changed()
        J = model.driver.workflow.calc_gradient(inputs=['comp.c'],
                                                outputs=['comp2.y'],
                                                mode='fd')
        assert_rel_error(self, J[0][0], -0.1666, 1e-3)
        
    def test_derivative_state_connection_internal_solve_apply_deriv(self):

        model = set_as_top(Assembly())
        model.add('comp', MyComp_Deriv())
        model.comp.add('c', Float(2.0, iotype="in", fd_step = .001))
        
        model.add('comp2', ExecCompWithDerivatives(["y=2*x"],
                                                   ["dy_dx=2"]))
        model.driver.workflow.add(['comp', 'comp2'])
        model.connect('comp.z', 'comp2.x')
        
        model.run()
        #print model.comp.x, model.comp.y, model.comp.z, model.comp.res
        J = model.driver.workflow.calc_gradient(inputs=['comp.c'],
                                                outputs=['comp2.y'])
        info = model.driver.workflow.get_implicit_info()
        #print info
        self.assertEqual(set(info[('comp.res',)]),
                         set(['comp.x', 'comp.y', 'comp.z']))
        self.assertEqual(len(info), 1)

        edges = model.driver.workflow._edges
        #print edges
        self.assertEqual(set(edges['@in0']), set(['comp.c']))
        self.assertEqual(set(edges['comp2.y']), set(['@out0']))

        assert_rel_error(self, J[0][0], -0.1666, 1e-3)
        
        model.driver.workflow.config_changed()
        J = model.driver.workflow.calc_gradient(inputs=['comp.c'],
                                                outputs=['comp2.y'],
                                                mode='adjoint')
        assert_rel_error(self, J[0][0], -0.1666, 1e-3)
        
        model.driver.workflow.config_changed()
        J = model.driver.workflow.calc_gradient(inputs=['comp.c'],
                                                outputs=['comp2.y'],
                                                mode='fd')
        assert_rel_error(self, J[0][0], -0.1666, 1e-3)
        
    def test_derivative_state_connection_external_solve_ProvideJ(self):

        model = set_as_top(Assembly())
        model.add('comp', MyComp_Deriv_ProvideJ())
        model.comp.add('c', Float(2.0, iotype="in", fd_step = .001))
        
        model.add('comp2', ExecCompWithDerivatives(["y=2*x"],
                                                   ["dy_dx=2"]))
        
        model.add('solver', BroydenSolver())
        model.solver.workflow.add(['comp', 'comp2'])
        model.driver.workflow.add(['solver'])
        model.connect('comp.z', 'comp2.x')
        
        model.solver.add_parameter('comp.x', low=-100, high=100)
        model.solver.add_parameter('comp.y', low=-100, high=100)
        model.solver.add_parameter('comp.z', low=-100, high=100)
       
        model.solver.add_constraint('comp.res[0] = 0')
        model.solver.add_constraint('comp.res[1] = 0')
        model.solver.add_constraint('comp.res[2] = 0')
        
        model.comp.eval_only = True
        
        model.run()
        #print model.comp.x, model.comp.y, model.comp.z, model.comp.res
        J = model.driver.workflow.calc_gradient(inputs=['comp.c'],
                                                outputs=['comp2.y'])
        info = model.driver.workflow.get_implicit_info()
        #print info
        self.assertEqual(set(info[('_pseudo_0.out0', '_pseudo_1.out0','_pseudo_2.out0')]),
                         set([('comp.x',), ('comp.y',), ('comp.z',)]))
        self.assertEqual(len(info), 1)

        edges = model.driver.workflow._edges
        #print edges
        self.assertEqual(set(edges['@in0']), set(['comp.c']))
        self.assertEqual(set(edges['comp2.y']), set(['@out0']))

        assert_rel_error(self, J[0][0], -0.1666, 1e-3)
        
        model.driver.workflow.config_changed()
        J = model.driver.workflow.calc_gradient(inputs=['comp.c'],
                                                outputs=['comp2.y'],
                                                mode='adjoint')
        assert_rel_error(self, J[0][0], -0.1666, 1e-3)
        
        model.driver.workflow.config_changed()
        J = model.driver.workflow.calc_gradient(inputs=['comp.c'],
                                                outputs=['comp2.y'],
                                                mode='fd')
        assert_rel_error(self, J[0][0], -0.1666, 1e-3)
        
    def test_derivative_state_connection_external_solve_ProvideJ(self):

        model = set_as_top(Assembly())
        model.add('comp', MyComp_Deriv_ProvideJ())
        model.comp.add('c', Float(2.0, iotype="in", fd_step = .001))
        
        model.add('comp2', ExecCompWithDerivatives(["y=2*x"],
                                                   ["dy_dx=2"]))
        
        model.add('solver', BroydenSolver())
        model.solver.workflow.add(['comp', 'comp2'])
        model.driver.workflow.add(['solver'])
        model.connect('comp.z', 'comp2.x')
        
        model.solver.add_parameter('comp.x', low=-100, high=100)
        model.solver.add_parameter('comp.y', low=-100, high=100)
        model.solver.add_parameter('comp.z', low=-100, high=100)
       
        model.solver.add_constraint('comp.res[0] = 0')
        model.solver.add_constraint('comp.res[1] = 0')
        model.solver.add_constraint('comp.res[2] = 0')
        
        model.comp.eval_only = True
        
        model.run()
        #print model.comp.x, model.comp.y, model.comp.z, model.comp.res
        J = model.driver.workflow.calc_gradient(inputs=['comp.c'],
                                                outputs=['comp2.y'])
        info = model.driver.workflow.get_implicit_info()
        #print info
        self.assertEqual(set(info[('_pseudo_0.out0', '_pseudo_1.out0','_pseudo_2.out0')]),
                         set([('comp.x',), ('comp.y',), ('comp.z',)]))
        self.assertEqual(len(info), 1)

        edges = model.driver.workflow._edges
        #print edges
        self.assertEqual(set(edges['@in0']), set(['comp.c']))
        self.assertEqual(set(edges['comp2.y']), set(['@out0']))

        assert_rel_error(self, J[0][0], -0.1666, 1e-3)
        
        model.driver.workflow.config_changed()
        J = model.driver.workflow.calc_gradient(inputs=['comp.c'],
                                                outputs=['comp2.y'],
                                                mode='adjoint')
        assert_rel_error(self, J[0][0], -0.1666, 1e-3)
        
        model.driver.workflow.config_changed()
        J = model.driver.workflow.calc_gradient(inputs=['comp.c'],
                                                outputs=['comp2.y'],
                                                mode='fd')
        assert_rel_error(self, J[0][0], -0.1666, 1e-3)
        
    def test_derivative_state_connection_external_solve_apply_deriv_not_implicit(self):

        model = set_as_top(Assembly())
        model.add('comp', MyComp_Explicit())
        model.comp.add('c', Float(2.0, iotype="in", fd_step = .001))
        
        model.add('comp2', ExecCompWithDerivatives(["y=2*x"],
                                                   ["dy_dx=2"]))
        
        model.add('solver', BroydenSolver())
        model.solver.workflow.add(['comp'])
        model.driver.workflow.add(['solver', 'comp2'])
        model.connect('comp.z', 'comp2.x')
        
        model.solver.add_parameter('comp.x', low=-100, high=100)
        model.solver.add_parameter('comp.y', low=-100, high=100)
        model.solver.add_parameter('comp.z', low=-100, high=100)
       
        model.solver.add_constraint('comp.res[0] = 0')
        model.solver.add_constraint('comp.res[1] = 0')
        model.solver.add_constraint('comp.res[2] = 0')
        
        model.run()
        #print model.comp.x, model.comp.y, model.comp.z, model.comp.res
        J = model.driver.workflow.calc_gradient(inputs=['comp.c'],
                                                outputs=['comp2.y'])
        assert_rel_error(self, J[0][0], -0.1666, 1e-3)
        
        model.driver.workflow.config_changed()
        J = model.driver.workflow.calc_gradient(inputs=['comp.c'],
                                                outputs=['comp2.y'],
                                                mode='adjoint')
        assert_rel_error(self, J[0][0], -0.1666, 1e-3)
        
        model.driver.workflow.config_changed()
        J = model.driver.workflow.calc_gradient(inputs=['comp.c'],
                                                outputs=['comp2.y'],
                                                mode='fd')
        assert_rel_error(self, J[0][0], -0.1666, 1e-3)
        
    def test_derivative_no_deriv(self):

        model = set_as_top(Assembly())
        model.add('comp', MyComp_No_Deriv())
        model.driver.workflow.add('comp')
        
        model.run()
        J = model.driver.workflow.calc_gradient(inputs=['comp.c'],
                                                outputs=['comp.y_out'])
        info = model.driver.workflow.get_implicit_info()
        edges = model.driver.workflow._edges

        #print J
        assert_rel_error(self, J[0][0], 0.75, 1e-5)
        
        model.driver.workflow.config_changed()
        J = model.driver.workflow.calc_gradient(inputs=['comp.c'],
                                                outputs=['comp.y_out'],
                                                mode='fd')
        #print J
        assert_rel_error(self, J[0][0], 0.75, 1e-5)
        
        model.driver.workflow.config_changed()
        J = model.driver.workflow.calc_gradient(inputs=['comp.c'],
                                                outputs=['comp.y_out'],
                                                mode='adjoint')
        #print J
        assert_rel_error(self, J[0][0], 0.75, 1e-5)
        
    def test_derivative_nested_solver(self):

        model = set_as_top(Assembly())
        model.add('comp', MyComp_Deriv())
        model.add('solver', BroydenSolver())
        model.driver.workflow.add('solver')
        model.solver.workflow.add('comp')
        model.solver.tol = 0.0000001
        
        model.solver.add_parameter('comp.x', low=-100, high=100)
        model.solver.add_parameter('comp.y', low=-100, high=100)
        model.solver.add_parameter('comp.z', low=-100, high=100)
       
        model.solver.add_constraint('comp.res[0] = 0')
        model.solver.add_constraint('comp.res[1] = 0')
        model.solver.add_constraint('comp.res[2] = 0')
        
        model.comp.eval_only = True
        model.run()

        J = model.driver.workflow.calc_gradient(inputs=['comp.c'],
                                                outputs=['comp.y_out'])
        
        edges = model.driver.workflow._edges
        #print edges
        self.assertEqual(edges['@in0'], ['comp.c'])
        self.assertEqual(edges['comp.y_out'], ['@out0'])
        self.assertEqual(edges['comp.res[0]'], ['_pseudo_0.in0'])
        self.assertEqual(edges['comp.res[1]'], ['_pseudo_1.in0'])
        self.assertEqual(edges['comp.res[2]'], ['_pseudo_2.in0'])
        self.assertTrue('_pseudo_0.out0' in model.driver.workflow._derivative_graph)
        self.assertTrue('_pseudo_1.out0' in model.driver.workflow._derivative_graph)
        self.assertTrue('_pseudo_2.out0' in model.driver.workflow._derivative_graph)
        self.assertTrue('comp.x' in model.driver.workflow._derivative_graph)
        self.assertTrue('comp.y' in model.driver.workflow._derivative_graph)
        self.assertTrue('comp.z' in model.driver.workflow._derivative_graph)
        
        #print J
        assert_rel_error(self, J[0][0], 0.75, 1e-5)
        
        model.driver.workflow.config_changed()
        J = model.driver.workflow.calc_gradient(inputs=['comp.c'],
                                                outputs=['comp.y_out'],
                                                mode='adjoint')
        #print J
        assert_rel_error(self, J[0][0], 0.75, 1e-5)
        
        model.driver.workflow.config_changed()
        J = model.driver.workflow.calc_gradient(inputs=['comp.c'],
                                                outputs=['comp.y_out'],
                                                mode='fd')
        #print J
        assert_rel_error(self, J[0][0], 0.75, 1e-5)
        
    def test_derivative_nested_solver_no_deriv(self):

        model = set_as_top(Assembly())
        model.add('comp', MyComp_No_Deriv())
        model.add('solver', BroydenSolver())
        model.driver.workflow.add('solver')
        model.solver.workflow.add('comp')
        model.solver.tol = 0.0000001
        
        model.solver.add_parameter('comp.x', low=-100, high=100)
        model.solver.add_parameter('comp.y', low=-100, high=100)
        model.solver.add_parameter('comp.z', low=-100, high=100)
       
        model.solver.add_constraint('comp.res[0] = 0')
        model.solver.add_constraint('comp.res[1] = 0')
        model.solver.add_constraint('comp.res[2] = 0')
        
        model.comp.eval_only = True
        model.run()

        J = model.driver.workflow.calc_gradient(inputs=['comp.c'],
                                                outputs=['comp.y_out'])
        
        edges = model.driver.workflow._edges
        #print edges
        self.assertEqual(edges['@in0'], ['~0.comp|c'])
        self.assertEqual(edges['~0.comp|y_out'], ['@out0'])
        self.assertEqual(edges['~0.comp|res[0]'], ['_pseudo_0.in0'])
        self.assertEqual(edges['~0.comp|res[1]'], ['_pseudo_1.in0'])
        self.assertEqual(edges['~0.comp|res[2]'], ['_pseudo_2.in0'])
        
        
        #print J
        assert_rel_error(self, J[0][0], 0.75, 1e-5)
        
        model.driver.workflow.config_changed()
        J = model.driver.workflow.calc_gradient(inputs=['comp.c'],
                                                outputs=['comp.y_out'],
                                                mode='adjoint')
        #print J
        assert_rel_error(self, J[0][0], 0.75, 1e-5)
        
        model.driver.workflow.config_changed()
        J = model.driver.workflow.calc_gradient(inputs=['comp.c'],
                                                outputs=['comp.y_out'],
                                                mode='fd')
        #print J
        assert_rel_error(self, J[0][0], 0.75, 1e-5)
        
    def test_solver_nested_under_double_nested_driver(self):

        model = set_as_top(Assembly())
        model.add('comp', MyComp_Deriv())
        model.add('subdriver', SimpleDriver())
        model.add('solver', BroydenSolver())
        model.driver.workflow.add('subdriver')
        model.subdriver.workflow.add('solver')
        model.solver.workflow.add('comp')
        model.solver.tol = 0.0000001
        
        model.solver.add_parameter('comp.x', low=-100, high=100)
        model.solver.add_parameter('comp.y', low=-100, high=100)
        model.solver.add_parameter('comp.z', low=-100, high=100)
       
        model.solver.add_constraint('comp.res[0] = 0')
        model.solver.add_constraint('comp.res[1] = 0')
        model.solver.add_constraint('comp.res[2] = 0')
        
        model.subdriver.add_parameter('comp.c', low=-100, high=100)
        model.subdriver.add_objective('comp.y_out')

        model.comp.eval_only = True
        model.run()

        J = model.driver.workflow.calc_gradient(inputs=['comp.c'],
                                                outputs=['comp.y_out'])
        
        edges = model.driver.workflow._edges
        #print edges
        self.assertEqual(edges['@in0'], ['~subdriver.comp|c'])
        self.assertEqual(edges['~subdriver.comp|y_out'], ['@out0'])
        
        #print J
        assert_rel_error(self, J[0][0], 0.75, 1e-5)
        
        model.driver.workflow.config_changed()
        J = model.driver.workflow.calc_gradient(inputs=['comp.c'],
                                                outputs=['comp.y_out'],
                                                mode='adjoint')
        #print J
        assert_rel_error(self, J[0][0], 0.75, 1e-5)
        
        model.driver.workflow.config_changed()
        J = model.driver.workflow.calc_gradient(inputs=['comp.c'],
                                                outputs=['comp.y_out'],
                                                mode='fd')
        #print J
        assert_rel_error(self, J[0][0], 0.75, 1e-5)
        
    def test_solver_nested_under_double_nested_driver_no_deriv(self):

        model = set_as_top(Assembly())
        model.add('comp', MyComp_No_Deriv())
        model.add('subdriver', SimpleDriver())
        model.add('solver', BroydenSolver())
        model.driver.workflow.add('subdriver')
        model.subdriver.workflow.add('solver')
        model.solver.workflow.add('comp')
        model.solver.tol = 0.0000001
        
        model.solver.add_parameter('comp.x', low=-100, high=100)
        model.solver.add_parameter('comp.y', low=-100, high=100)
        model.solver.add_parameter('comp.z', low=-100, high=100)
       
        model.solver.add_constraint('comp.res[0] = 0')
        model.solver.add_constraint('comp.res[1] = 0')
        model.solver.add_constraint('comp.res[2] = 0')
        
        model.subdriver.add_parameter('comp.c', low=-100, high=100)
        model.subdriver.add_objective('comp.y_out')

        model.comp.eval_only = True
        model.run()

        J = model.driver.workflow.calc_gradient(inputs=['comp.c'],
                                                outputs=['comp.y_out'])
        
        edges = model.driver.workflow._edges
        #print edges
        self.assertEqual(edges['@in0'], ['~subdriver.comp|c'])
        self.assertEqual(edges['~subdriver.comp|y_out'], ['@out0'])
        
        #print J
        assert_rel_error(self, J[0][0], 0.75, 1e-5)
        
        model.driver.workflow.config_changed()
        J = model.driver.workflow.calc_gradient(inputs=['comp.c'],
                                                outputs=['comp.y_out'],
                                                mode='adjoint')
        #print J
        assert_rel_error(self, J[0][0], 0.75, 1e-5)
        
        model.driver.workflow.config_changed()
        J = model.driver.workflow.calc_gradient(inputs=['comp.c'],
                                                outputs=['comp.y_out'],
                                                mode='fd')
        #print J
        assert_rel_error(self, J[0][0], 0.75, 1e-5)
        
    def test_solver_nested_under_double_nested_driver_boundary_var_no_deriv(self):

        model = set_as_top(Assembly())
        model.add('comp', MyComp_No_Deriv())
        model.add('bvar', Float(0.0, iotype='in'))
        model.add('driver', SimpleDriver())
        model.add('subdriver', SimpleDriver())
        
        model.driver.workflow.add('subdriver')
        model.subdriver.workflow.add('comp')
        
        model.subdriver.add_parameter('comp.c', low=-100, high=100)
        model.subdriver.add_objective('comp.y_out - bvar')

        model.driver.add_parameter('bvar', low=-100, high=100)
        model.driver.add_objective('bvar - comp.y_out')
        model.comp.eval_only = True
        model.run()

        J = model.driver.workflow.calc_gradient()
        edges = model.driver.workflow._edges
        #print edges
        self.assertEqual(edges['@in0'], ['_pseudo_1.in0', '~subdriver._pseudo_0|in1'])
        self.assertEqual(edges['_pseudo_1.out0'], ['@out0'])
        
    def test_list_states(self):
        comp = MyComp_Deriv()
        self.assertEqual(set(comp.list_states()), set(['x','y','z']))

    def test_list_residuals(self):
        comp = MyComp_Deriv()
        self.assertEqual(set(comp.list_residuals()), set(['res']))

if __name__ == '__main__':
    import nose
    import sys
    sys.argv.append('--cover-package=openmdao')
    sys.argv.append('--cover-erase')
    nose.runmodule()<|MERGE_RESOLUTION|>--- conflicted
+++ resolved
@@ -191,12 +191,7 @@
     def list_deriv_vars(self):
         input_keys = ('x', 'y', 'z', 'c')
         output_keys = ('res', 'y_out')
-<<<<<<< HEAD
         return input_keys, output_keys 
-        
-=======
-        return input_keys, output_keys, self.J 
->>>>>>> bf9e8050
 
 class Coupled1(ImplicitComponent):
     ''' This comp only has the first 2 states (x, y). 
