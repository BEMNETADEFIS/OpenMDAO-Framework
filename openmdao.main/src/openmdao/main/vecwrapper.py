import sys
from collections import OrderedDict, namedtuple
import numpy
from numpy import ndarray

from openmdao.main.mpiwrap import MPI, mpiprint, create_petsc_vec, PETSc
from openmdao.main.array_helpers import offset_flat_index, \
                                        get_flat_index_start, get_val_and_index, get_shape, \
                                        get_flattened_index, to_slice, to_indices
from openmdao.main.interfaces import IImplicitComponent
from openmdao.main.array_helpers import to_indices
from openmdao.util.typegroups import int_types
from openmdao.util.graph import base_var

ViewInfo = namedtuple('ViewInfo', 'view, start, idxs, size, hide')

class VecWrapperBase(object):
    """A wrapper object for a local vector, a distributed PETSc vector,
    and info about what var maps to what range within the distributed
    vector.
    """
    def __init__(self, system, array, name=''):
        self.array = array
        self.name = name
        self._info = OrderedDict() # dict of ViewInfos

        # create the PETSc vector
        self.petsc_vec = create_petsc_vec(system.mpi.comm,
                                          self.array)
        self._initialize(system)
        self._map_resids_to_states(system)
        self._add_tuple_members(system, self._info.keys())
        self._add_resid(system)

    def _add_resid(self, system):
        pass

    def _add_tuple_members(self, system, tups):
        """Add all srcs and dests from var tuples so that views for
        particular openmdao variables can be accessed.
        """
        for tup in tups:
            names = set([tup[0]]+list(tup[1])) # src + dests
            for name in names:
                self._add_aliasview(name, tup)

    def _add_aliasview(self, name, base):
        """Add a view that just points to an existing view using a different
        name.
        """
        info = self._info[base]
        newinfo = ViewInfo(info.view, info.start, info.idxs, info.size, True)
        self._info[name] = newinfo

    def _add_subview(self, scope, name):
        var = scope._var_meta[name]
        name2collapsed = scope.name2collapsed

        sz = var['size']
        if sz > 0 and not var.get('noflat'):
            idx = var['flat_idx']
            base = self._info[name2collapsed[var['basevar']]]
            sub_idx = offset_flat_index(idx, base.start)
            substart = get_flat_index_start(sub_idx)
            self._info[name] = ViewInfo(base.view, substart, to_slice(idx),
                                        len(to_indices(idx, base.view)), True)

            if self.array[sub_idx].size != sz:
                raise RuntimeError("size mismatch: in system %s, view for %s is %s, idx=%s, size=%d" %
                                     (system.name, name,
                                     list(self.bounds(name)),
                                     sub_idx,self.array[sub_idx].size))

    def __getitem__(self, name):
        view, _, idxs, _, _ = self._info[name]
        return view[idxs]

    def __setitem__(self, name, value):
        view, _, idxs, _, _ = self._info[name]
        if isinstance(value, ndarray):
            try:
                view[idxs] = value.flat
            except Exception as err:
                raise RuntimeError("cannot set array %s to value:\n %s\n %s" %
                                    (name, str(value), str(err)))
        else:
            view[idxs] = value

    def __contains__(self, name):
        return name in self._info

    def keys(self):
        """Return list of names of views."""
        return [k for k,v in self._info.items() if not v.hide]

    def items(self):
        """Return list of (name, view) for each view."""
        return [(k, v.view) for k,v in self._info.items() if not v.hide]

    def start(self, name):
        """Return the starting index for the array view belonging
        to the given name. name may contain array indexing.
        """
        return self._info[name].start

    def bounds(self, names):
        """Return the bounds corresponding to the slice occupied
        by the named variable(s) within the flattened array.
        name may contain array indexing.  Note that if all of the
        names given are not contiguous, the bounds will encompass
        the named variables AND any variables between them.
        """
        if isinstance(names, basestring):
            info = self._info[names]
            return (info.start, info.start + info.size)

        infos = [self._info[n] for n in names]
        bnds = [(i.start, i.start+i.size) for i in infos]
        return (min([u for u,v in bnds]), max([v for u,v in bnds]))

    def indices(self, scope, name):
        """Return the index array corresponding to a single name."""
        if name not in self._info:
            if isinstance(name, basestring):
                name = scope.name2collapsed[name]
            if name[0].split('[',1)[0] in self._info:
                self._add_subview(scope, name)
        _, start, _, size, _ = self._info[name]
        return petsc_linspace(start, start+size)

    def set_to_array(self, arr, vnames=None):
        """Pull values for the given set of names out of our array
        and set them into the given array.
        """
        if vnames is None:
            vnames = self.keys()

        asize = arr.size

        start = end = 0
        for name in vnames:
            array_val = self[name]
            end += array_val.size
            if end > asize:
                raise ValueError("end index %d exceeds size of target array" % (end-1))
            arr[start:end] = array_val
            start += array_val.size

    def set_from_array(self, arr, vnames):
        """Pull values for the given set of names out of the array
        and set them into our array.
        """
        asize = self.array.size

        start = end = 0
        for name in vnames:
            size = self[name].size
            end += size
            if end > asize:
                raise ValueError("end index %d exceeds size of target array" % (end-1))
            self[name] = arr[start:end]
            start += size
            
    def _is_var_idx(self, info, idx):
        if isinstance(info.idxs, slice):
            if info.idxs.step == 1 or info.idxs.step is None:
                return idx >= info.idxs.start and idx < info.idxs.stop
            return idx in to_indices(info.idxs, info.view)
        return idx in info.idxs
        
    def find_var(self, idx):
        for name, info in self._info.items():
            if not info.hide and self._is_var_idx(info, idx):
                return name
        for name, info in self._info.items():
            if info.hide and self._is_var_idx(info, idx):
                return name

    def dump(self, verbose=False, stream=sys.stdout):
        for name, info in self._info.items():
            if verbose or not info.hide:
                mpiprint("%s - %s: (%d,%d) %s" %
                           (self.name, info.view[info.idxs], info.start,
                            info.start+len(info.view[info.idxs]), name),
                           stream=stream)
        if self.petsc_vec is not None:
            mpiprint("%s - petsc sizes: %s" % (self.name, self.petsc_vec.sizes),
                     stream=stream)


class VecWrapper(VecWrapperBase):
    def _initialize(self, system):
        scope = system.scope
        name2collapsed = scope.name2collapsed
        flat_vars = system.flat_vars
        vector_vars = system.vector_vars
        self.app_ordering = system.app_ordering
        rank = system.mpi.rank

        vec_srcs = set([n[0] for n in vector_vars])

        # to detect overlapping index sets, we need all of the subvar bases
        # that are NOT included in the vectors.  If a base IS included in the vectors,
        # then all of its subvars are just subviews of the base view, so no chance
        # of overlapping causing redundant data in the vectors
        bases = dict([(n.split('[',1)[0], []) for n in vec_srcs
                                    if n.split('[',1)[0] not in vec_srcs])

        # first, add views for vars whose sizes are added to the total,
        # i.e., either they are basevars or their basevars are not included
        # in the vector.
        start, end = 0, 0
        for ivar, (name, var) in enumerate(vector_vars.items()):
            sz = system.local_var_sizes[rank, ivar]
            if sz > 0:
                end += sz
                # store the view, local start idx, and distributed start idx
                self._info[name] = ViewInfo(self.array[start:end], start, slice(None),
                                            end-start, False)

                base = name[0].split('[',1)[0]

                if base in bases and base not in vec_srcs:
                    bases[base].append(name[0])

                    if len(bases[base]) > 1:
                        # check for overlaping subvars
                        idxset = set()
                        bval = scope.get(base)

                        for subname in bases[base]:
                            _, idx = get_val_and_index(scope, subname)
                            idxs = get_flattened_index(idx, get_shape(bval), cvt_to_slice=False)
                            if idxset.intersection(set(idxs)):
                                raise RuntimeError("Subvars %s share overlapping indices. Try reformulating the problem to prevent this." %
                                                   [n for n in bases[base]])
                            idxset.update(idxs)

                if end-start > self.array[start:end].size:
                    raise RuntimeError("size mismatch: in system %s view for %s is %s, size=%d" %
                                 (system.name,name, [start,end],self[name].size))
                start += sz

        # now add views for subvars that are subviews of their
        # basevars
        if vector_vars:
            for name, var in flat_vars.items():
                if name not in vector_vars:
                    self._add_subview(scope, name)

        # TODO: handle cases where we have overlapping subvars but no basevar

    def _add_resid(self, system):
        nodemap = system.scope.name2collapsed
        if hasattr(system, '_comp') and IImplicitComponent.providedBy(system._comp):
            cname = system._comp.name
            states = ['.'.join((cname, s)) for s in system._comp.list_states()]
            resids = ['.'.join((cname, s)) for s in system._comp.list_residuals()]
        else:
            states = []
            resids = []
        states = [s for s in states if nodemap[s] in system.variables]
        if states:
            start, end = self.bounds(states)

            # verify contiguous states
            size = sum([self._info[n][0].size for n in states])

            view = self.array[start:end]

            assert(size == view.size)
            assert(len(resids) == 1)

            self._info[resids[0]] = ViewInfo(view, start, slice(None),
                                             end-start, True)

    def _map_resids_to_states(self, system):
        # add any mappings of residuals to states
        for resid, state in system._mapped_resids.items():
            if resid not in self._info:
                self._add_aliasview(resid, state)

    def set_from_scope(self, scope, vnames=None):
        """Get the named values from the given scope and set flattened
        versions of them in our array.
        """
        if vnames is None:
            vnames = self.keys()
        else:
            vnames = [n for n in vnames if n in self]

        for name in vnames:
            if isinstance(name, tuple):
                self[name] = scope.get_flattened_value(name[0]).real
            else:
                self[name] = scope.get_flattened_value(name).real

    def set_from_scope_complex(self, scope, vnames=None):
        """Get the named values from the given scope and set flattened
        versions of just the complex portion into our array.
        """
        if vnames is None:
            vnames = self.keys()
        else:
            vnames = [n for n in vnames if n in self]

        for name in vnames:
            if isinstance(name, tuple):
                self[name] = scope.get_flattened_value(name[0]).imag
            else:
                self[name] = scope.get_flattened_value(name).imag

    def set_to_scope(self, scope, vnames=None):
        """Pull values for the given set of names out of our array
        and set them into the given scope.
        """
        if vnames is None:
            vnames = self.keys()
        else:
            vnames = [n for n in vnames if n in self]

        for name in vnames:
            if isinstance(name, tuple):
                array_val = self[name]
                scope.set_flattened_value(name[0], array_val)
                for dest in name[1]:
                    if dest != name[0]:
                        scope.set_flattened_value(dest, array_val)
            else:
                scope.set_flattened_value(name, self[name])


class InputVecWrapper(VecWrapperBase):
    def _initialize(self, system):
        scope = system.scope
        varmeta = scope._var_meta
        name2collapsed = scope.name2collapsed
        flat_ins = _filter_flat(scope, system._owned_args)
        start, end = 0, 0
        arg_idx = system.arg_idx

        for sub in system.simple_subsystems():
            for name in [n for n in system.vector_vars if n in sub._in_nodes]:
                if name in flat_ins and name not in self._info:
                    sz = len(arg_idx[name])
                    end += sz
                    self._info[name] = ViewInfo(self.array[start:end], start,
                                                slice(None), end-start, False)
                    if end-start > self.array[start:end].size:
                        raise RuntimeError("size mismatch: in system %s view for %s is %s, size=%d" %
                                     (system.name,name, [start,end],self[name].size))
                    start += sz

        all_ins = set()
        for sub in system.simple_subsystems():
            for arg in sub._in_nodes:
                all_ins.add(arg)

        # now add views for subvars that are subviews of their
        # basevars
        for name in all_ins:
            var = varmeta[name]

            if name in system.vector_vars or name2collapsed.get(var.get('basevar')) not in self:
                continue

            self._add_subview(scope, name)

    def _map_resids_to_states(self, system):
        pass

    def get_dests_by_comp(self):
        """Return a dict of comp name keyed to a list of input nodes, with
        any subvars removed that have basevars in the vector.
        """
        ret = OrderedDict()
        for node in self._info.keys():
            if isinstance(node, tuple) and len(node) > 1:
                src, dests = node
                for d in dests:
                    cname, _, vname = d.partition('.')
                    ret.setdefault(cname, []).append(node)

        for cname, in_nodes in ret.items():
            bases = [n[0] for n in in_nodes if n[0].split('[',1)[0]==n[0]]
            ret[cname] = [n for n in in_nodes
                             if n[0] in bases or n[0].split('[',1)[0] not in bases]

        return ret

    def set_to_scope(self, scope, vnames=None):
        """Pull values for the given set of names out of our array
        and set them into the given scope.
        """
        if vnames is None:
            vnames = self.keys()
        else:
            vnames = [n for n in vnames if n in self]

        for name in vnames:
            array_val = self[name]
            if isinstance(name, tuple):
                for dest in name[1]:
                    scope.set_flattened_value(dest, array_val)
            else:
                scope.set_flattened_value(name, array_val)

    def set_to_scope_complex(self, scope, vnames=None):
        """Pull values for the given set of names out of our array
        and set them into the given scope as the complex part of the value.
        """
        if vnames is None:
            vnames = self.keys()
        else:
            vnames = [n for n in vnames if n in self]

        for name in vnames:
            step = self[name]

            if isinstance(name, tuple):
                for dest in name[1]:
                    array_val = scope.get_flattened_value(dest)
                    scope.set_flattened_value(dest, array_val + step*1j)
            else:
                array_val = scope.get_flattened_value(name)
                scope.set_flattened_value(name, array_val + step*1j)


class DataTransfer(object):
    """A wrapper object that manages data transfer between
    systems via scatters (and possibly send/receive for
    non-array values)
    """
    def __init__(self, system, var_idxs, input_idxs,
                 scatter_conns, noflat_vars):
        self.scatter = None
        self.scatter_conns = scatter_conns
        self.noflat_vars = list(noflat_vars)

        if not (MPI or scatter_conns or noflat_vars):
            return  # no data to xfer

<<<<<<< HEAD
        try:
            var_idxs, input_idxs = merge_idxs(var_idxs, input_idxs)
        except Exception as err:
            raise RuntimeError("ERROR creating scatter for system %s in scope %s" %
                                (system.name, str(system.scope), str(err)))
=======
        #print "scatter_conns", scatter_conns
        #print "var_idxs", var_idxs
        #print "input_idxs", input_idxs
        var_idxs, input_idxs = merge_idxs(var_idxs, input_idxs)
        
        self.var_idxs = to_slice(var_idxs)
        self.input_idxs = to_slice(input_idxs)
>>>>>>> bcb80ab9

        if len(var_idxs) != len(input_idxs):
            raise RuntimeError("ERROR: creating scatter (index size mismatch): (%d != %d) srcs: %s,  dest: %s in %s" %
                                (len(var_idxs), len(input_idxs),
                                  var_idxs, input_idxs, system.name))

        if MPI:
            var_idx_set = PETSc.IS().createGeneral(var_idxs,
                                                   comm=system.mpi.comm)
            input_idx_set = PETSc.IS().createGeneral(input_idxs,
                                                     comm=system.mpi.comm)

            #print 'before', var_idx_set.indices
            if system.app_ordering is not None:
                var_idx_set = system.app_ordering.app2petsc(var_idx_set)
                #print 'after', var_idx_set.indices

            try:
                # note that scatter created here can be reused for other vectors as long
                # as their sizes are the same as 'u' and 'p'
                self.scatter = PETSc.Scatter().create(system.vec['u'].petsc_vec, var_idx_set,
                                                      system.vec['p'].petsc_vec, input_idx_set)
            except Exception as err:
                raise RuntimeError("ERROR in %s (var_idxs=%s, input_idxs=%s, usize=%d, psize=%d): %s" %
                                      (system.name, var_idxs, input_idxs, system.vec['u'].array.size,
                                       system.vec['p'].array.size, str(err)))
        else:  # serial execution
            if len(var_idxs) and len(input_idxs):
                self.scatter = SerialScatter(system.vec['u'], var_idxs,
                                             system.vec['p'], input_idxs)

    def __call__(self, system, srcvec, destvec, complex_step=False):

        if self.scatter is None and not self.noflat_vars:
            #mpiprint("dataxfer is a noop for system %s" % system.name)
            return

        if MPI:
            src = srcvec.petsc_vec
            dest = destvec.petsc_vec
        else:
            src = srcvec.array
            dest = destvec.array

        addv = mode = False
        if not complex_step and system.mode == 'adjoint' and srcvec.name.endswith('du'):
            addv = mode = True
            destvec, srcvec = srcvec, destvec
            dest, src = src, dest

        if self.scatter:
            #print "%s for %s\n%s <-- %s" % (destvec.name.rsplit('.', 1)[1],
                                            #destvec.name.rsplit('.',1)[0],
                                            #list(self.scatter_conns),
                                            #src[self.scatter.dest_idxs if addv else self.scatter.src_idxs])
            self.scatter.scatter(src, dest, addv=addv, mode=mode)

        if destvec.name.endswith('.p') and self.noflat_vars:
            if MPI:
                raise NotImplementedError("passing of non-flat vars %s has not been implemented yet" %
                                          self.noflat_vars) # FIXME
            else:
                for src, dests in self.noflat_vars:
                    for dest in dests:
                        if src != dest:
                            try:
                                system.scope.set(dest, 
                                                 system.scope.get_attr_w_copy(src))
                            except Exception:
                                system.scope.reraise_exception("cannot set '%s' from '%s'" % 
                                                               (dest, src))
                                
    def dump(self, system, srcvec, destvec, nest=0, stream=sys.stdout):
        stream.write(" "*nest)
        stream.write("Scatters: ")
        if not self.scatter_conns:
            stream.write("(empty)\n")
            return
        stream.write("\n")
        stream.write(" "*nest)
        stream.write("scatter vars: %s\n" % sorted(self.scatter_conns))
        stream.write(" "*nest)
        var_idxs = to_indices(self.var_idxs, srcvec.array)
        input_idxs = self.input_idxs
        stream.write("%s --> %s\n" % (var_idxs, input_idxs))
        
        if MPI and system.app_ordering:
            var_idx_set = system.app_ordering.app2petsc(var_idxs)
            stream.write(" "*nest)
            stream.write("(petsc): %s --> %s\n" % (var_idx_set, input_idxs))
        if self.noflat_vars:
            stream.write(" "*nest)
            stream.write("no-flats: %s\n" % self.noflat_vars)


class SerialScatter(object):
    def __init__(self, srcvec, src_idxs, destvec, dest_idxs):
        self.src_idxs = to_slice(src_idxs)
        self.dest_idxs = to_slice(dest_idxs)
        self.svec = srcvec
        self.dvec = destvec

    def scatter(self, srcvec, destvec, addv, mode):
        if addv is True:
            destvec[self.src_idxs] += srcvec[self.dest_idxs]
        else:
            destvec[self.dest_idxs] = srcvec[self.src_idxs]

def merge_idxs(src_idxs, dest_idxs):
    """Return source and destination index arrays, built up from
    smaller index arrays and combined in order of ascending source
    index (to allow us to convert src indices to a slice in some cases).
    """
    assert(len(src_idxs) == len(dest_idxs))

    src_tups = list(enumerate(src_idxs))

    src_sorted = sorted(src_tups, key=lambda x: x[1].min())

    new_src = [idxs for i, idxs in src_sorted]
    new_dest = [dest_idxs[i] for i,_ in src_sorted]

    return idx_merge(new_src), idx_merge(new_dest)

def idx_merge(idxs):
    """Combines a mixed iterator of int and iterator indices into an
    array of int indices.
    """
    if len(idxs) > 0:
        idxs = [i for i in idxs if isinstance(i, int_types) or
                           len(i)>0]
        if len(idxs) > 0:
            if isinstance(idxs[0], int_types):
                return idxs
            else:
                return numpy.concatenate(idxs)
    return idxs

def petsc_linspace(start, end):
    """ Return a linspace vector of the right int type for PETSc """
    if MPI:
        return numpy.arange(start, end, dtype=PETSc.IntType)
    else:
        return numpy.arange(start, end, dtype='i')

def _filter(scope, lst):
    filtered = _filter_subs(lst)
    filtered = _filter_flat(scope, filtered)
    return _filter_ignored(scope, filtered)

def _filter_subs(lst):
    """Return a copy of the list with any subvars of basevars in the list
    removed.
    """
    bases = [n.split('[',1)[0] for n in lst]

    return [n for i,n in enumerate(lst)
               if not (bases[i] in lst and n != bases[i])]

def _filter_ignored(scope, lst):
    # Remove any vars that the user designates as 'deriv_ignore'
    unignored = []
    topvars = scope._system.vector_vars

    for name in lst:
        collapsed_name = scope.name2collapsed[name]
        if collapsed_name in topvars and topvars[collapsed_name].get('deriv_ignore'):
            continue

        # The user sets 'deriv_ignore' in the basevar, so we have to check that for
        # subvars.
        base = base_var(scope._depgraph, name)
        if base != name:
            collname = scope.name2collapsed.get(base)
            if collname and collname in topvars and \
               topvars[collname].get('deriv_ignore'):
                continue

        unignored.append(name)

    return unignored

def _filter_flat(scope, lst):
    return [n for n in lst if not scope._var_meta[n].get('noflat')]<|MERGE_RESOLUTION|>--- conflicted
+++ resolved
@@ -8,7 +8,6 @@
                                         get_flat_index_start, get_val_and_index, get_shape, \
                                         get_flattened_index, to_slice, to_indices
 from openmdao.main.interfaces import IImplicitComponent
-from openmdao.main.array_helpers import to_indices
 from openmdao.util.typegroups import int_types
 from openmdao.util.graph import base_var
 
@@ -160,14 +159,14 @@
                 raise ValueError("end index %d exceeds size of target array" % (end-1))
             self[name] = arr[start:end]
             start += size
-            
+
     def _is_var_idx(self, info, idx):
         if isinstance(info.idxs, slice):
             if info.idxs.step == 1 or info.idxs.step is None:
                 return idx >= info.idxs.start and idx < info.idxs.stop
             return idx in to_indices(info.idxs, info.view)
         return idx in info.idxs
-        
+
     def find_var(self, idx):
         for name, info in self._info.items():
             if not info.hide and self._is_var_idx(info, idx):
@@ -440,21 +439,14 @@
         if not (MPI or scatter_conns or noflat_vars):
             return  # no data to xfer
 
-<<<<<<< HEAD
         try:
             var_idxs, input_idxs = merge_idxs(var_idxs, input_idxs)
         except Exception as err:
             raise RuntimeError("ERROR creating scatter for system %s in scope %s" %
                                 (system.name, str(system.scope), str(err)))
-=======
-        #print "scatter_conns", scatter_conns
-        #print "var_idxs", var_idxs
-        #print "input_idxs", input_idxs
-        var_idxs, input_idxs = merge_idxs(var_idxs, input_idxs)
-        
+
         self.var_idxs = to_slice(var_idxs)
         self.input_idxs = to_slice(input_idxs)
->>>>>>> bcb80ab9
 
         if len(var_idxs) != len(input_idxs):
             raise RuntimeError("ERROR: creating scatter (index size mismatch): (%d != %d) srcs: %s,  dest: %s in %s" %
@@ -521,12 +513,12 @@
                     for dest in dests:
                         if src != dest:
                             try:
-                                system.scope.set(dest, 
+                                system.scope.set(dest,
                                                  system.scope.get_attr_w_copy(src))
                             except Exception:
-                                system.scope.reraise_exception("cannot set '%s' from '%s'" % 
+                                system.scope.reraise_exception("cannot set '%s' from '%s'" %
                                                                (dest, src))
-                                
+
     def dump(self, system, srcvec, destvec, nest=0, stream=sys.stdout):
         stream.write(" "*nest)
         stream.write("Scatters: ")
@@ -540,7 +532,7 @@
         var_idxs = to_indices(self.var_idxs, srcvec.array)
         input_idxs = self.input_idxs
         stream.write("%s --> %s\n" % (var_idxs, input_idxs))
-        
+
         if MPI and system.app_ordering:
             var_idx_set = system.app_ordering.app2petsc(var_idxs)
             stream.write(" "*nest)
