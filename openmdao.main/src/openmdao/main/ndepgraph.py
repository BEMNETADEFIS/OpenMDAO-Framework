--- conflicted
+++ resolved
@@ -613,10 +613,7 @@
             If True, force invalidation to continue even if a component in
             the dependency chain was already invalid.
         """
-<<<<<<< HEAD
-=======
-
->>>>>>> e594a5dc
+
         if srcvars is None:
             srcvars = self.list_outputs(cname, connected=True)
         elif cname:
@@ -638,34 +635,16 @@
             if srcvars is None:
                 srcvars = self.list_outputs(srccomp, connected=True)
 
-            # KTM1 - input-input connections were excluded. Add them in by
-<<<<<<< HEAD
-            # adding the inputs to our check. 
+            # add inputs that are used as outputs
             if srccomp: 
-=======
-            # adding the inputs to our check. The extra unconnected ones
-            # shouldn't hurt the call into find_nodes.
-
-            # FIXME: fix this to include ONLY inputs that are also outputs
-            if srccomp:
->>>>>>> e594a5dc
                 srcvars += self.list_input_outputs(srccomp)
 
             if not srcvars:
                 continue
 
-<<<<<<< HEAD
             invalidated.update(srcvars) 
             
             cmap = partition_names_by_comp(self.basevar_iter(srcvars))
-=======
-            invalidated.setdefault(srccomp, set()).update(srcvars)
-
-            cmap = partition_names_by_comp(self.find_nodes(srcvars,
-                                                           is_basevar_node,
-                                                           is_comp_node))
-
->>>>>>> e594a5dc
             for dcomp, dests in cmap.items():
                 if dests:
                     if dcomp:
