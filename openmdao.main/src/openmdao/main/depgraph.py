from collections import deque
from itertools import chain
from ordereddict import OrderedDict

import networkx as nx

from openmdao.main.mp_support import has_interface
from openmdao.main.interfaces import IDriver, IVariableTree, \
                                     IImplicitComponent, ISolver, \
                                     IAssembly, IComponent
from openmdao.main.expreval import ConnectedExprEvaluator
from openmdao.main.array_helpers import is_differentiable_var, is_differentiable_val
from openmdao.main.pseudoassembly import PseudoAssembly, from_PA_var, to_PA_var
from openmdao.main.case import flatteners
from openmdao.main.vartree import VariableTree
from openmdao.util.nameutil import partition_names_by_comp
from openmdao.util.graph import flatten_list_of_iters

# # to use as a quick check for exprs to avoid overhead of constructing an
# # ExprEvaluator
_exprchars = set('+-/*()&| %<>!')

# metadata to pull from component and place in graph
_metasrch = ['data_shape', 'deriv_ignore', 'framework_var']

_missing = object()

def _is_expr(node):
    """Returns True if node is an expression that is not a simple
    variable reference, or a reference to a single array entry or
    vartree attribute.
    """
    return len(_exprchars.intersection(node)) > 0

def _sub_or_super(s1, s2):
    """Returns True if s1 is a subvar or supervar of s2."""
    if s2.startswith(s1 + '.'):
        return True
    if s2.startswith(s1 + '['):
        return True
    if s1.startswith(s2 + '.'):
        return True
    if s1.startswith(s2 + '['):
        return True
    return False

def unique(seq):
    """Return a list of unique values, preserving order"""
    seen = set()
    sadd = seen.add
    return [ x for x in seq if x not in seen and not sadd(x)]


# Explanation of node/edge metadata dict entries
#
# NODES:
#   comp    means it's a Component node
#   pseudo  means it's a PseudoComponent, and the value of the 'pseudo' entry can be
#             'units', 'multi_var_expr', 'constraint', or 'objective'
#   var     means it's a simple Variable node (no indexing or attr access)
#   basevar means it's some reference to a part of a Variable (like an array ref or attr access)
#              and the value of basevar is the name of the Variable it refers to
#   driver  means it's a Driver node
#   iotype  is present in var and subvar nodes and indicates i/o direction
#   boundary means it's a boundary variable node
#   valid   indicates validity of the node. can be True or False
#   invalidate  indicates whether a comp node has partial or full invalidation. allowed
#               values are ['partial', 'full']
#   fake    used to designate subvar nodes that are essentially metadata placeholders and
#           are not really part of the dataflow
#
# EDGES:
#   conn    means that the edge is a connection that was specified
#           by calling connect()
#   fake    edge is artificial and doesn't represent a real data connection


# NODE selectors

def is_valid_node(graph, node):
    return graph.node['valid']

def is_input_node(graph, node):
    if graph.node[node].get('iotype') == 'in':
        return True
    base = graph.node[node].get('basevar')
    return base is not None and graph.node[base].get('iotype') == 'in'

def is_input_base_node(graph, node):
    return graph.node[node].get('iotype') == 'in'

def is_output_node(graph, node):
    if graph.node[node].get('iotype') == 'out':
        return True
    base = graph.node[node].get('basevar')
    return base is not None and graph.node[base].get('iotype') == 'out'

def is_output_base_node(graph, node):
    return graph.node[node].get('iotype') == 'out'

def is_boundary_node(graph, node):
    return 'boundary' in graph.node.get(node, '')

def is_boundary_input_node(graph, node):
    return is_boundary_node(graph, node) and is_input_node(graph, node)

def is_boundary_output_node(graph, node):
    return is_boundary_node(graph, node) and is_output_node(graph, node)

def is_comp_node(graph, node):
    """Returns True for Component or PseudoComponent nodes."""
    return 'comp' in graph.node.get(node, '')

def is_driver_node(graph, node):
    return 'driver' in graph.node.get(node, '')

def is_var_node(graph, node):
    """Return True for all basevar and subvar
    nodes.
    """
    data = graph.node.get(node, '')
    return 'var' in data or 'basevar' in data

def is_basevar_node(graph, node):
    """Returns True if this node represents an
    actual input or output variable.
    """
    return 'var' in graph.node.get(node, '')

def is_subvar_node(graph, node):
    """Returns True if this node represents some
    subdivision of an input or output variable,
    e.g., an array index -   comp_1.x[2]
    """
    return 'basevar' in graph.node.get(node, '')

def is_fake_node(graph, node):
    return 'fake' in graph.node.get(node, '')

def is_var_node_with_solution_bounds(graph, node):
    """Returns True if this variable node stores metadata
    for calculating the gradient. The metadata whose keys
    are driver iternames, and whose values are a tuple
    containing the start and end index where this var's
    values get poked into the solution vector.
    """
    return 'bounds' in graph.node.get(node, '')

def is_pseudo_node(graph, node):
    return 'pseudo' in graph.node.get(node, '')

def is_objective_node(graph, node):
    return graph.node[node].get('pseudo') == 'objective'

def is_pseudo_output_node(graph, node):
    pseudo = graph.node[node].get('pseudo')
    return pseudo == 'objective' or pseudo == 'constraint'

def is_unit_node(graph, node):
    return graph.node[node].get('pseudo') == 'units'

def is_multivar_expr_node(graph, node):
    return graph.node[node].get('pseudo') == 'multi_var_expr'

def is_non_driver_pseudo_node(graph, node):
    pseudo = graph.node[node].get('pseudo')
    return pseudo == 'units' or pseudo == 'multi_var_expr'

def is_extern_node(graph, node):
    return node.startswith('parent.')

def is_extern_src(graph, node):
    return node.startswith('parent.') and graph.out_degree(node) > 0

def is_extern_dest(graph, node):
    return node.startswith('parent.') and graph.in_degree(node) > 0

def is_nested_node(graph, node):
    """Returns True if the given node refers to an attribute that
    is nested within the child of a Component in our scope, or
    within a boundary variable in our scope.  For
    example, if a Component 'comp1' is within our scope,
    a variable node referring to 'comp1.child.x' would be a
    nested node while a 'comp1.y' node would not.  If we had a boundary
    var called 'b', then 'b.x' would be a nested node.
    """
    base = graph.base_var(node)
    return '.' in node[len(base):]

# EDGE selectors

def is_connection(graph, src, dest):
    try:
        return 'conn' in graph.edge[src][dest]
    except KeyError:
        return False


def _break_loop(graph, loop):
    src = loop[0]
    for dest in loop[1:]:
        if dest in graph[src]:
            graph.remove_edge(src, dest)
            return (src, dest)


class DependencyGraph(nx.DiGraph):
    def __init__(self):
        super(DependencyGraph, self).__init__()
        self._severed_edges = []
        self._allow_config_changed = True
        self.config_changed()

    def base_var(self, node):
        """Returns the name of the variable node that is the 'base' for
        the given node name.  For example, for the node A.b[4], the
        base variable is A.b.  For the node d.x.y, the base variable
        is d if d is a boundary variable node, or d.x otherwise.
        """
        if node in self:
            base = self.node[node].get('basevar')
            if base:
                return base
            elif 'var' in self.node[node]:
                return node

        parts = node.split('[', 1)[0].split('.')
        # for external connections, we don't do the error checking at
        # this level so ambiguity in actual base varname doesn't
        # matter.  So just return the full name and be done with it.
        if parts[0] == 'parent':
            return node

        base = parts[0]
        if base in self and 'var' in self.node[base]:
            return base

        return '.'.join(parts[:2])

    def sever_edges(self, edges):
        """Temporarily remove the specified edges but save
        them and their metadata for later restoration.
        """
        # Note: This will NOT call config_changed(), and if
        # component_graph() has not been called since the last
        # config_changed, it WILL create a temporary new
        # component graph which will be overwritten by the original
        # one when unsever_edges() is called.
        if self._severed_edges:
            raise RuntimeError("only one set of severed edges is permitted")

        # save old stuff to restore later
        self._saved_comp_graph = self._component_graph
        self._saved_loops = self._loops

        self._severed_edges = list(edges)

        self._allow_config_changed = False
        try:
            for u,v in edges:
                self.disconnect(u, v)
        finally:
            self._allow_config_changed = True

    def unsever_edges(self, scope):
        """Restore previously severed edges."""
        if not self._severed_edges:
            return

        self._allow_config_changed = False
        try:
            for u,v in self._severed_edges:
                self.connect(scope, u, v)
        finally:
            self._allow_config_changed = True

        self._severed_edges = []

        self._loops = self._saved_loops
        self._component_graph = self._saved_comp_graph

    def config_changed(self):
        if self._allow_config_changed:
            self._component_graph = None
            self._loops = None
            self._saved_loops = None
            self._saved_comp_graph = None
            self._chvars = {}
            self._bndryins = {}
            self._bndryouts = {}
            self._extrnsrcs = None
            self._extrndsts = None
            self._srcs = {}
            self._conns = {}
            self._indegs = {}
            self._dstvars = {}

    def child_config_changed(self, child, adding=True, removing=True):
        """A child has changed its input lists and/or output lists,
        so we need to update the graph.
        """
        cname = child.name
        old_ins  = set(self.list_inputs(cname))
        old_outs = set(self.list_outputs(cname))
        old_states = set([n for n in old_outs if self.node[n]['iotype'] == 'state'])
        old_resids = set([n for n in old_outs if self.node[n]['iotype'] == 'residual'])

        # remove states from old_ins
        old_ins -= old_states

        # removes states and residuals from old_outs
        old_outs -= old_states
        old_outs -= old_resids

        new_ins  = set(['.'.join([cname,n]) for n in child.list_inputs()])
        new_outs = set(['.'.join([cname,n]) for n in child.list_outputs()])

        if has_interface(child, IImplicitComponent):
            new_states = set(child.list_states())
            new_resids = set(child.list_residuals())
        else:
            new_states = set()
            new_resids = set()

        if adding:
            added_ins = new_ins - old_ins
            added_outs = new_outs - old_outs
            added_states = new_states - old_states
            added_resids = new_resids - old_resids

            # add new inputs/outputs/states/residuals to the graph
            self.add_nodes_from(added_ins,    var=True, valid=True,  iotype='in')
            self.add_nodes_from(added_outs,   var=True, valid=False, iotype='out')
            self.add_nodes_from(added_states, var=True, valid=False, iotype='state')
            self.add_nodes_from(added_resids, var=True, valid=False, iotype='residual')

            # add edges from the variables to their parent component
            self.add_edges_from([(v,cname) for v in chain(added_ins, added_states)])
            self.add_edges_from([(cname,v) for v in chain(added_outs, added_states,
                                                          added_resids)])

            if added_outs or added_states or added_resids:
                self.node[cname]['valid'] = False

            self._update_graph_metadata(child, cname,
                                        chain([s.split('.',1)[1] for s in added_ins],
                                              [s.split('.',1)[1] for s in added_outs]))

        if removing:
            rem_ins = old_ins - new_ins
            rem_outs = old_outs - new_outs
            rem_states = old_states - new_states
            rem_resids = old_resids - new_resids

            # for removed inputs/outputs/states/residuals, may need to
            # remove connections and subvars
            for n in chain(rem_ins, rem_outs, rem_states, rem_resids):
                self.remove(n)

    def add_component(self, cname, obj, **kwargs):
        """Create nodes in the graph for the component and all of
        its input and output variables. Any other named args that
        are passed will be placed in the metadata for the component
        node.
        """

        if has_interface(obj, IDriver):
            kwargs['driver'] = True
        if hasattr(obj, '_pseudo_type'):
            kwargs['pseudo'] = obj._pseudo_type
            if obj._pseudo_type == 'multi_var_expr':
                kwargs['srcexpr'] = obj._orig_src
                kwargs['destexpr'] = obj._orig_dest

        kwargs['invalidation'] = obj.get_invalidation_type()
        kwargs['comp'] = True
        kwargs['valid'] = False

        inputs  = ['.'.join([cname, v]) for v in obj.list_inputs()]
        outputs = ['.'.join([cname, v]) for v in obj.list_outputs()]

        self.add_node(cname, **kwargs)
        self.add_nodes_from(inputs, var=True, iotype='in', valid=True)
        self.add_nodes_from(outputs, var=True, iotype='out', valid=False)

        self.add_edges_from([(v, cname) for v in inputs])
        self.add_edges_from([(cname, v) for v in outputs])

        if has_interface(obj, IImplicitComponent):
            states = ['.'.join([cname, v]) for v in obj.list_states()]
            resids = ['.'.join([cname, v]) for v in obj.list_residuals()]
            self.add_nodes_from(states, var=True, iotype='state', valid=True)
            self.add_nodes_from(resids, var=True, iotype='residual', valid=True)

            self.add_edges_from([(cname, v) for v in chain(states, resids)])
            self.add_edges_from([(v, cname) for v in states])

        self._update_graph_metadata(obj, cname, 
                                    chain(obj.list_inputs(), obj.list_outputs()))

    def _update_graph_metadata(self, obj, cname, names):
        for vname in names:
            if not hasattr(obj, 'get_metadata'):
                continue

            if cname:
                data = self.node['.'.join((cname, vname))]
            else:
                data = self.node[vname]
            meta = obj.get_metadata(vname)
            for mname in _metasrch:
                if mname in meta:
                    data[mname] = meta[mname]

            val = getattr(obj, vname)
            if not is_differentiable_val(val):
                data['differentiable'] = False

    def add_boundary_var(self, obj, name, **kwargs):
        """Add a boundary variable, i.e., one not associated
        with any component in the graph.
        """

        if name in self:
            raise RuntimeError("'%s' is already in the graph." % name)
        if _is_expr(name):
            raise RuntimeError("can't add expression '%s'. as a Variable node."
                               % name)
        if '.' in name or '[' in name:
            raise RuntimeError("'%s' is not a valid boundary variable name."
                               % name)
        if 'iotype' not in kwargs:
            raise RuntimeError("variable '%s' can't be added because its iotype was not specified." % name)

        kwargs['var'] = True
        if kwargs['iotype'] == 'in':
            valid = True
        else:
            valid = False
        kwargs['valid'] = valid
        kwargs['boundary'] = True
        self.add_node(name, **kwargs)

        self._update_graph_metadata(obj, '', (name,))

    def remove(self, name):
        """Remove the named node and all nodes prefixed by the
        given name plus a dot, e.g., for name C1, remove all
        nodes prefixed by 'C1.' or 'C1['.
        """
        nodes = self.find_prefixed_nodes([name])
        self.disconnect(name)  # updates validity
        if nodes:
            self.remove_nodes_from(nodes)


    def check_connect(self, srcpath, destpath):
        """Raise an exception if the specified destination is already
        connected.
        """
        if is_extern_node(self, destpath):  # error will be caught at parent level
            return

        dpbase = self.base_var(destpath)

        dest_iotype = self.node[dpbase].get('iotype')
        if dest_iotype in ('out','residual') and \
           not is_boundary_node(self, dpbase) and not dpbase == srcpath:
            raise RuntimeError("'%s' must be an input variable" % destpath)

        connected = False
        conns = self._var_connections(dpbase, 'in')
        if conns:
            if destpath == dpbase:
                connected = True
            else:
                for u, v in conns:
                    if destpath == v:
                        connected = True
                        break
                    if is_basevar_node(self, v):
                        connected = True
                        break
                    if destpath != dpbase and _sub_or_super(v, destpath):
                        connected = True
                        break

        if connected:
            raise RuntimeError("'%s' is already connected to '%s'" %
                                  (conns[0][1], conns[0][0]))

    def connect(self, scope, srcpath, destpath,
                check=True, invalidate=True):
        """Create a connection between srcpath and destpath,
        and create any necessary additional subvars with connections to base
        variable nodes.  For example, connecting A.b[3] to
        B.c.x will create an edge between A.b[3] and B.c.x, and
        will also add an edge from base variable A.b to A.b[3],
        and another edge from B.c.x to base variable B.c.
        """

        base_src  = self.base_var(srcpath)
        base_dest = self.base_var(destpath)

        for v in [base_src, base_dest]:
            if not v.startswith('parent.'):
                if v not in self:
                    raise RuntimeError("Can't find variable '%s' in graph." % v)
                elif not is_var_node(self, v):
                    raise RuntimeError("'%s' is not a variable node" % v)

        # path is a list of tuples of the form (var, basevar)
        path = [(base_src, base_src)]

        if srcpath != base_src:  # srcpath is a subvar

            path.append((srcpath, base_src))

        if destpath != base_dest:  # destpath is a subvar
            path.append((destpath, base_dest))

        path.append((base_dest, base_dest))

        if check:
            self.check_connect(srcpath, destpath)

        for i in range(len(path)):
            dest, base = path[i]
            if dest not in self:  # create a new subvar if it's not already there
                self.add_node(dest, basevar=base, valid=True)
            if i > 0:
                src = path[i-1][0]
                try:
                    self[src][dest]
                except KeyError:
                    self.add_edge(src, dest)

        # mark the actual connection edge to distinguish it
        # from other edges (for list_connections, etc.)
        self.edge[srcpath][destpath]['conn'] = True

        # create expression objects to handle setting of
        # array indces, etc.
        sexpr = ConnectedExprEvaluator(srcpath, scope=scope, getter='get_attr')
        dexpr = ConnectedExprEvaluator(destpath, scope=scope, getter='get_attr', is_dest=True)

        self.edge[srcpath][destpath]['sexpr'] = sexpr
        self.edge[srcpath][destpath]['dexpr'] = dexpr

        if invalidate:
            self.invalidate_deps(scope, [srcpath])

    def add_subvar(self, subvar):
        """ Adds a subvar node for a model input. This node is used to
        represent parameters that are array slices, mainly for metadata
        storage and for defining edge iterators, but not for workflow
        execution. Subvars created using this function will be labeled
        as 'fake' in their metadata.
        """
        base = self.base_var(subvar)
        if base not in self:
            raise RuntimeError("can't find basevar '%s' in graph" % base)
        self.add_node(subvar, basevar=base, valid=True, fake=True)
        if is_boundary_node(self, base):
            if is_input_node(self, base):
                self.add_edge(base, subvar)
            else:
                self.add_edge(subvar, base)
        else:  # it's a var of a child component
            if is_input_node(self, base):
                self.add_edge(subvar, base)
            else:
                self.add_edge(base, subvar)

    def disconnect(self, srcpath, destpath=None):

        if destpath is None:
            if is_comp_node(self, srcpath):
                edges = self.edges(self.successors(srcpath))
                edges.extend(self.in_edges_iter(self.predecessors(srcpath)))

            elif is_subvar_node(self, srcpath):
                # for a single subvar, add all of its downstream
                # edges to the removal list so that we can ensure that
                # downstream inputs are properly validated, and the
                # fact that we're marking ALL of its downstream edges to
                # remove means that ultimately the subvar node will
                # be removed because it will be 'dangling'
                edges = self.successors(srcpath)

            elif is_boundary_node(self, srcpath):
                if is_input_node(self, srcpath):
                    edges = self.edges(srcpath)
                else:
                    edges = self.in_edges(srcpath)
            else:
                if is_input_node(self, srcpath):
                    edges = self.in_edges(srcpath)
                else:
                    edges = self.out_edges(srcpath)
        else:
            edges = [(srcpath, destpath)]

        for u,v in edges:
            # make unconnected destinations valid
            if is_subvar_node(self, v):
                for node in self.successors_iter(v):
                    self.node[node]['valid'] = True
                    if is_subvar_node(self, node):
                        for vv in self.successors_iter(node):
                            self.node[vv]['valid'] = True

            self.node[v]['valid'] = True

        self.remove_edges_from(edges)

        # now clean up dangling subvars
        for edge in edges:
            for node in edge:
                if is_subvar_node(self, node) and not is_fake_node(self, node):
                    if self.in_degree(node) < 1 or self.out_degree(node) < 1:
                        self.remove_node(node)

    def get_directional_interior_edges(self, comp1, comp2):
        """ Behaves like get_interior_edges, except that it only
        returns interior edges that originate in comp1 and and end in comp2.

        comp1: str
            Source component name

        comp2: str
            Dest component name
        """
        in_set = set()
        for inp in self.list_inputs(comp2):
            in_set.update(self._var_connections(inp, 'in'))

        out_set = set()
        for out in self.list_outputs(comp1):
            out_set.update(self._var_connections(out, 'out'))

        return in_set.intersection(out_set)

    def connections_to(self, path, direction=None):
        if is_comp_node(self, path):
            return self._comp_connections(path, direction)
        else:
            return self._var_connections(path, direction)

    def list_connections(self, show_passthrough=True,
                               show_external=False):
        conns = self._conns.get((show_passthrough, show_external))
        if conns is None:
            conns = [(u,v) for u,v in self.edges_iter()
                              if is_connection(self, u, v)]

            if show_passthrough is False:
                conns = [(u,v) for u,v in conns if not ('.' in u or '.' in v)]

            if show_external is False:
                conns = [(u,v) for u,v in conns
                              if not (u.startswith('parent.')
                                   or v.startswith('parent.'))]

            self._conns[(show_passthrough, show_external)] = conns
        return conns[:]

    def get_sources(self, name):
        """Return the node that's actually a source for the
        named node (as opposed to just a connected subvar).
        This should only be called for destination nodes (inputs
        or output boundary vars).
        """
        srcs = self._srcs.get(name)
        if srcs is None:
            srcs = []
            for u,v in self.in_edges_iter(name):
                if is_connection(self, u, v):
                    srcs.append(u)
                elif is_subvar_node(self, u):
                    for uu,vv in self.in_edges_iter(u):
                        if is_connection(self, uu, vv):
                            srcs.append(uu)
            self._srcs[name] = srcs
        return srcs[:]

    def _check_source(self, path, src):
        """Raise an exception if the specified source differs from
        the connected source.  This prevents the setting of a
        destination value by any object other than the source
        specified in the graph.
        """
        preds = self.predecessors(path)
        for pred in preds:
            if src == pred:
                return
            if pred.startswith(path):  # subvar
                for p in self.predecessors_iter(pred):
                    if src == p:
                        return
        if len(preds) > 0:
            raise RuntimeError(
                "'%s' is connected to source '%s' and cannot be "
                "set by source '%s'" %
                (path, preds[0], src))

    def _all_child_vars(self, node, direction=None):
        """Return a list of nodes containing all nodes that are one
        or two connections out from the starting node that are prefixed
        by the starting node.  This captures all var and subvar
        nodes associated with the starting node.
        """
        ret = self._chvars.get((node, direction))
        if ret is None:
            bunch = set()
            ndot = node+'.'
            nbrack = node+'['

            if direction != 'in':
                succ = self.successors(node)
                bunch.update(succ)
                for s in succ:
                    bunch.update(self.successors_iter(s))

            if direction != 'out':
                pred = self.predecessors(node)
                bunch.update(pred)
                for p in pred:
                    bunch.update(self.predecessors_iter(p))
                    # it's possible for some input basevars to have subvars thar are
                    # sucessors instead of predecessors
                    bunch.update(self.successors_iter(p))

            ret = [n for n in bunch if n.startswith(ndot)
                                     or n.startswith(nbrack)]
            self._chvars[(node, direction)] = ret
        return ret[:]

    def subvars(self, node):
        if is_basevar_node(self, node):
            return self._all_child_vars(node)
        else:
            return []

    def all_comps(self):
        """Returns a list of all component and PseudoComponent
        nodes.
        """
        return [n for n in self.nodes_iter() if is_comp_node(self, n)]

    def find_prefixed_nodes(self, nodes, data=False):
        """Returns a list of nodes including the given nodes and
        any node that is prefixed with the name of any of those
        nodes. This is useful for retrieving all variable and
        subvar nodes associated with a component node.
        """

        full = []
        for node in nodes:
            full.extend(self._all_child_vars(node))
            full.append(node)

        if data:
            sn = self.node
            return [(n, sn[n]) for n in full]
        else:
            return full

    def full_subgraph(self, nodes):
        """Returns the subgraph specified by the given component
        or pseudocomp nodes and any variable or expr nodes
        corresponding to those nodes.
        """
        return self.subgraph(self.find_prefixed_nodes(nodes))

    def _comp_connections(self, cname, direction=None):
        conns = []
        if direction != 'in':
            for out in self.list_outputs(cname):
                conns.extend(self._var_connections(out, 'out'))
        if direction != 'out':
            for inp in self.list_inputs(cname):
                conns.extend(self._var_connections(inp, 'in'))
        return conns

    def invalidate_deps(self, scope, vnames):
        """Walk through all dependent nodes in the graph, invalidating all
        variables that depend on the given variable names.

        scope: object
            Scoping object where the components objects referred to
            by name in the graph are found.

        vnames: list or set of str
            Names of var nodes.
        """

        if not vnames:
            return []

        outset = set()  # set of changed boundary outputs

        ndata = self.node
        stack = [(n, self.successors_iter(n), not is_comp_node(self, n))
                        for n in vnames]

        visited = set()
        while(stack):
            src, neighbors, checkvisited = stack.pop()
            if checkvisited and src in visited:
                continue
            else:
                visited.add(src)
            sdata = ndata[src]
            oldvalid = sdata['valid']
            if oldvalid is True:
                if src.startswith('parent.'):
                    ndata[src]['valid'] = False
                else:
                    indeg = self._indegs.get(src)
                    if indeg is None:
                        indeg = self.in_degree(src)
                        self._indegs[src] = indeg
                    if indeg:  # don't invalidate unconnected inputs
                        ndata[src]['valid'] = False
                if 'boundary' in sdata and sdata.get('iotype') == 'out':
                    outset.add(src)

            parsources = None
            for node in neighbors:
                ddata = ndata[node]
                if 'comp' in ddata:
                    if ddata['valid'] or ddata.get('invalidation')=='partial':
                        if parsources is None:
                            parsources = self.get_sources(src)
                        outs = getattr(scope, node).invalidate_deps(['.'.join(('parent', n))
                                                                      for n in parsources])
                        if outs is None:
                            stack.append((node, self.successors_iter(node), True))
                        elif outs: # partial invalidation
                            stack.append((node, ['.'.join((node,n)) for n in outs], False))
                else:
                    stack.append((node, self.successors_iter(node), True))

        return outset

    def get_boundary_inputs(self, connected=False):
        """Returns inputs that are on the component boundary.
        If connected is True, return a list of only those nodes
        that are connected externally.
        """
        ret = self._bndryins.get(connected)
        if ret is not None:
            return ret

        ins = []
        for node in self.nodes_iter():
            if is_boundary_node(self, node) and \
               is_input_base_node(self, node):
                    if connected:
                        if self.in_degree(node) > 0:
                            ins.append(node)
                    else:
                        ins.append(node)
        self._bndryins[connected] = ins
        return ins[:]

    def get_boundary_outputs(self, connected=False):
        """Returns outputs that are on the component boundary.
        If connected is True, return a list of only those nodes
        that are connected externally.
        """
        ret = self._bndryouts.get(connected)
        if ret is not None:
            return ret

        outs = []
        for node in self.nodes_iter():
            if is_boundary_node(self, node) and \
               is_output_base_node(self, node):
                    if connected:
                        if self.out_degree(node) > 0:
                            outs.append(node)
                    else:
                        outs.append(node)
        self._bndryouts[connected] = outs
        return outs[:]

    def get_extern_srcs(self):
        """Returns sources from external to our parent
        component that are connected to our boundary inputs.
        """
        if self._extrnsrcs is None:
            self._extrnsrcs = [n for n in self.nodes_iter()
                                      if is_extern_src(self, n)]
        return self._extrnsrcs[:]

    def get_extern_dests(self):
        """Returns destinations that are external to our parent
        component that are connected to our boundary outputs.
        """
        if self._extrndsts is None:
            self._extrndsts = [n for n in self.nodes_iter()
                                   if is_extern_dest(self, n)]
        return self._extrndsts[:]

    def list_inputs(self, cname, connected=False, invalid=False):
        """Return a list of names of input nodes to a component.
        If connected is True, return only connected inputs.  If
        invalid is True, return only invalid inputs.
        """
        if connected:
            if invalid:
                data = self.node
                return [n for n in self.pred[cname]
                           if data[n]['valid'] is False and self.in_degree(n)]
            else:
                return [n for n in self.pred[cname]
                                            if self.in_degree(n)]
        elif invalid:
            data = self.node
            return [n for n in self.pred[cname] if data[n]['valid'] is False]
        else:
            return self.pred[cname].keys()

    def list_input_outputs(self, cname):
        """Return a list of names of input or state nodes that are used
        as outputs.
        """
        return [n for n in self.pred[cname]
                             if self.out_degree(n)>1]

    def list_outputs(self, cname, connected=False):
        """Return a list of names of output, state or residual nodes for a component.
        If connected is True, return only connected outputs.
        """
        if connected:
            return [n for n in self.succ[cname]
                                            if self.out_degree(n)>0]
        else:
            return self.succ[cname].keys()

    def list_autopassthroughs(self):
        """Returns a list of autopassthrough connections as (src, dest)
        tuples.  Autopassthroughs are connections directly from a
        variable external to this graph to an internal (non-boundary)
        variable.
        """
        conns = []
        for n in self.nodes_iter():
            if is_extern_node(self, n):
                for p in self.predecessors_iter(n):
                    if self.has_edge(p, n) and '.' in p:
                        conns.append((p, n))
                for s in self.successors_iter(n):
                    if self.has_edge(n, s) and '.' in s:
                        conns.append((n, s))

        return conns

    def component_graph(self):
        """Return a subgraph containing only Components
        and PseudoComponents and edges between them.
        """
        if self._component_graph is not None:
            return self._component_graph

        compset = set(self.all_comps())

        g = nx.DiGraph()
        for comp in compset:
            g.add_node(comp, self.node[comp].copy())

        for src, dest in self.list_connections():
            destcomp = dest.split('.', 1)[0]
            srccomp  =  src.split('.', 1)[0]
            if srccomp in compset and destcomp in compset:
                g.add_edge(srccomp, destcomp)

        self._component_graph = g
        return g

    def order_components(self, comps):
        """Return a list of the given components, sorted in
        dataflow order.
        """
        cgraph = self.component_graph()
        csub = cgraph.subgraph(comps)
        if len(csub) != len(comps):
            missing = [n for n in comps if n not in cgraph]
            if missing:
                raise RuntimeError("Components %s are missing from the graph" %
                                   missing)
        while True:
            loops = [s for s in nx.strongly_connected_components(csub)
                       if len(s) > 1]
            if not loops:
                break

            for group in loops:
                _break_loop(csub, group)

        return nx.topological_sort(csub)

    def get_loops(self):
        if self._loops is None:
            self._loops = [s for s in
                nx.strongly_connected_components(self.component_graph())
                if len(s)>1]
        return self._loops

    def _var_connections(self, path, direction=None):
        """Returns a list of tuples of the form (srcpath, destpath) for all
        variable connections to the specified variable or sub-variable.
        If direction is None, both ins and outs are included. Other allowed
        values for direction are 'in' and 'out'.
        """
        conns = []

        if direction != 'in':  # get 'out' connections
            for u,v in self.var_edge_iter(path):
                if is_connection(self, u, v):
                    conns.append((u, v))

        if direction != 'out':  # get 'in' connections
            for u,v in self.var_edge_iter(path, reverse=True):
                if is_connection(self, u, v):
                    conns.append((u, v))

        return conns

    def var_edge_iter(self, source, reverse=False):
        """Iterater over edges from the given source to the
        nearest basevars.
        """
        # Adapted from the networkx bfs_edges function
        G = self
        if reverse and isinstance(G, nx.DiGraph):
            neighbors = G.predecessors_iter
        else:
            neighbors = G.neighbors_iter
        visited=set()
        queue = deque([(source, neighbors(source))])

        while queue:
            parent, children = queue[0]
            try:
                child = next(children)
                if (parent,child) not in visited:
                    visited.add((parent,child))
                    if reverse:
                        yield child, parent
                    else:
                        yield parent, child
                    if not is_basevar_node(self, child) and not is_comp_node(self, child):
                        queue.append((child, neighbors(child)))
            except StopIteration:
                queue.popleft()

    def basevar_iter(self, nodes, reverse=False):
        """Given a group of nodes, return an iterator
        over all base variable nodes that are nearest in one
        direction.
        """
        if reverse:
            idx = 0
        else:
            idx = 1

        for node in nodes:
            for edge in self.var_edge_iter(node, reverse=reverse):
                if is_basevar_node(self, edge[idx]):
                    yield edge[idx]

    def child_run_finished(self, childname, outs=None):
        """Called by a child when it completes its run() function."""
        data = self.node
        data[childname]['valid'] = True

        if outs:
            if childname:
                outs = ['.'.join([childname,n]) for n in outs]
            for out in outs:
                data[out]['valid'] = True
                for var in self._all_child_vars(out, direction='out'):
                    data[var]['valid'] = True
        else:
            for var in self._all_child_vars(childname, direction='out'):
                data[var]['valid'] = True

    def update_boundary_outputs(self, scope):
        """Update destination vars on our boundary."""
        for out in self.get_boundary_outputs():
            self.update_destvar(scope, out)

    def update_destvar(self, scope, vname):
        """Update the value of the given variable in the
        given scope using upstream variables.
        """
        tup = self._dstvars.get(vname)
        if tup is None:
            valid_set = set(self.find_prefixed_nodes([vname]))
            sexprs = []
            dexprs = []
            for u,v,data in self.in_edges_iter(vname, data=True):
                if 'conn' in data:
                    dexprs.append(data['dexpr'])
                    sexprs.append(data['sexpr'])
                    valid_set.add(v)
                else:
                    for uu,vv,ddata in self.in_edges_iter(u, data=True):
                        if 'conn' in ddata:
                            dexprs.append(ddata['dexpr'])
                            sexprs.append(ddata['sexpr'])
                            valid_set.add(vv)
            self._dstvars[vname] = (sexprs, dexprs, valid_set)
        else:
            sexprs, dexprs, valid_set = tup

        try:
            for sexpr, dexpr in zip(sexprs, dexprs):
                dexpr.set(sexpr.evaluate(scope=scope), src=sexpr.text, scope=scope)
        except Exception as err:
            raise err.__class__("cannot set '%s' from '%s': %s" %
                                 (dexpr.text, sexpr.text, str(err)))

        for node in valid_set:
            self.node[node]['valid'] = True

    def validate_boundary_vars(self):
        """Mark extern and boundary vars and their
        subvars as valid.
        """
        meta = self.node
        for inp in self.get_extern_srcs():
            meta[inp]['valid'] = True
            for n in self.successors_iter(inp):
                meta[n]['valid'] = True
                if is_subvar_node(self, n):
                    for var in self._all_child_vars(self.node[n]['basevar']):
                        meta[var]['valid'] = True

        for out in self.get_boundary_outputs():
            meta[out]['valid'] = True
            for n in self.successors_iter(out):
                meta[n]['valid'] = True
                if is_subvar_node(self, n):
                    for var in self._all_child_vars(out):
                        meta[var]['valid'] = True

        for out in self.get_extern_dests():
            meta[out]['valid'] = True

    def edge_dict_to_comp_list(self, edges, implicit_edges=None):
        """Converts inner edge dict into an ordered dict whose keys
        are component names, and whose values are lists of relevant
        (in the graph) inputs and outputs.
        """
        comps = OrderedDict()
        basevars = set()
        for src, targets in edges.iteritems():

            if src == '@fake':
                continue

            if not isinstance(targets, list):
                targets = [targets]

            numfakes = 0
            for target in targets:
                if target.startswith('@fake'):
                    numfakes += 1
                elif not target.startswith('@'):
                    comp, _, var = target.partition('.')
                    if var:
                        if comp not in comps:
                            comps[comp] = {'inputs': [],
                                           'outputs': [],
                                           'residuals': [],
                                           'states': []}

                        basevar = self.base_var(target)
                        if basevar not in basevars:
                            comps[comp]['inputs'].append(var)

                            if target == basevar:
                                basevars.add(target)

            if len(targets) == numfakes:
                continue

            if not src.startswith('@'):
                comp, _, var = src.partition('.')
                if var:
                    if comp not in comps:
                        comps[comp] = {'inputs': [],
                                       'outputs': [],
                                       'residuals': [],
                                       'states': []}

                    basevar = self.base_var(src)
                    if basevar not in basevars:
                        comps[comp]['outputs'].append(var)
                        if src == basevar:
                            basevars.add(src)

        # Implicit edges
        if implicit_edges is not None:
            for srcs, targets in implicit_edges.iteritems():
                for src in srcs:
                    comp, _, var = src.partition('.')
                    comps[comp]['residuals'].append(var)
                    comps[comp]['outputs'].append(var)
                for target in targets:
                    if isinstance(target, str):
                        target = [target]
                    for itarget in target:
                        comp, _, var = itarget.partition('.')
                        comps[comp]['states'].append(var)
                        comps[comp]['inputs'].append(var)

                        # Remove any states that came into outputs via
                        # input-input connections.
                        if var in comps[comp]['outputs']:
                            comps[comp]['outputs'].remove(var)

        return comps

    def add_node(self, n, attr_dict=None, **attr):
        super(DependencyGraph, self).add_node(n,
                                              attr_dict=attr_dict,
                                              **attr)
        self.config_changed()

    def add_nodes_from(self, nodes, **attr):
        super(DependencyGraph, self).add_nodes_from(nodes, **attr)
        self.config_changed()

    def remove_node(self, n):
        super(DependencyGraph, self).remove_node(n)
        self.config_changed()

    def remove_nodes_from(self, nbunch):
        super(DependencyGraph, self).remove_nodes_from(nbunch)
        self.config_changed()

    def add_edge(self, u, v, attr_dict=None, **attr):
        super(DependencyGraph, self).add_edge(u, v,
                                      attr_dict=attr_dict, **attr)
        self.config_changed()

    def add_edges_from(self, ebunch, attr_dict=None, **attr):
        super(DependencyGraph, self).add_edges_from(ebunch,
                                        attr_dict=attr_dict,
                                        **attr)
        self.config_changed()

    def remove_edge(self, u, v):
        super(DependencyGraph, self).remove_edge(u, v)
        self.config_changed()

    def remove_edges_from(self, ebunch):
        super(DependencyGraph, self).remove_edges_from(ebunch)
        self.config_changed()


def find_related_pseudos(compgraph, nodes):
    """Return a set of pseudocomponent nodes not driver related and are
    attached to the given set of component nodes.
    """

    pseudos = set()

    for node in nodes:
        for upcomp in compgraph.predecessors_iter(node):
            if is_non_driver_pseudo_node(compgraph, upcomp):
                pseudos.add(upcomp)
        for dwncomp in compgraph.successors_iter(node):
            if is_non_driver_pseudo_node(compgraph, dwncomp):
                pseudos.add(dwncomp)

    return list(pseudos)

def find_all_connecting(graph, start, end):
    """Return the set of all component nodes along all paths
    between start and end. The start and end nodes are included
    in the set if they're connected.
    """
    if start == end:
        return set()
    fwdset = set()
    backset = set()
    tmpset = set([end])
    while tmpset:
        node = tmpset.pop()
        if node in backset:
            continue
        backset.add(node)
        tmpset.update(graph.pred[node].keys())

    tmpset = set([start])
    while tmpset:
        node = tmpset.pop()
        if node in fwdset:
            continue
        fwdset.add(node)
        tmpset.update(graph.succ[node].keys())

    return fwdset.intersection(backset)

def _dfs_connections(G, source, visited, reverse=False):
    """Produce connections in a depth-first-search starting at source."""
    # Slightly modified version of the networkx function dfs_edges

    if reverse:
        neighbors = G.predecessors_iter
    else:
        neighbors = G.successors_iter

    stack = []
    if source in G:
        stack.append((source, neighbors(source)))
    while stack:
        parent, children = stack[-1]
        try:
            child = next(children)
            if reverse:
                tup = (child, parent)
            else:
                tup = (parent, child)
            if tup not in visited:
                yield tup
                visited.add(tup)
                stack.append((child, neighbors(child)))
        except StopIteration:
            stack.pop()

def _get_inner_edges(G, srcs, dests):
    """Return the full set of edges between the
    given sources and destinations.

    srcs: iter of (str or tuple of str)
        Starting var or subvar nodes

    dests: iter of str
        Ending var or subvar nodes

    """
    fwdset = set()
    backset = set()
    for node in dests:
        backset.update(_dfs_connections(G, node, visited=backset, reverse=True))

    for node in srcs:
        fwdset.update(_dfs_connections(G, node, visited=fwdset))

    return fwdset.intersection(backset)

def _get_inner_connections(G, srcs, dests):
    """Return the set of edges that are actual connections (conn==True)
    between the given sources and destinations.

    srcs: iter of (str or tuple of str)
        Starting var or subvar nodes

    dests: iter of str
        Ending var or subvar nodes

    """
    data = G.edge
    return [(u,v) for u,v in _get_inner_edges(G, srcs, dests) if 'conn' in data[u][v]]

def get_subdriver_graph(graph, inputs, outputs, wflow, full_fd=False):
    """Update the given graph to replace non-solver subdrivers with
    PseudoAssemblies and promote edges up from sub-Solvers.
    Returns a list of names of drivers that were replaced, the set of
    additional inputs from subsolvers, and the set of additional outputs
    from subsolvers.
    """
    # set of comps being used by the current driver, so that
    # subdriver PAs won't remove them from the graph
    using = set(wflow.get_names(full=True))

    inputs = list(flatten_list_of_iters(inputs))
    outputs = list(flatten_list_of_iters(outputs))

    fd_drivers = []
    xtra_inputs = set()
    xtra_outputs = set()
    for comp in wflow:
        if has_interface(comp, IDriver):
            if has_interface(comp, ISolver):
                dg = comp.workflow.derivative_graph(inputs=inputs, outputs=outputs,
                                                    group_nondif=False)
                xtra_inputs.update(flatten_list_of_iters(dg.graph['inputs']))
                xtra_outputs.update(flatten_list_of_iters(dg.graph['outputs']))
                for u,v,data in dg.edges_iter(data=True):
                    graph.add_edge(u, v, attr_dict=data)
                for param in comp.list_param_targets():
                    graph.node[param]['solver_state'] = True
            else:
                fd_drivers.append(comp)

    pa_list = []

    # for all non-solver subdrivers, replace them with a PA
    if fd_drivers and not full_fd:
        # only create a copy of the graph if we have non-solver subdrivers
        startgraph = graph.subgraph(graph.nodes_iter())
        for drv in fd_drivers:
            pa_list.append(_create_driver_PA(drv, startgraph,
                                             graph, inputs, outputs,
                                             wflow, using))

        for pa in pa_list:
            pa.clean_graph(startgraph, graph, using)

    # return the list of names of subdrivers that were
    # replaced with PAs, along with any subsolver states/resids
    return [d.name for d in fd_drivers], xtra_inputs, xtra_outputs

def _create_driver_PA(drv, startgraph, graph, inputs, outputs,
                      wflow, ancestor_using):
    """Creates a PsuedoAssembly in the given graph for the specified
    Driver.  It adds nodes/edges to the graph but doesn't remove anything.
    """
    needed = set([c.name for c in drv.iteration_set()])
    for cname in needed:
        if cname in graph and cname not in ancestor_using:
            graph.node[cname] = graph.node[cname].copy() # don't pollute other graphs with nondiff markers
            graph.node[cname]['non-differentiable'] = True

    # get any boundary vars referenced by parameters of the subdriver or
    # any of its subdrivers
    srcs, dests = drv.get_expr_var_depends(recurse=True)
    boundary_params = [v for v in dests if is_boundary_node(startgraph, v)]

    pa = PseudoAssembly('~'+drv.name, list(needed), startgraph, wflow,
                        drv_name=drv.name,
                        boundary_params=boundary_params)

    pa.add_to_graph(startgraph, graph,
                    excludes=ancestor_using-set([drv.name]))
    return pa

def _remove_ignored_derivs(graph):
    to_remove = [n for n,data in graph.nodes_iter(data=True) if data.get('deriv_ignore')]
    graph.remove_nodes_from(to_remove)

def _is_false(item):
    return not item

def _check_for_missing_derivs(scope, comps):
    ''' we have the edges that are actually needed for the derivatives, so
    check all of the corresponding components now to see if they are
    supplying the needed derivatives.'''
    remove = []
    vt_flattener = flatteners[VariableTree]
    for cname, vnames in comps.items():
        vnames = set(vnames) # vnames may have dups
        comps[cname] = vnames
        if cname is None or cname.startswith('~'):
            # skip boundary vars and pseudoassemblies
            continue
        comp = getattr(scope, cname)
        
        # Skip comp if we are forcing it to fd
        if getattr(comp, 'force_fd', False):
            continue
        
        if not has_interface(comp, IComponent): # filter out vartrees
            continue
        if has_interface(comp, IAssembly):

            # Assemblies need to call into provideJ so that we can determine
            # what derivatives are available. Note that boundary variables
            # that are unconnected on the interior need a missing_deriv_policy
            # of 'assume_zero' to calculate them as zero.
            dins = [k for k, v in comp.items(iotype='in', deriv_ignore=_is_false)] #comp.list_inputs()
            douts = [k for k, v in comp.items(iotype='out', deriv_ignore=_is_false)]#comp.list_outputs()
            comp.provideJ(dins, douts, check_only=True)
            dins, douts = comp.list_deriv_vars()
            # if inputs are vartrees and we have full vt connections inside, add
            # leaf nodes to our list
            for i,din in enumerate(dins[:]):
                obj = getattr(comp, din)
                if has_interface(obj, IVariableTree):
                    dins.extend([n for n,v in vt_flattener(din, obj)])
            for i,dout in enumerate(douts[:]):
                obj = getattr(comp, dout)
                if has_interface(obj, IVariableTree):
                    douts.extend([n for n,v in vt_flattener(dout, obj)])
        else:
            dins, douts = comp.list_deriv_vars()
            # correct for the one item tuple missing comma problem
            if isinstance(dins, basestring):
                dins = (dins,)
            if isinstance(douts, basestring):
                douts = (douts,)
            for name in chain(dins, douts):
                if not comp.contains(name):
                    raise RuntimeError("'%s' reports '%s' as a deriv var, but it doesn't exist." %
                                        (comp.get_pathname(), name))
        if len(dins) == 0 or len(douts) == 0:
            if hasattr(comp, 'provideJ'):
                raise RuntimeError("'%s' defines provideJ but doesn't provide input or output deriv vars" % comp.get_pathname())
            else:
                continue  # we'll finite difference this comp
        missing = []
        for name in vnames:
            if name not in dins and name not in douts:
                nname = name.split('[', 1)[0]
                if nname not in dins and nname not in douts and is_differentiable_var(nname.split('.',1)[0], comp):
                    missing.append(nname)
        if missing:
            if comp.missing_deriv_policy == 'error':
                raise RuntimeError("'%s' doesn't provide analytical derivatives %s"
                                   % (comp.get_pathname(), missing))
            elif comp.missing_deriv_policy == 'assume_zero':
                # remove the vars with zero derivatives
                comps[cname] = [n for n in vnames if n not in missing]
                remove.extend(['.'.join([cname, m]) for m in missing])

    return remove

def mod_for_derivs(graph, inputs, outputs, wflow, full_fd=False):
    """Adds needed nodes and connections to the given graph
    for use in derivative calculations.
    """
    #print "mod_for_derivs for %s" % wflow._parent.get_pathname()
    indct = {}
    inames = []
    onames = []

    scope = wflow.scope

    # We want our top level graph metadata to be stored in the copy, but not in the
    # parent, so make our own copy of the metadata dict.
    graph.graph = {}

    graph.graph['inputs'] = list(inputs)
    graph.graph['mapped_inputs'] = list(inputs)
    graph.graph['outputs'] = list(outputs)
    graph.graph['mapped_outputs'] = list(outputs)

    # add nodes for input parameters
    for i, varnames in enumerate(inputs):
        iname = '@in%d' % i
        inames.append(iname)
        graph.add_node(iname, var=True, iotype='in', valid=True)
        for varname in flatten_list_of_iters(varnames):
            if varname not in graph:  # must be a subvar
                graph.add_node(varname, basevar=graph.base_var(varname),
                               iotype='in', valid=True)
            graph.connect(None, iname, varname,
                          check=False, invalidate=False)
            indct[varname] = iname

    # add nodes for desired outputs
    for i, varnames in enumerate(outputs):
        oname = '@out%d' % i
        onames.append(oname)
        graph.add_node(oname, var=True, iotype='out', valid=False)
        for varname in flatten_list_of_iters(varnames):
            if varname not in graph:
                graph.add_node(varname, basevar=graph.base_var(varname),
                               iotype='out', valid=False)
            graph.connect(None, varname, oname,
                          check=False, invalidate=False)

    rep_drivers, xtra_ins, xtra_outs = \
                   get_subdriver_graph(graph, inputs, outputs, wflow, full_fd)

    inames += list(xtra_ins)
    onames += list(xtra_outs)

    _remove_ignored_derivs(graph)

    _explode_vartrees(graph, scope)

    edges = _get_inner_edges(graph, inames, onames)

    edict = graph.edge
    conns = [(u,v) for u,v in edges if 'conn' in edict[u][v]]
    relevant = set([u for u,v in edges])
    relevant.update([v for u,v in edges])
    comps = partition_names_by_comp([u for u,v in conns])
    partition_names_by_comp([v for u,v in conns], compmap=comps)

<<<<<<< HEAD
    remove = _check_for_missing_derivs(scope, comps)

    if remove:
        remove = set(remove)

        # remove edges associated with missing derivs
        for u,v in graph.list_connections():
            if u in remove or v in remove:
                graph.remove_edge(u, v)
        edges = _get_inner_edges(graph, inames, onames)
        relevant = set([u for u,v in edges])
        relevant.update([v for u,v in edges])
        conns = [(u,v) for u,v in edges if 'conn' in edict[u][v]]
        comps = partition_names_by_comp([u for u,v in conns])
        partition_names_by_comp([v for u,v in conns], compmap=comps)

    #full = set([k for k in comps.keys() if k])
    
    #if None in comps:
        #full.update([v.split('[')[0] for v in comps[None]])

    #relevant = set(full)
    #relevant.update(inames)
    #relevant.update(onames)
    #relevant.add('@fake')
    
    graph = graph.subgraph(relevant)
    #subgraph = graph.full_subgraph(full)

    #print "old - new subgraph:", set(sg.nodes()) - set(subgraph.nodes())
    #print "new - old subgraph:",set(subgraph.nodes()) -  set(sg.nodes())

    #to_remove = [n for n in graph.nodes_iter() if n not in subgraph]
    #graph.remove_nodes_from(to_remove)
=======
    if full_fd == False:
        remove = _check_for_missing_derivs(scope, comps)

        if remove:
            remove = set(remove)
    
            # remove edges associated with missing derivs
            for u,v in graph.list_connections():
                if u in remove or v in remove:
                    graph.remove_edge(u, v)
            edges = _get_inner_edges(graph,
                                     ['@in%d' % i for i in range(len(inputs))]+list(xtra_ins),
                                     ['@out%d' % i for i in range(len(outputs))]+list(xtra_outs))

    full = [k for k in comps.keys() if k]
    if None in comps:
        full.extend([v.split('[')[0] for v in comps[None]
                     if v != '@fake'])

    subgraph = graph.full_subgraph(full)

    to_remove = [n for n in graph.nodes_iter() if n not in subgraph]

    # # now remove any unconnected inputs and outputs
    # for node, data in subgraph.nodes_iter(data=True):
    #     if node.startswith('@'):
    #         continue
    #     iotype = data.get('iotype')
    #     if iotype == 'in' and graph.in_degree(node) == 0:
    #         if graph.out_degree(node) <= 1:
    #             to_remove.append(node)
    #             print 'removing',node
    #     elif iotype == 'out' and graph.out_degree(node) == 0:
    #         if graph.in_degree(node) <= 1:
    #             to_remove.append(node)
    #             print 'removing',node

    graph.remove_nodes_from(to_remove)
>>>>>>> 37fff450

    # if we have destinations connected to subvars of a basevar
    # that's a destination of a parameter, then we have to
    # create a new edge from a new subvar of the parameter to
    # the original destination
    for vname, iname in indct.items():
        if is_basevar_node(graph, vname):
            for sub in graph.subvars(vname):
                for src, dest in graph._var_connections(sub,
                                                        direction='out'):
                    newsub = sub.replace(vname, iname, 1)
                    graph.add_subvar(newsub)
                    graph.add_edge(newsub, dest, conn=True)
                    graph.remove_edge(src, dest)

    to_remove = set()
    for src, dest in conns:
        # if src == '@fake' or dest == '@fake':
        #     continue
        if src.startswith('@in'):
            # move edges from input boundary nodes if they're
            # connected to an @in node
            base_dest = graph.base_var(dest)
            if is_boundary_node(graph, base_dest):
                if base_dest == dest: # dest is a basevar
                    newsrc = src
                else: # dest is a subvar
                    if graph.out_degree(base_dest) > 0:
                        for s in graph.successors(base_dest):
                            if graph.base_var(s) != base_dest:
                                newdest = dest.replace(base_dest, s, 1)
                                if newdest not in graph:
                                    graph.add_subvar(newdest)
                                graph.add_edge(src, newdest, conn=1)
                        newsrc = src
                    else:
                        newsrc = dest.replace(base_dest, graph.base_var(src), 1)
                    if newsrc not in graph:
                        graph.add_subvar(newsrc)
                for s, d in graph.edges_iter(dest):
                    graph.add_edge(newsrc, d, attr_dict=graph.edge[s][d])
                    to_remove.add((s,d))
                to_remove.add((src, dest))
            continue
        elif dest.startswith('@out') and not is_input_node(graph, src):
            # move edges from output boundary nodes if they're
            # connected to an @out node
            base_src = graph.base_var(src)
            if is_boundary_node(graph, base_src):
                for pred in graph.predecessors_iter(base_src):
                    if not base_src == graph.base_var(pred): # it's not one of our subvars
                        break
                else:
                    continue  # FIXME: not sure what to really do here.
                if base_src == src: # src is a basevar
                    newsrc = pred
                else: # src is a subvar
                    newsrc = src.replace(base_src, graph.base_var(pred), 1)
                    if newsrc not in graph:
                        graph.add_subvar(newsrc)
                graph.add_edge(newsrc, dest, conn=True)
                to_remove.add((src, dest))
            continue

        if is_input_node(graph, src):

            if is_basevar_node(graph, src):
                subs = graph._all_child_vars(src, direction='in')
                if not subs:
                    preds = graph.predecessors(src)
                    if preds:
                        newsrc = preds[0]
                        graph.add_edge(newsrc, dest, attr_dict=graph.edge[src][dest])
                        to_remove.add((src, dest))
                    continue
            else:
                subs = [src]

            # if we have an input source basevar that has multiple inputs (subvars)
            # then we have to create fake subvars at the destination to store
            # derivative related metadata
            for sub in subs:
                preds = graph.predecessors(sub)
                newsrc = None
                for p in preds:
                    if graph.base_var(sub) != p:
                        newsrc = p
                        break
                if newsrc is None:
                    continue
                new_target = sub.replace(src, dest, 1)
                if new_target not in graph:
                    graph.add_subvar(new_target)

                if dest in graph.edge[src]:
                    graph.add_edge(newsrc, new_target,
                                                  attr_dict=graph.edge[src][dest])
                else:
                    graph.add_edge(newsrc, new_target)

            to_remove.add((src, dest))

        else:
            base = graph.base_var(src)
            if is_boundary_node(graph, base):
                to_remove.add((src, dest))

    # get rid of any left over boundary connections
    for s, d in graph.list_connections():
        sbase = graph.base_var(s)
        dbase = graph.base_var(d)
        if is_boundary_node(graph, sbase) or is_boundary_node(graph, dbase):
            to_remove.add((s,d))

    graph.remove_edges_from(to_remove)

    # disconnected boundary vars that are explicitly specified as inputs
    # or outputs need to be added back so that bounds data can be kept
    # for them

    # for inp_tuple in inputs:
    #     if isinstance(inp_tuple, basestring):
    #         inp_tuple = (inp_tuple,)

    #     for inp in inp_tuple:
    #         for drv in rep_drivers:
    #             if to_PA_var(inp, '~%s' % drv) in graph:
    #                 inp = to_PA_var(inp, '~%s' % drv)
    #                 break
    #         if inp not in graph:
    #             if '@fake' not in graph:
    #                 graph.add_node('@fake')
    #             graph.add_node(inp, attr_dict=scope._depgraph.node.get(inp,{}).copy())
    #             #relevant.add(inp)
    #             if len(inp_tuple) > 1:
    #                 graph.add_edge('@fake', inp)
    #             else:
    #                 graph.add_edge('@fake', inp, conn=True)

    # for out in flatten_list_of_iters(outputs):
    #     for drv in rep_drivers:
    #         if to_PA_var(out, '~%s' % drv) in graph:
    #             out = to_PA_var(out, '~%s' % drv)
    #             break
    #     if out not in graph:
    #         if '@fake' not in graph:
    #             graph.add_node('@fake')
    #         graph.add_node(out, attr_dict=scope._depgraph.node[out].copy())
    #         graph.add_edge(out, '@fake', conn=True)
    #         #relevant.add(out)

    #edges = _get_inner_edges(graph, inames, onames)
    #for u,v in edges:
        #relevant.update((u,v, graph.base_var(u), graph.base_var(v)))

    #graph = graph.subgraph(relevant)

    return graph

def _explode_vartrees(graph, scope):
    # if full vartrees are connected, create subvar nodes for all of their
    # internal variables
    visited = set()
    for edge in graph.list_connections():
        src, dest = edge
        srcnames = []
        destnames = []
        if edge not in visited:
            visited.add(edge)
            if '@' not in src and '[' not in src:

                if '~' in src:
                    obj = scope.get(from_PA_var(src))
                else:
                    obj = scope.get(src)
                if has_interface(obj, IVariableTree):
                    srcnames = sorted([n for n,v in obj.items(recurse=True) if not has_interface(v, IVariableTree)])
                    srcnames = ['.'.join([src, n]) for n in srcnames]
            if '@' not in dest and '[' not in dest:

                if '~' in dest:
                    obj = scope.get(from_PA_var(dest))
                else:
                    obj = scope.get(dest)

                if has_interface(obj, IVariableTree):
                    destnames = sorted([n for n,v in obj.items(recurse=True) if not has_interface(v, IVariableTree)])
                    destnames = ['.'.join([dest, n]) for n in destnames]
        if '@' not in src and '@' not in dest and (srcnames or destnames):
            _replace_full_vtree_conn(graph, src, srcnames,
                                            dest, destnames, scope)

    return graph

def _replace_full_vtree_conn(graph, src, srcnames, dest, destnames, scope):
    fail = False
    if len(srcnames) != len(destnames):
        fail = True
    else:
        for s, d in zip(srcnames, destnames):
            if s.split('.')[-1] != d.split('.')[-1]:
                fail = True
                break

    if fail:
        snames = [n.split('.',1)[1] for n in srcnames]
        dnames = [n.split('.',1)[1] for n in destnames]
        msg = "connected full vartrees '%s' and '%s' have non-matching leaf nodes" % (src,dest)
        missing_srcs = set(dnames).difference(snames)
        missing_dests = set(snames).difference(dnames)
        if missing_srcs:
            msg += ", variables %s are missing from %s" % (list(missing_srcs), src)
        if missing_dests:
            msg += ", variables %s are missing from %s" % (list(missing_dests), dest)
        raise ValueError(msg)

    graph.disconnect(src, dest)

    for s, d in zip(srcnames, destnames):
        graph.connect(scope, s, d, check=False,
                      invalidate=False)
<|MERGE_RESOLUTION|>--- conflicted
+++ resolved
@@ -1587,22 +1587,22 @@
     comps = partition_names_by_comp([u for u,v in conns])
     partition_names_by_comp([v for u,v in conns], compmap=comps)
 
-<<<<<<< HEAD
-    remove = _check_for_missing_derivs(scope, comps)
-
-    if remove:
-        remove = set(remove)
-
-        # remove edges associated with missing derivs
-        for u,v in graph.list_connections():
-            if u in remove or v in remove:
-                graph.remove_edge(u, v)
-        edges = _get_inner_edges(graph, inames, onames)
-        relevant = set([u for u,v in edges])
-        relevant.update([v for u,v in edges])
-        conns = [(u,v) for u,v in edges if 'conn' in edict[u][v]]
-        comps = partition_names_by_comp([u for u,v in conns])
-        partition_names_by_comp([v for u,v in conns], compmap=comps)
+    if full_fd == False:
+        remove = _check_for_missing_derivs(scope, comps)
+
+        if remove:
+            remove = set(remove)
+
+            # remove edges associated with missing derivs
+            for u,v in graph.list_connections():
+                if u in remove or v in remove:
+                    graph.remove_edge(u, v)
+            edges = _get_inner_edges(graph, inames, onames)
+            relevant = set([u for u,v in edges])
+            relevant.update([v for u,v in edges])
+            conns = [(u,v) for u,v in edges if 'conn' in edict[u][v]]
+            comps = partition_names_by_comp([u for u,v in conns])
+            partition_names_by_comp([v for u,v in conns], compmap=comps)
 
     #full = set([k for k in comps.keys() if k])
     
@@ -1622,46 +1622,6 @@
 
     #to_remove = [n for n in graph.nodes_iter() if n not in subgraph]
     #graph.remove_nodes_from(to_remove)
-=======
-    if full_fd == False:
-        remove = _check_for_missing_derivs(scope, comps)
-
-        if remove:
-            remove = set(remove)
-    
-            # remove edges associated with missing derivs
-            for u,v in graph.list_connections():
-                if u in remove or v in remove:
-                    graph.remove_edge(u, v)
-            edges = _get_inner_edges(graph,
-                                     ['@in%d' % i for i in range(len(inputs))]+list(xtra_ins),
-                                     ['@out%d' % i for i in range(len(outputs))]+list(xtra_outs))
-
-    full = [k for k in comps.keys() if k]
-    if None in comps:
-        full.extend([v.split('[')[0] for v in comps[None]
-                     if v != '@fake'])
-
-    subgraph = graph.full_subgraph(full)
-
-    to_remove = [n for n in graph.nodes_iter() if n not in subgraph]
-
-    # # now remove any unconnected inputs and outputs
-    # for node, data in subgraph.nodes_iter(data=True):
-    #     if node.startswith('@'):
-    #         continue
-    #     iotype = data.get('iotype')
-    #     if iotype == 'in' and graph.in_degree(node) == 0:
-    #         if graph.out_degree(node) <= 1:
-    #             to_remove.append(node)
-    #             print 'removing',node
-    #     elif iotype == 'out' and graph.out_degree(node) == 0:
-    #         if graph.in_degree(node) <= 1:
-    #             to_remove.append(node)
-    #             print 'removing',node
-
-    graph.remove_nodes_from(to_remove)
->>>>>>> 37fff450
 
     # if we have destinations connected to subvars of a basevar
     # that's a destination of a parameter, then we have to
